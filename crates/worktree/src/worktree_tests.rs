use crate::{
    Entry, EntryKind, Event, PathChange, WorkDirectory, Worktree, WorktreeModelHandle,
    worktree_settings::WorktreeSettings,
};
use anyhow::Result;
use fs::{FakeFs, Fs, RealFs, RemoveOptions};
use git::GITIGNORE;
use gpui::{AppContext as _, BackgroundExecutor, BorrowAppContext, Context, Task, TestAppContext};
use parking_lot::Mutex;
use postage::stream::Stream;
use pretty_assertions::assert_eq;
use rand::prelude::*;

use serde_json::json;
use settings::{Settings, SettingsStore};
use std::{
    env,
    fmt::Write,
    mem,
    path::{Path, PathBuf},
    sync::Arc,
};
use util::{ResultExt, path, test::TempTree};

#[gpui::test]
async fn test_traversal(cx: &mut TestAppContext) {
    init_test(cx);
    let fs = FakeFs::new(cx.background_executor.clone());
    fs.insert_tree(
        "/root",
        json!({
           ".gitignore": "a/b\n",
           "a": {
               "b": "",
               "c": "",
           }
        }),
    )
    .await;

    let tree = Worktree::local(
        Path::new("/root"),
        true,
        fs,
        Default::default(),
        &mut cx.to_async(),
    )
    .await
    .unwrap();
    cx.read(|cx| tree.read(cx).as_local().unwrap().scan_complete())
        .await;

    tree.read_with(cx, |tree, _| {
        assert_eq!(
            tree.entries(false, 0)
                .map(|entry| entry.path.as_ref())
                .collect::<Vec<_>>(),
            vec![
                Path::new(""),
                Path::new(".gitignore"),
                Path::new("a"),
                Path::new("a/c"),
            ]
        );
        assert_eq!(
            tree.entries(true, 0)
                .map(|entry| entry.path.as_ref())
                .collect::<Vec<_>>(),
            vec![
                Path::new(""),
                Path::new(".gitignore"),
                Path::new("a"),
                Path::new("a/b"),
                Path::new("a/c"),
            ]
        );
    })
}

#[gpui::test(iterations = 10)]
async fn test_circular_symlinks(cx: &mut TestAppContext) {
    init_test(cx);
    let fs = FakeFs::new(cx.background_executor.clone());
    fs.insert_tree(
        "/root",
        json!({
            "lib": {
                "a": {
                    "a.txt": ""
                },
                "b": {
                    "b.txt": ""
                }
            }
        }),
    )
    .await;
    fs.create_symlink("/root/lib/a/lib".as_ref(), "..".into())
        .await
        .unwrap();
    fs.create_symlink("/root/lib/b/lib".as_ref(), "..".into())
        .await
        .unwrap();

    let tree = Worktree::local(
        Path::new("/root"),
        true,
        fs.clone(),
        Default::default(),
        &mut cx.to_async(),
    )
    .await
    .unwrap();

    cx.read(|cx| tree.read(cx).as_local().unwrap().scan_complete())
        .await;

    tree.read_with(cx, |tree, _| {
        assert_eq!(
            tree.entries(false, 0)
                .map(|entry| entry.path.as_ref())
                .collect::<Vec<_>>(),
            vec![
                Path::new(""),
                Path::new("lib"),
                Path::new("lib/a"),
                Path::new("lib/a/a.txt"),
                Path::new("lib/a/lib"),
                Path::new("lib/b"),
                Path::new("lib/b/b.txt"),
                Path::new("lib/b/lib"),
            ]
        );
    });

    fs.rename(
        Path::new("/root/lib/a/lib"),
        Path::new("/root/lib/a/lib-2"),
        Default::default(),
    )
    .await
    .unwrap();
    cx.executor().run_until_parked();
    tree.read_with(cx, |tree, _| {
        assert_eq!(
            tree.entries(false, 0)
                .map(|entry| entry.path.as_ref())
                .collect::<Vec<_>>(),
            vec![
                Path::new(""),
                Path::new("lib"),
                Path::new("lib/a"),
                Path::new("lib/a/a.txt"),
                Path::new("lib/a/lib-2"),
                Path::new("lib/b"),
                Path::new("lib/b/b.txt"),
                Path::new("lib/b/lib"),
            ]
        );
    });
}

#[gpui::test]
async fn test_symlinks_pointing_outside(cx: &mut TestAppContext) {
    init_test(cx);
    let fs = FakeFs::new(cx.background_executor.clone());
    fs.insert_tree(
        "/root",
        json!({
            "dir1": {
                "deps": {
                    // symlinks here
                },
                "src": {
                    "a.rs": "",
                    "b.rs": "",
                },
            },
            "dir2": {
                "src": {
                    "c.rs": "",
                    "d.rs": "",
                }
            },
            "dir3": {
                "deps": {},
                "src": {
                    "e.rs": "",
                    "f.rs": "",
                },
            }
        }),
    )
    .await;

    // These symlinks point to directories outside of the worktree's root, dir1.
    fs.create_symlink("/root/dir1/deps/dep-dir2".as_ref(), "../../dir2".into())
        .await
        .unwrap();
    fs.create_symlink("/root/dir1/deps/dep-dir3".as_ref(), "../../dir3".into())
        .await
        .unwrap();

    let tree = Worktree::local(
        Path::new("/root/dir1"),
        true,
        fs.clone(),
        Default::default(),
        &mut cx.to_async(),
    )
    .await
    .unwrap();

    cx.read(|cx| tree.read(cx).as_local().unwrap().scan_complete())
        .await;

    let tree_updates = Arc::new(Mutex::new(Vec::new()));
    tree.update(cx, |_, cx| {
        let tree_updates = tree_updates.clone();
        cx.subscribe(&tree, move |_, _, event, _| {
            if let Event::UpdatedEntries(update) = event {
                tree_updates.lock().extend(
                    update
                        .iter()
                        .map(|(path, _, change)| (path.clone(), *change)),
                );
            }
        })
        .detach();
    });

    // The symlinked directories are not scanned by default.
    tree.read_with(cx, |tree, _| {
        assert_eq!(
            tree.entries(true, 0)
                .map(|entry| (entry.path.as_ref(), entry.is_external))
                .collect::<Vec<_>>(),
            vec![
                (Path::new(""), false),
                (Path::new("deps"), false),
                (Path::new("deps/dep-dir2"), true),
                (Path::new("deps/dep-dir3"), true),
                (Path::new("src"), false),
                (Path::new("src/a.rs"), false),
                (Path::new("src/b.rs"), false),
            ]
        );

        assert_eq!(
            tree.entry_for_path("deps/dep-dir2").unwrap().kind,
            EntryKind::UnloadedDir
        );
    });

    // Expand one of the symlinked directories.
    tree.read_with(cx, |tree, _| {
        tree.as_local()
            .unwrap()
            .refresh_entries_for_paths(vec![Path::new("deps/dep-dir3").into()])
    })
    .recv()
    .await;

    // The expanded directory's contents are loaded. Subdirectories are
    // not scanned yet.
    tree.read_with(cx, |tree, _| {
        assert_eq!(
            tree.entries(true, 0)
                .map(|entry| (entry.path.as_ref(), entry.is_external))
                .collect::<Vec<_>>(),
            vec![
                (Path::new(""), false),
                (Path::new("deps"), false),
                (Path::new("deps/dep-dir2"), true),
                (Path::new("deps/dep-dir3"), true),
                (Path::new("deps/dep-dir3/deps"), true),
                (Path::new("deps/dep-dir3/src"), true),
                (Path::new("src"), false),
                (Path::new("src/a.rs"), false),
                (Path::new("src/b.rs"), false),
            ]
        );
    });
    assert_eq!(
        mem::take(&mut *tree_updates.lock()),
        &[
            (Path::new("deps/dep-dir3").into(), PathChange::Loaded),
            (Path::new("deps/dep-dir3/deps").into(), PathChange::Loaded),
            (Path::new("deps/dep-dir3/src").into(), PathChange::Loaded)
        ]
    );

    // Expand a subdirectory of one of the symlinked directories.
    tree.read_with(cx, |tree, _| {
        tree.as_local()
            .unwrap()
            .refresh_entries_for_paths(vec![Path::new("deps/dep-dir3/src").into()])
    })
    .recv()
    .await;

    // The expanded subdirectory's contents are loaded.
    tree.read_with(cx, |tree, _| {
        assert_eq!(
            tree.entries(true, 0)
                .map(|entry| (entry.path.as_ref(), entry.is_external))
                .collect::<Vec<_>>(),
            vec![
                (Path::new(""), false),
                (Path::new("deps"), false),
                (Path::new("deps/dep-dir2"), true),
                (Path::new("deps/dep-dir3"), true),
                (Path::new("deps/dep-dir3/deps"), true),
                (Path::new("deps/dep-dir3/src"), true),
                (Path::new("deps/dep-dir3/src/e.rs"), true),
                (Path::new("deps/dep-dir3/src/f.rs"), true),
                (Path::new("src"), false),
                (Path::new("src/a.rs"), false),
                (Path::new("src/b.rs"), false),
            ]
        );
    });

    assert_eq!(
        mem::take(&mut *tree_updates.lock()),
        &[
            (Path::new("deps/dep-dir3/src").into(), PathChange::Loaded),
            (
                Path::new("deps/dep-dir3/src/e.rs").into(),
                PathChange::Loaded
            ),
            (
                Path::new("deps/dep-dir3/src/f.rs").into(),
                PathChange::Loaded
            )
        ]
    );
}

#[cfg(target_os = "macos")]
#[gpui::test]
async fn test_renaming_case_only(cx: &mut TestAppContext) {
    cx.executor().allow_parking();
    init_test(cx);

    const OLD_NAME: &str = "aaa.rs";
    const NEW_NAME: &str = "AAA.rs";

    let fs = Arc::new(RealFs::new(None, cx.executor()));
    let temp_root = TempTree::new(json!({
        OLD_NAME: "",
    }));

    let tree = Worktree::local(
        temp_root.path(),
        true,
        fs.clone(),
        Default::default(),
        &mut cx.to_async(),
    )
    .await
    .unwrap();

    cx.read(|cx| tree.read(cx).as_local().unwrap().scan_complete())
        .await;
    tree.read_with(cx, |tree, _| {
        assert_eq!(
            tree.entries(true, 0)
                .map(|entry| entry.path.as_ref())
                .collect::<Vec<_>>(),
            vec![Path::new(""), Path::new(OLD_NAME)]
        );
    });

    fs.rename(
        &temp_root.path().join(OLD_NAME),
        &temp_root.path().join(NEW_NAME),
        fs::RenameOptions {
            overwrite: true,
            ignore_if_exists: true,
        },
    )
    .await
    .unwrap();

    tree.flush_fs_events(cx).await;

    tree.read_with(cx, |tree, _| {
        assert_eq!(
            tree.entries(true, 0)
                .map(|entry| entry.path.as_ref())
                .collect::<Vec<_>>(),
            vec![Path::new(""), Path::new(NEW_NAME)]
        );
    });
}

#[gpui::test]
async fn test_open_gitignored_files(cx: &mut TestAppContext) {
    init_test(cx);
    let fs = FakeFs::new(cx.background_executor.clone());
    fs.insert_tree(
        "/root",
        json!({
            ".gitignore": "node_modules\n",
            "one": {
                "node_modules": {
                    "a": {
                        "a1.js": "a1",
                        "a2.js": "a2",
                    },
                    "b": {
                        "b1.js": "b1",
                        "b2.js": "b2",
                    },
                    "c": {
                        "c1.js": "c1",
                        "c2.js": "c2",
                    }
                },
            },
            "two": {
                "x.js": "",
                "y.js": "",
            },
        }),
    )
    .await;

    let tree = Worktree::local(
        Path::new("/root"),
        true,
        fs.clone(),
        Default::default(),
        &mut cx.to_async(),
    )
    .await
    .unwrap();

    cx.read(|cx| tree.read(cx).as_local().unwrap().scan_complete())
        .await;

    tree.read_with(cx, |tree, _| {
        assert_eq!(
            tree.entries(true, 0)
                .map(|entry| (entry.path.as_ref(), entry.is_ignored))
                .collect::<Vec<_>>(),
            vec![
                (Path::new(""), false),
                (Path::new(".gitignore"), false),
                (Path::new("one"), false),
                (Path::new("one/node_modules"), true),
                (Path::new("two"), false),
                (Path::new("two/x.js"), false),
                (Path::new("two/y.js"), false),
            ]
        );
    });

    // Open a file that is nested inside of a gitignored directory that
    // has not yet been expanded.
    let prev_read_dir_count = fs.read_dir_call_count();
    let loaded = tree
        .update(cx, |tree, cx| {
            tree.load_file("one/node_modules/b/b1.js".as_ref(), cx)
        })
        .await
        .unwrap();

    tree.read_with(cx, |tree, _| {
        assert_eq!(
            tree.entries(true, 0)
                .map(|entry| (entry.path.as_ref(), entry.is_ignored))
                .collect::<Vec<_>>(),
            vec![
                (Path::new(""), false),
                (Path::new(".gitignore"), false),
                (Path::new("one"), false),
                (Path::new("one/node_modules"), true),
                (Path::new("one/node_modules/a"), true),
                (Path::new("one/node_modules/b"), true),
                (Path::new("one/node_modules/b/b1.js"), true),
                (Path::new("one/node_modules/b/b2.js"), true),
                (Path::new("one/node_modules/c"), true),
                (Path::new("two"), false),
                (Path::new("two/x.js"), false),
                (Path::new("two/y.js"), false),
            ]
        );

        assert_eq!(
            loaded.file.path.as_ref(),
            Path::new("one/node_modules/b/b1.js")
        );

        // Only the newly-expanded directories are scanned.
        assert_eq!(fs.read_dir_call_count() - prev_read_dir_count, 2);
    });

    // Open another file in a different subdirectory of the same
    // gitignored directory.
    let prev_read_dir_count = fs.read_dir_call_count();
    let loaded = tree
        .update(cx, |tree, cx| {
            tree.load_file("one/node_modules/a/a2.js".as_ref(), cx)
        })
        .await
        .unwrap();

    tree.read_with(cx, |tree, _| {
        assert_eq!(
            tree.entries(true, 0)
                .map(|entry| (entry.path.as_ref(), entry.is_ignored))
                .collect::<Vec<_>>(),
            vec![
                (Path::new(""), false),
                (Path::new(".gitignore"), false),
                (Path::new("one"), false),
                (Path::new("one/node_modules"), true),
                (Path::new("one/node_modules/a"), true),
                (Path::new("one/node_modules/a/a1.js"), true),
                (Path::new("one/node_modules/a/a2.js"), true),
                (Path::new("one/node_modules/b"), true),
                (Path::new("one/node_modules/b/b1.js"), true),
                (Path::new("one/node_modules/b/b2.js"), true),
                (Path::new("one/node_modules/c"), true),
                (Path::new("two"), false),
                (Path::new("two/x.js"), false),
                (Path::new("two/y.js"), false),
            ]
        );

        assert_eq!(
            loaded.file.path.as_ref(),
            Path::new("one/node_modules/a/a2.js")
        );

        // Only the newly-expanded directory is scanned.
        assert_eq!(fs.read_dir_call_count() - prev_read_dir_count, 1);
    });

    let path = PathBuf::from("/root/one/node_modules/c/lib");

    // No work happens when files and directories change within an unloaded directory.
    let prev_fs_call_count = fs.read_dir_call_count() + fs.metadata_call_count();
    // When we open a directory, we check each ancestor whether it's a git
    // repository. That means we have an fs.metadata call per ancestor that we
    // need to subtract here.
    let ancestors = path.ancestors().count();

    fs.create_dir(path.as_ref()).await.unwrap();
    cx.executor().run_until_parked();

    assert_eq!(
        fs.read_dir_call_count() + fs.metadata_call_count() - prev_fs_call_count - ancestors,
        0
    );
}

#[gpui::test]
async fn test_dirs_no_longer_ignored(cx: &mut TestAppContext) {
    init_test(cx);
    let fs = FakeFs::new(cx.background_executor.clone());
    fs.insert_tree(
        "/root",
        json!({
            ".gitignore": "node_modules\n",
            "a": {
                "a.js": "",
            },
            "b": {
                "b.js": "",
            },
            "node_modules": {
                "c": {
                    "c.js": "",
                },
                "d": {
                    "d.js": "",
                    "e": {
                        "e1.js": "",
                        "e2.js": "",
                    },
                    "f": {
                        "f1.js": "",
                        "f2.js": "",
                    }
                },
            },
        }),
    )
    .await;

    let tree = Worktree::local(
        Path::new("/root"),
        true,
        fs.clone(),
        Default::default(),
        &mut cx.to_async(),
    )
    .await
    .unwrap();

    cx.read(|cx| tree.read(cx).as_local().unwrap().scan_complete())
        .await;

    // Open a file within the gitignored directory, forcing some of its
    // subdirectories to be read, but not all.
    let read_dir_count_1 = fs.read_dir_call_count();
    tree.read_with(cx, |tree, _| {
        tree.as_local()
            .unwrap()
            .refresh_entries_for_paths(vec![Path::new("node_modules/d/d.js").into()])
    })
    .recv()
    .await;

    // Those subdirectories are now loaded.
    tree.read_with(cx, |tree, _| {
        assert_eq!(
            tree.entries(true, 0)
                .map(|e| (e.path.as_ref(), e.is_ignored))
                .collect::<Vec<_>>(),
            &[
                (Path::new(""), false),
                (Path::new(".gitignore"), false),
                (Path::new("a"), false),
                (Path::new("a/a.js"), false),
                (Path::new("b"), false),
                (Path::new("b/b.js"), false),
                (Path::new("node_modules"), true),
                (Path::new("node_modules/c"), true),
                (Path::new("node_modules/d"), true),
                (Path::new("node_modules/d/d.js"), true),
                (Path::new("node_modules/d/e"), true),
                (Path::new("node_modules/d/f"), true),
            ]
        );
    });
    let read_dir_count_2 = fs.read_dir_call_count();
    assert_eq!(read_dir_count_2 - read_dir_count_1, 2);

    // Update the gitignore so that node_modules is no longer ignored,
    // but a subdirectory is ignored
    fs.save("/root/.gitignore".as_ref(), &"e".into(), Default::default())
        .await
        .unwrap();
    cx.executor().run_until_parked();

    // All of the directories that are no longer ignored are now loaded.
    tree.read_with(cx, |tree, _| {
        assert_eq!(
            tree.entries(true, 0)
                .map(|e| (e.path.as_ref(), e.is_ignored))
                .collect::<Vec<_>>(),
            &[
                (Path::new(""), false),
                (Path::new(".gitignore"), false),
                (Path::new("a"), false),
                (Path::new("a/a.js"), false),
                (Path::new("b"), false),
                (Path::new("b/b.js"), false),
                // This directory is no longer ignored
                (Path::new("node_modules"), false),
                (Path::new("node_modules/c"), false),
                (Path::new("node_modules/c/c.js"), false),
                (Path::new("node_modules/d"), false),
                (Path::new("node_modules/d/d.js"), false),
                // This subdirectory is now ignored
                (Path::new("node_modules/d/e"), true),
                (Path::new("node_modules/d/f"), false),
                (Path::new("node_modules/d/f/f1.js"), false),
                (Path::new("node_modules/d/f/f2.js"), false),
            ]
        );
    });

    // Each of the newly-loaded directories is scanned only once.
    let read_dir_count_3 = fs.read_dir_call_count();
    assert_eq!(read_dir_count_3 - read_dir_count_2, 2);
}

#[gpui::test]
async fn test_write_file(cx: &mut TestAppContext) {
    init_test(cx);
    cx.executor().allow_parking();
    let dir = TempTree::new(json!({
        ".git": {},
        ".gitignore": "ignored-dir\n",
        "tracked-dir": {},
        "ignored-dir": {}
    }));

    let worktree = Worktree::local(
        dir.path(),
        true,
        Arc::new(RealFs::new(None, cx.executor())),
        Default::default(),
        &mut cx.to_async(),
    )
    .await
    .unwrap();

    #[cfg(not(target_os = "macos"))]
    fs::fs_watcher::global(|_| {}).unwrap();

    cx.read(|cx| worktree.read(cx).as_local().unwrap().scan_complete())
        .await;
    worktree.flush_fs_events(cx).await;

    worktree
        .update(cx, |tree, cx| {
            tree.write_file(
                Path::new("tracked-dir/file.txt"),
                "hello".into(),
                Default::default(),
                cx,
            )
        })
        .await
        .unwrap();
    worktree
        .update(cx, |tree, cx| {
            tree.write_file(
                Path::new("ignored-dir/file.txt"),
                "world".into(),
                Default::default(),
                cx,
            )
        })
        .await
        .unwrap();

    worktree.read_with(cx, |tree, _| {
        let tracked = tree.entry_for_path("tracked-dir/file.txt").unwrap();
        let ignored = tree.entry_for_path("ignored-dir/file.txt").unwrap();
        assert!(!tracked.is_ignored);
        assert!(ignored.is_ignored);
    });
}

#[gpui::test]
async fn test_file_scan_inclusions(cx: &mut TestAppContext) {
    init_test(cx);
    cx.executor().allow_parking();
    let dir = TempTree::new(json!({
        ".gitignore": "**/target\n/node_modules\ntop_level.txt\n",
        "target": {
            "index": "blah2"
        },
        "node_modules": {
            ".DS_Store": "",
            "prettier": {
                "package.json": "{}",
            },
        },
        "src": {
            ".DS_Store": "",
            "foo": {
                "foo.rs": "mod another;\n",
                "another.rs": "// another",
            },
            "bar": {
                "bar.rs": "// bar",
            },
            "lib.rs": "mod foo;\nmod bar;\n",
        },
        "top_level.txt": "top level file",
        ".DS_Store": "",
    }));
    cx.update(|cx| {
        cx.update_global::<SettingsStore, _>(|store, cx| {
            store.update_user_settings::<WorktreeSettings>(cx, |project_settings| {
                project_settings.file_scan_exclusions = Some(vec![]);
                project_settings.file_scan_inclusions = Some(vec![
                    "node_modules/**/package.json".to_string(),
                    "**/.DS_Store".to_string(),
                ]);
            });
        });
    });

    let tree = Worktree::local(
        dir.path(),
        true,
        Arc::new(RealFs::new(None, cx.executor())),
        Default::default(),
        &mut cx.to_async(),
    )
    .await
    .unwrap();
    cx.read(|cx| tree.read(cx).as_local().unwrap().scan_complete())
        .await;
    tree.flush_fs_events(cx).await;
    tree.read_with(cx, |tree, _| {
        // Assert that file_scan_inclusions overrides  file_scan_exclusions.
        check_worktree_entries(
            tree,
            &[],
            &["target", "node_modules"],
            &["src/lib.rs", "src/bar/bar.rs", ".gitignore"],
            &[
                "node_modules/prettier/package.json",
                ".DS_Store",
                "node_modules/.DS_Store",
                "src/.DS_Store",
            ],
        )
    });
}

#[gpui::test]
async fn test_file_scan_exclusions_overrules_inclusions(cx: &mut TestAppContext) {
    init_test(cx);
    cx.executor().allow_parking();
    let dir = TempTree::new(json!({
        ".gitignore": "**/target\n/node_modules\n",
        "target": {
            "index": "blah2"
        },
        "node_modules": {
            ".DS_Store": "",
            "prettier": {
                "package.json": "{}",
            },
        },
        "src": {
            ".DS_Store": "",
            "foo": {
                "foo.rs": "mod another;\n",
                "another.rs": "// another",
            },
        },
        ".DS_Store": "",
    }));

    cx.update(|cx| {
        cx.update_global::<SettingsStore, _>(|store, cx| {
            store.update_user_settings::<WorktreeSettings>(cx, |project_settings| {
                project_settings.file_scan_exclusions = Some(vec!["**/.DS_Store".to_string()]);
                project_settings.file_scan_inclusions = Some(vec!["**/.DS_Store".to_string()]);
            });
        });
    });

    let tree = Worktree::local(
        dir.path(),
        true,
        Arc::new(RealFs::new(None, cx.executor())),
        Default::default(),
        &mut cx.to_async(),
    )
    .await
    .unwrap();
    cx.read(|cx| tree.read(cx).as_local().unwrap().scan_complete())
        .await;
    tree.flush_fs_events(cx).await;
    tree.read_with(cx, |tree, _| {
        // Assert that file_scan_inclusions overrides  file_scan_exclusions.
        check_worktree_entries(
            tree,
            &[".DS_Store, src/.DS_Store"],
            &["target", "node_modules"],
            &["src/foo/another.rs", "src/foo/foo.rs", ".gitignore"],
            &[],
        )
    });
}

#[gpui::test]
async fn test_file_scan_inclusions_reindexes_on_setting_change(cx: &mut TestAppContext) {
    init_test(cx);
    cx.executor().allow_parking();
    let dir = TempTree::new(json!({
        ".gitignore": "**/target\n/node_modules/\n",
        "target": {
            "index": "blah2"
        },
        "node_modules": {
            ".DS_Store": "",
            "prettier": {
                "package.json": "{}",
            },
        },
        "src": {
            ".DS_Store": "",
            "foo": {
                "foo.rs": "mod another;\n",
                "another.rs": "// another",
            },
        },
        ".DS_Store": "",
    }));

    cx.update(|cx| {
        cx.update_global::<SettingsStore, _>(|store, cx| {
            store.update_user_settings::<WorktreeSettings>(cx, |project_settings| {
                project_settings.file_scan_exclusions = Some(vec![]);
                project_settings.file_scan_inclusions = Some(vec!["node_modules/**".to_string()]);
            });
        });
    });
    let tree = Worktree::local(
        dir.path(),
        true,
        Arc::new(RealFs::new(None, cx.executor())),
        Default::default(),
        &mut cx.to_async(),
    )
    .await
    .unwrap();
    cx.read(|cx| tree.read(cx).as_local().unwrap().scan_complete())
        .await;
    tree.flush_fs_events(cx).await;

    tree.read_with(cx, |tree, _| {
        assert!(
            tree.entry_for_path("node_modules")
                .is_some_and(|f| f.is_always_included)
        );
        assert!(
            tree.entry_for_path("node_modules/prettier/package.json")
                .is_some_and(|f| f.is_always_included)
        );
    });

    cx.update(|cx| {
        cx.update_global::<SettingsStore, _>(|store, cx| {
            store.update_user_settings::<WorktreeSettings>(cx, |project_settings| {
                project_settings.file_scan_exclusions = Some(vec![]);
                project_settings.file_scan_inclusions = Some(vec![]);
            });
        });
    });
    cx.read(|cx| tree.read(cx).as_local().unwrap().scan_complete())
        .await;
    tree.flush_fs_events(cx).await;

    tree.read_with(cx, |tree, _| {
        assert!(
            tree.entry_for_path("node_modules")
                .is_some_and(|f| !f.is_always_included)
        );
        assert!(
            tree.entry_for_path("node_modules/prettier/package.json")
                .is_some_and(|f| !f.is_always_included)
        );
    });
}

#[gpui::test]
async fn test_file_scan_exclusions(cx: &mut TestAppContext) {
    init_test(cx);
    cx.executor().allow_parking();
    let dir = TempTree::new(json!({
        ".gitignore": "**/target\n/node_modules\n",
        "target": {
            "index": "blah2"
        },
        "node_modules": {
            ".DS_Store": "",
            "prettier": {
                "package.json": "{}",
            },
        },
        "src": {
            ".DS_Store": "",
            "foo": {
                "foo.rs": "mod another;\n",
                "another.rs": "// another",
            },
            "bar": {
                "bar.rs": "// bar",
            },
            "lib.rs": "mod foo;\nmod bar;\n",
        },
        ".DS_Store": "",
    }));
    cx.update(|cx| {
        cx.update_global::<SettingsStore, _>(|store, cx| {
            store.update_user_settings::<WorktreeSettings>(cx, |project_settings| {
                project_settings.file_scan_exclusions =
                    Some(vec!["**/foo/**".to_string(), "**/.DS_Store".to_string()]);
            });
        });
    });

    let tree = Worktree::local(
        dir.path(),
        true,
        Arc::new(RealFs::new(None, cx.executor())),
        Default::default(),
        &mut cx.to_async(),
    )
    .await
    .unwrap();
    cx.read(|cx| tree.read(cx).as_local().unwrap().scan_complete())
        .await;
    tree.flush_fs_events(cx).await;
    tree.read_with(cx, |tree, _| {
        check_worktree_entries(
            tree,
            &[
                "src/foo/foo.rs",
                "src/foo/another.rs",
                "node_modules/.DS_Store",
                "src/.DS_Store",
                ".DS_Store",
            ],
            &["target", "node_modules"],
            &["src/lib.rs", "src/bar/bar.rs", ".gitignore"],
            &[],
        )
    });

    cx.update(|cx| {
        cx.update_global::<SettingsStore, _>(|store, cx| {
            store.update_user_settings::<WorktreeSettings>(cx, |project_settings| {
                project_settings.file_scan_exclusions =
                    Some(vec!["**/node_modules/**".to_string()]);
            });
        });
    });
    tree.flush_fs_events(cx).await;
    cx.executor().run_until_parked();
    tree.read_with(cx, |tree, _| {
        check_worktree_entries(
            tree,
            &[
                "node_modules/prettier/package.json",
                "node_modules/.DS_Store",
                "node_modules",
            ],
            &["target"],
            &[
                ".gitignore",
                "src/lib.rs",
                "src/bar/bar.rs",
                "src/foo/foo.rs",
                "src/foo/another.rs",
                "src/.DS_Store",
                ".DS_Store",
            ],
            &[],
        )
    });
}

#[gpui::test]
async fn test_fs_events_in_exclusions(cx: &mut TestAppContext) {
    init_test(cx);
    cx.executor().allow_parking();
    let dir = TempTree::new(json!({
        ".git": {
            "HEAD": "ref: refs/heads/main\n",
            "foo": "bar",
        },
        ".gitignore": "**/target\n/node_modules\ntest_output\n",
        "target": {
            "index": "blah2"
        },
        "node_modules": {
            ".DS_Store": "",
            "prettier": {
                "package.json": "{}",
            },
        },
        "src": {
            ".DS_Store": "",
            "foo": {
                "foo.rs": "mod another;\n",
                "another.rs": "// another",
            },
            "bar": {
                "bar.rs": "// bar",
            },
            "lib.rs": "mod foo;\nmod bar;\n",
        },
        ".DS_Store": "",
    }));
    cx.update(|cx| {
        cx.update_global::<SettingsStore, _>(|store, cx| {
            store.update_user_settings::<WorktreeSettings>(cx, |project_settings| {
                project_settings.file_scan_exclusions = Some(vec![
                    "**/.git".to_string(),
                    "node_modules/".to_string(),
                    "build_output".to_string(),
                ]);
            });
        });
    });

    let tree = Worktree::local(
        dir.path(),
        true,
        Arc::new(RealFs::new(None, cx.executor())),
        Default::default(),
        &mut cx.to_async(),
    )
    .await
    .unwrap();
    cx.read(|cx| tree.read(cx).as_local().unwrap().scan_complete())
        .await;
    tree.flush_fs_events(cx).await;
    tree.read_with(cx, |tree, _| {
        check_worktree_entries(
            tree,
            &[
                ".git/HEAD",
                ".git/foo",
                "node_modules",
                "node_modules/.DS_Store",
                "node_modules/prettier",
                "node_modules/prettier/package.json",
            ],
            &["target"],
            &[
                ".DS_Store",
                "src/.DS_Store",
                "src/lib.rs",
                "src/foo/foo.rs",
                "src/foo/another.rs",
                "src/bar/bar.rs",
                ".gitignore",
            ],
            &[],
        )
    });

    let new_excluded_dir = dir.path().join("build_output");
    let new_ignored_dir = dir.path().join("test_output");
    std::fs::create_dir_all(&new_excluded_dir)
        .unwrap_or_else(|e| panic!("Failed to create a {new_excluded_dir:?} directory: {e}"));
    std::fs::create_dir_all(&new_ignored_dir)
        .unwrap_or_else(|e| panic!("Failed to create a {new_ignored_dir:?} directory: {e}"));
    let node_modules_dir = dir.path().join("node_modules");
    let dot_git_dir = dir.path().join(".git");
    let src_dir = dir.path().join("src");
    for existing_dir in [&node_modules_dir, &dot_git_dir, &src_dir] {
        assert!(
            existing_dir.is_dir(),
            "Expect {existing_dir:?} to be present in the FS already"
        );
    }

    for directory_for_new_file in [
        new_excluded_dir,
        new_ignored_dir,
        node_modules_dir,
        dot_git_dir,
        src_dir,
    ] {
        std::fs::write(directory_for_new_file.join("new_file"), "new file contents")
            .unwrap_or_else(|e| {
                panic!("Failed to create in {directory_for_new_file:?} a new file: {e}")
            });
    }
    tree.flush_fs_events(cx).await;

    tree.read_with(cx, |tree, _| {
        check_worktree_entries(
            tree,
            &[
                ".git/HEAD",
                ".git/foo",
                ".git/new_file",
                "node_modules",
                "node_modules/.DS_Store",
                "node_modules/prettier",
                "node_modules/prettier/package.json",
                "node_modules/new_file",
                "build_output",
                "build_output/new_file",
                "test_output/new_file",
            ],
            &["target", "test_output"],
            &[
                ".DS_Store",
                "src/.DS_Store",
                "src/lib.rs",
                "src/foo/foo.rs",
                "src/foo/another.rs",
                "src/bar/bar.rs",
                "src/new_file",
                ".gitignore",
            ],
            &[],
        )
    });
}

#[gpui::test]
async fn test_fs_events_in_dot_git_worktree(cx: &mut TestAppContext) {
    init_test(cx);
    cx.executor().allow_parking();
    let dir = TempTree::new(json!({
        ".git": {
            "HEAD": "ref: refs/heads/main\n",
            "foo": "foo contents",
        },
    }));
    let dot_git_worktree_dir = dir.path().join(".git");

    let tree = Worktree::local(
        dot_git_worktree_dir.clone(),
        true,
        Arc::new(RealFs::new(None, cx.executor())),
        Default::default(),
        &mut cx.to_async(),
    )
    .await
    .unwrap();
    cx.read(|cx| tree.read(cx).as_local().unwrap().scan_complete())
        .await;
    tree.flush_fs_events(cx).await;
    tree.read_with(cx, |tree, _| {
        check_worktree_entries(tree, &[], &["HEAD", "foo"], &[], &[])
    });

    std::fs::write(dot_git_worktree_dir.join("new_file"), "new file contents")
        .unwrap_or_else(|e| panic!("Failed to create in {dot_git_worktree_dir:?} a new file: {e}"));
    tree.flush_fs_events(cx).await;
    tree.read_with(cx, |tree, _| {
        check_worktree_entries(tree, &[], &["HEAD", "foo", "new_file"], &[], &[])
    });
}

#[gpui::test(iterations = 30)]
async fn test_create_directory_during_initial_scan(cx: &mut TestAppContext) {
    init_test(cx);
    let fs = FakeFs::new(cx.background_executor.clone());
    fs.insert_tree(
        "/root",
        json!({
            "b": {},
            "c": {},
            "d": {},
        }),
    )
    .await;

    let tree = Worktree::local(
        "/root".as_ref(),
        true,
        fs,
        Default::default(),
        &mut cx.to_async(),
    )
    .await
    .unwrap();

    let snapshot1 = tree.update(cx, |tree, cx| {
        let tree = tree.as_local_mut().unwrap();
        let snapshot = Arc::new(Mutex::new(tree.snapshot()));
        tree.observe_updates(0, cx, {
            let snapshot = snapshot.clone();
            let settings = tree.settings().clone();
            move |update| {
                snapshot
                    .lock()
                    .apply_remote_update(update, &settings.file_scan_inclusions)
                    .unwrap();
                async { true }
            }
        });
        snapshot
    });

    let entry = tree
        .update(cx, |tree, cx| {
            tree.as_local_mut()
                .unwrap()
                .create_entry("a/e".as_ref(), true, None, cx)
        })
        .await
        .unwrap()
        .to_included()
        .unwrap();
    assert!(entry.is_dir());

    cx.executor().run_until_parked();
    tree.read_with(cx, |tree, _| {
        assert_eq!(tree.entry_for_path("a/e").unwrap().kind, EntryKind::Dir);
    });

    let snapshot2 = tree.update(cx, |tree, _| tree.as_local().unwrap().snapshot());
    assert_eq!(
        snapshot1.lock().entries(true, 0).collect::<Vec<_>>(),
        snapshot2.entries(true, 0).collect::<Vec<_>>()
    );
}

#[gpui::test]
async fn test_create_dir_all_on_create_entry(cx: &mut TestAppContext) {
    init_test(cx);
    cx.executor().allow_parking();

    let fs_fake = FakeFs::new(cx.background_executor.clone());
    fs_fake
        .insert_tree(
            "/root",
            json!({
                "a": {},
            }),
        )
        .await;

    let tree_fake = Worktree::local(
        "/root".as_ref(),
        true,
        fs_fake,
        Default::default(),
        &mut cx.to_async(),
    )
    .await
    .unwrap();

    let entry = tree_fake
        .update(cx, |tree, cx| {
            tree.as_local_mut()
                .unwrap()
                .create_entry("a/b/c/d.txt".as_ref(), false, None, cx)
        })
        .await
        .unwrap()
        .to_included()
        .unwrap();
    assert!(entry.is_file());

    cx.executor().run_until_parked();
    tree_fake.read_with(cx, |tree, _| {
        assert!(tree.entry_for_path("a/b/c/d.txt").unwrap().is_file());
        assert!(tree.entry_for_path("a/b/c/").unwrap().is_dir());
        assert!(tree.entry_for_path("a/b/").unwrap().is_dir());
    });

    let fs_real = Arc::new(RealFs::new(None, cx.executor()));
    let temp_root = TempTree::new(json!({
        "a": {}
    }));

    let tree_real = Worktree::local(
        temp_root.path(),
        true,
        fs_real,
        Default::default(),
        &mut cx.to_async(),
    )
    .await
    .unwrap();

    let entry = tree_real
        .update(cx, |tree, cx| {
            tree.as_local_mut()
                .unwrap()
                .create_entry("a/b/c/d.txt".as_ref(), false, None, cx)
        })
        .await
        .unwrap()
        .to_included()
        .unwrap();
    assert!(entry.is_file());

    cx.executor().run_until_parked();
    tree_real.read_with(cx, |tree, _| {
        assert!(tree.entry_for_path("a/b/c/d.txt").unwrap().is_file());
        assert!(tree.entry_for_path("a/b/c/").unwrap().is_dir());
        assert!(tree.entry_for_path("a/b/").unwrap().is_dir());
    });

    // Test smallest change
    let entry = tree_real
        .update(cx, |tree, cx| {
            tree.as_local_mut()
                .unwrap()
                .create_entry("a/b/c/e.txt".as_ref(), false, None, cx)
        })
        .await
        .unwrap()
        .to_included()
        .unwrap();
    assert!(entry.is_file());

    cx.executor().run_until_parked();
    tree_real.read_with(cx, |tree, _| {
        assert!(tree.entry_for_path("a/b/c/e.txt").unwrap().is_file());
    });

    // Test largest change
    let entry = tree_real
        .update(cx, |tree, cx| {
            tree.as_local_mut()
                .unwrap()
                .create_entry("d/e/f/g.txt".as_ref(), false, None, cx)
        })
        .await
        .unwrap()
        .to_included()
        .unwrap();
    assert!(entry.is_file());

    cx.executor().run_until_parked();
    tree_real.read_with(cx, |tree, _| {
        assert!(tree.entry_for_path("d/e/f/g.txt").unwrap().is_file());
        assert!(tree.entry_for_path("d/e/f").unwrap().is_dir());
        assert!(tree.entry_for_path("d/e/").unwrap().is_dir());
        assert!(tree.entry_for_path("d/").unwrap().is_dir());
    });
}

#[gpui::test(iterations = 100)]
async fn test_random_worktree_operations_during_initial_scan(
    cx: &mut TestAppContext,
    mut rng: StdRng,
) {
    init_test(cx);
    let operations = env::var("OPERATIONS")
        .map(|o| o.parse().unwrap())
        .unwrap_or(5);
    let initial_entries = env::var("INITIAL_ENTRIES")
        .map(|o| o.parse().unwrap())
        .unwrap_or(20);

    let root_dir = Path::new(path!("/test"));
    let fs = FakeFs::new(cx.background_executor.clone()) as Arc<dyn Fs>;
    fs.as_fake().insert_tree(root_dir, json!({})).await;
    for _ in 0..initial_entries {
        randomly_mutate_fs(&fs, root_dir, 1.0, &mut rng).await;
    }
    log::info!("generated initial tree");

    let worktree = Worktree::local(
        root_dir,
        true,
        fs.clone(),
        Default::default(),
        &mut cx.to_async(),
    )
    .await
    .unwrap();

    let mut snapshots = vec![worktree.read_with(cx, |tree, _| tree.as_local().unwrap().snapshot())];
    let updates = Arc::new(Mutex::new(Vec::new()));
    worktree.update(cx, |tree, cx| {
        check_worktree_change_events(tree, cx);

        tree.as_local_mut().unwrap().observe_updates(0, cx, {
            let updates = updates.clone();
            move |update| {
                updates.lock().push(update);
                async { true }
            }
        });
    });

    for _ in 0..operations {
        worktree
            .update(cx, |worktree, cx| {
                randomly_mutate_worktree(worktree, &mut rng, cx)
            })
            .await
            .log_err();
        worktree.read_with(cx, |tree, _| {
            tree.as_local().unwrap().snapshot().check_invariants(true)
        });

        if rng.gen_bool(0.6) {
            snapshots.push(worktree.read_with(cx, |tree, _| tree.as_local().unwrap().snapshot()));
        }
    }

    worktree
        .update(cx, |tree, _| tree.as_local_mut().unwrap().scan_complete())
        .await;

    cx.executor().run_until_parked();

    let final_snapshot = worktree.read_with(cx, |tree, _| {
        let tree = tree.as_local().unwrap();
        let snapshot = tree.snapshot();
        snapshot.check_invariants(true);
        snapshot
    });

    let settings = worktree.read_with(cx, |tree, _| tree.as_local().unwrap().settings());

    for (i, snapshot) in snapshots.into_iter().enumerate().rev() {
        let mut updated_snapshot = snapshot.clone();
        for update in updates.lock().iter() {
            if update.scan_id >= updated_snapshot.scan_id() as u64 {
                updated_snapshot
                    .apply_remote_update(update.clone(), &settings.file_scan_inclusions)
                    .unwrap();
            }
        }

        assert_eq!(
            updated_snapshot.entries(true, 0).collect::<Vec<_>>(),
            final_snapshot.entries(true, 0).collect::<Vec<_>>(),
            "wrong updates after snapshot {i}: {snapshot:#?} {updates:#?}",
        );
    }
}

#[gpui::test(iterations = 100)]
async fn test_random_worktree_changes(cx: &mut TestAppContext, mut rng: StdRng) {
    init_test(cx);
    let operations = env::var("OPERATIONS")
        .map(|o| o.parse().unwrap())
        .unwrap_or(40);
    let initial_entries = env::var("INITIAL_ENTRIES")
        .map(|o| o.parse().unwrap())
        .unwrap_or(20);

    let root_dir = Path::new(path!("/test"));
    let fs = FakeFs::new(cx.background_executor.clone()) as Arc<dyn Fs>;
    fs.as_fake().insert_tree(root_dir, json!({})).await;
    for _ in 0..initial_entries {
        randomly_mutate_fs(&fs, root_dir, 1.0, &mut rng).await;
    }
    log::info!("generated initial tree");

    let worktree = Worktree::local(
        root_dir,
        true,
        fs.clone(),
        Default::default(),
        &mut cx.to_async(),
    )
    .await
    .unwrap();

    let updates = Arc::new(Mutex::new(Vec::new()));
    worktree.update(cx, |tree, cx| {
        check_worktree_change_events(tree, cx);

        tree.as_local_mut().unwrap().observe_updates(0, cx, {
            let updates = updates.clone();
            move |update| {
                updates.lock().push(update);
                async { true }
            }
        });
    });

    worktree
        .update(cx, |tree, _| tree.as_local_mut().unwrap().scan_complete())
        .await;

    fs.as_fake().pause_events();
    let mut snapshots = Vec::new();
    let mut mutations_len = operations;
    while mutations_len > 1 {
        if rng.gen_bool(0.2) {
            worktree
                .update(cx, |worktree, cx| {
                    randomly_mutate_worktree(worktree, &mut rng, cx)
                })
                .await
                .log_err();
        } else {
            randomly_mutate_fs(&fs, root_dir, 1.0, &mut rng).await;
        }

        let buffered_event_count = fs.as_fake().buffered_event_count();
        if buffered_event_count > 0 && rng.gen_bool(0.3) {
            let len = rng.gen_range(0..=buffered_event_count);
            log::info!("flushing {} events", len);
            fs.as_fake().flush_events(len);
        } else {
            randomly_mutate_fs(&fs, root_dir, 0.6, &mut rng).await;
            mutations_len -= 1;
        }

        cx.executor().run_until_parked();
        if rng.gen_bool(0.2) {
            log::info!("storing snapshot {}", snapshots.len());
            let snapshot = worktree.read_with(cx, |tree, _| tree.as_local().unwrap().snapshot());
            snapshots.push(snapshot);
        }
    }

    log::info!("quiescing");
    fs.as_fake().flush_events(usize::MAX);
    cx.executor().run_until_parked();

    let snapshot = worktree.read_with(cx, |tree, _| tree.as_local().unwrap().snapshot());
    snapshot.check_invariants(true);
    let expanded_paths = snapshot
        .expanded_entries()
        .map(|e| e.path.clone())
        .collect::<Vec<_>>();

    {
        let new_worktree = Worktree::local(
            root_dir,
            true,
            fs.clone(),
            Default::default(),
            &mut cx.to_async(),
        )
        .await
        .unwrap();
        new_worktree
            .update(cx, |tree, _| tree.as_local_mut().unwrap().scan_complete())
            .await;
        new_worktree
            .update(cx, |tree, _| {
                tree.as_local_mut()
                    .unwrap()
                    .refresh_entries_for_paths(expanded_paths)
            })
            .recv()
            .await;
        let new_snapshot =
            new_worktree.read_with(cx, |tree, _| tree.as_local().unwrap().snapshot());
        assert_eq!(
            snapshot.entries_without_ids(true),
            new_snapshot.entries_without_ids(true)
        );
    }

    let settings = worktree.read_with(cx, |tree, _| tree.as_local().unwrap().settings());

    for (i, mut prev_snapshot) in snapshots.into_iter().enumerate().rev() {
        for update in updates.lock().iter() {
            if update.scan_id >= prev_snapshot.scan_id() as u64 {
                prev_snapshot
                    .apply_remote_update(update.clone(), &settings.file_scan_inclusions)
                    .unwrap();
            }
        }

        assert_eq!(
            prev_snapshot
                .entries(true, 0)
                .map(ignore_pending_dir)
                .collect::<Vec<_>>(),
            snapshot
                .entries(true, 0)
                .map(ignore_pending_dir)
                .collect::<Vec<_>>(),
            "wrong updates after snapshot {i}: {updates:#?}",
        );
    }

    fn ignore_pending_dir(entry: &Entry) -> Entry {
        let mut entry = entry.clone();
        if entry.kind.is_dir() {
            entry.kind = EntryKind::Dir
        }
        entry
    }
}

// The worktree's `UpdatedEntries` event can be used to follow along with
// all changes to the worktree's snapshot.
fn check_worktree_change_events(tree: &mut Worktree, cx: &mut Context<Worktree>) {
    let mut entries = tree.entries(true, 0).cloned().collect::<Vec<_>>();
    cx.subscribe(&cx.entity(), move |tree, _, event, _| {
        if let Event::UpdatedEntries(changes) = event {
            for (path, _, change_type) in changes.iter() {
                let entry = tree.entry_for_path(path).cloned();
                let ix = match entries.binary_search_by_key(&path, |e| &e.path) {
                    Ok(ix) | Err(ix) => ix,
                };
                match change_type {
                    PathChange::Added => entries.insert(ix, entry.unwrap()),
                    PathChange::Removed => drop(entries.remove(ix)),
                    PathChange::Updated => {
                        let entry = entry.unwrap();
                        let existing_entry = entries.get_mut(ix).unwrap();
                        assert_eq!(existing_entry.path, entry.path);
                        *existing_entry = entry;
                    }
                    PathChange::AddedOrUpdated | PathChange::Loaded => {
                        let entry = entry.unwrap();
                        if entries.get(ix).map(|e| &e.path) == Some(&entry.path) {
                            *entries.get_mut(ix).unwrap() = entry;
                        } else {
                            entries.insert(ix, entry);
                        }
                    }
                }
            }

            let new_entries = tree.entries(true, 0).cloned().collect::<Vec<_>>();
            assert_eq!(entries, new_entries, "incorrect changes: {:?}", changes);
        }
    })
    .detach();
}

fn randomly_mutate_worktree(
    worktree: &mut Worktree,
    rng: &mut impl Rng,
    cx: &mut Context<Worktree>,
) -> Task<Result<()>> {
    log::info!("mutating worktree");
    let worktree = worktree.as_local_mut().unwrap();
    let snapshot = worktree.snapshot();
    let entry = snapshot.entries(false, 0).choose(rng).unwrap();

    match rng.gen_range(0_u32..100) {
        0..=33 if entry.path.as_ref() != Path::new("") => {
            log::info!("deleting entry {:?} ({})", entry.path, entry.id.0);
            worktree.delete_entry(entry.id, false, cx).unwrap()
        }
        ..=66 if entry.path.as_ref() != Path::new("") => {
            let other_entry = snapshot.entries(false, 0).choose(rng).unwrap();
            let new_parent_path = if other_entry.is_dir() {
                other_entry.path.clone()
            } else {
                other_entry.path.parent().unwrap().into()
            };
            let mut new_path = new_parent_path.join(random_filename(rng));
            if new_path.starts_with(&entry.path) {
                new_path = random_filename(rng).into();
            }

            log::info!(
                "renaming entry {:?} ({}) to {:?}",
                entry.path,
                entry.id.0,
                new_path
            );
            let task = worktree.rename_entry(entry.id, new_path, cx);
            cx.background_spawn(async move {
                task.await?.to_included().unwrap();
                Ok(())
            })
        }
        _ => {
            if entry.is_dir() {
                let child_path = entry.path.join(random_filename(rng));
                let is_dir = rng.gen_bool(0.3);
                log::info!(
                    "creating {} at {:?}",
                    if is_dir { "dir" } else { "file" },
                    child_path,
                );
                let task = worktree.create_entry(child_path, is_dir, None, cx);
                cx.background_spawn(async move {
                    task.await?;
                    Ok(())
                })
            } else {
                log::info!("overwriting file {:?} ({})", entry.path, entry.id.0);
                let task =
                    worktree.write_file(entry.path.clone(), "".into(), Default::default(), cx);
                cx.background_spawn(async move {
                    task.await?;
                    Ok(())
                })
            }
        }
    }
}

async fn randomly_mutate_fs(
    fs: &Arc<dyn Fs>,
    root_path: &Path,
    insertion_probability: f64,
    rng: &mut impl Rng,
) {
    log::info!("mutating fs");
    let mut files = Vec::new();
    let mut dirs = Vec::new();
    for path in fs.as_fake().paths(false) {
        if path.starts_with(root_path) {
            if fs.is_file(&path).await {
                files.push(path);
            } else {
                dirs.push(path);
            }
        }
    }

    if (files.is_empty() && dirs.len() == 1) || rng.gen_bool(insertion_probability) {
        let path = dirs.choose(rng).unwrap();
        let new_path = path.join(random_filename(rng));

        if rng.r#gen() {
            log::info!(
                "creating dir {:?}",
                new_path.strip_prefix(root_path).unwrap()
            );
            fs.create_dir(&new_path).await.unwrap();
        } else {
            log::info!(
                "creating file {:?}",
                new_path.strip_prefix(root_path).unwrap()
            );
            fs.create_file(&new_path, Default::default()).await.unwrap();
        }
    } else if rng.gen_bool(0.05) {
        let ignore_dir_path = dirs.choose(rng).unwrap();
        let ignore_path = ignore_dir_path.join(*GITIGNORE);

        let subdirs = dirs
            .iter()
            .filter(|d| d.starts_with(ignore_dir_path))
            .cloned()
            .collect::<Vec<_>>();
        let subfiles = files
            .iter()
            .filter(|d| d.starts_with(ignore_dir_path))
            .cloned()
            .collect::<Vec<_>>();
        let files_to_ignore = {
            let len = rng.gen_range(0..=subfiles.len());
            subfiles.choose_multiple(rng, len)
        };
        let dirs_to_ignore = {
            let len = rng.gen_range(0..subdirs.len());
            subdirs.choose_multiple(rng, len)
        };

        let mut ignore_contents = String::new();
        for path_to_ignore in files_to_ignore.chain(dirs_to_ignore) {
            writeln!(
                ignore_contents,
                "{}",
                path_to_ignore
                    .strip_prefix(ignore_dir_path)
                    .unwrap()
                    .to_str()
                    .unwrap()
            )
            .unwrap();
        }
        log::info!(
            "creating gitignore {:?} with contents:\n{}",
            ignore_path.strip_prefix(root_path).unwrap(),
            ignore_contents
        );
        fs.save(
            &ignore_path,
            &ignore_contents.as_str().into(),
            Default::default(),
        )
        .await
        .unwrap();
    } else {
        let old_path = {
            let file_path = files.choose(rng);
            let dir_path = dirs[1..].choose(rng);
            file_path.into_iter().chain(dir_path).choose(rng).unwrap()
        };

        let is_rename = rng.r#gen();
        if is_rename {
            let new_path_parent = dirs
                .iter()
                .filter(|d| !d.starts_with(old_path))
                .choose(rng)
                .unwrap();

            let overwrite_existing_dir =
                !old_path.starts_with(new_path_parent) && rng.gen_bool(0.3);
            let new_path = if overwrite_existing_dir {
                fs.remove_dir(
                    new_path_parent,
                    RemoveOptions {
                        recursive: true,
                        ignore_if_not_exists: true,
                    },
                )
                .await
                .unwrap();
                new_path_parent.to_path_buf()
            } else {
                new_path_parent.join(random_filename(rng))
            };

            log::info!(
                "renaming {:?} to {}{:?}",
                old_path.strip_prefix(root_path).unwrap(),
                if overwrite_existing_dir {
                    "overwrite "
                } else {
                    ""
                },
                new_path.strip_prefix(root_path).unwrap()
            );
            fs.rename(
                old_path,
                &new_path,
                fs::RenameOptions {
                    overwrite: true,
                    ignore_if_exists: true,
                },
            )
            .await
            .unwrap();
        } else if fs.is_file(old_path).await {
            log::info!(
                "deleting file {:?}",
                old_path.strip_prefix(root_path).unwrap()
            );
            fs.remove_file(old_path, Default::default()).await.unwrap();
        } else {
            log::info!(
                "deleting dir {:?}",
                old_path.strip_prefix(root_path).unwrap()
            );
            fs.remove_dir(
                old_path,
                RemoveOptions {
                    recursive: true,
                    ignore_if_not_exists: true,
                },
            )
            .await
            .unwrap();
        }
    }
}

fn random_filename(rng: &mut impl Rng) -> String {
    (0..6)
        .map(|_| rng.sample(rand::distributions::Alphanumeric))
        .map(char::from)
        .collect()
}

#[gpui::test]
async fn test_private_single_file_worktree(cx: &mut TestAppContext) {
    init_test(cx);
    let fs = FakeFs::new(cx.background_executor.clone());
    fs.insert_tree("/", json!({".env": "PRIVATE=secret\n"}))
        .await;
    let tree = Worktree::local(
        Path::new("/.env"),
        true,
        fs.clone(),
        Default::default(),
        &mut cx.to_async(),
    )
    .await
    .unwrap();
    cx.read(|cx| tree.read(cx).as_local().unwrap().scan_complete())
        .await;
    tree.read_with(cx, |tree, _| {
        let entry = tree.entry_for_path("").unwrap();
        assert!(entry.is_private);
    });
}

#[gpui::test]
fn test_unrelativize() {
    let work_directory = WorkDirectory::in_project("");
    pretty_assertions::assert_eq!(
        work_directory.try_unrelativize(&"crates/gpui/gpui.rs".into()),
        Some(Path::new("crates/gpui/gpui.rs").into())
    );

    let work_directory = WorkDirectory::in_project("vendor/some-submodule");
    pretty_assertions::assert_eq!(
        work_directory.try_unrelativize(&"src/thing.c".into()),
        Some(Path::new("vendor/some-submodule/src/thing.c").into())
    );

    let work_directory = WorkDirectory::AboveProject {
        absolute_path: Path::new("/projects/zed").into(),
        location_in_repo: Path::new("crates/gpui").into(),
    };

    pretty_assertions::assert_eq!(
        work_directory.try_unrelativize(&"crates/util/util.rs".into()),
        None,
    );

    pretty_assertions::assert_eq!(
        work_directory.unrelativize(&"crates/util/util.rs".into()),
        Path::new("../util/util.rs").into()
    );

    pretty_assertions::assert_eq!(work_directory.try_unrelativize(&"README.md".into()), None,);

    pretty_assertions::assert_eq!(
        work_directory.unrelativize(&"README.md".into()),
        Path::new("../../README.md").into()
    );
}

#[gpui::test]
<<<<<<< HEAD
async fn test_gitignore_with_git_info_exclude(cx: &mut TestAppContext) {
    init_test(cx);
    
    // Test that .git/info/exclude entries are properly recognized
    let fs = FakeFs::new(cx.background_executor.clone());
    fs.insert_tree(
        "/root",
        json!({
            ".git": {
                "info": {
                    "exclude": "excluded_file.txt\n",
                },
            },
            ".gitignore": "local_ignored.txt\n",
            "normal_file.txt": "normal file content",
            "local_ignored.txt": "locally ignored content",
            "excluded_file.txt": "excluded content",
        }),
    )
    .await;
    
    let tree = Worktree::local(
        Path::new("/root"),
        true,
        fs.clone(),
        Default::default(),
=======
async fn test_repository_above_root(executor: BackgroundExecutor, cx: &mut TestAppContext) {
    init_test(cx);

    let fs = FakeFs::new(executor);
    fs.insert_tree(
        path!("/root"),
        json!({
            ".git": {},
            "subproject": {
                "a.txt": "A"
            }
        }),
    )
    .await;
    let worktree = Worktree::local(
        path!("/root/subproject").as_ref(),
        true,
        fs.clone(),
        Arc::default(),
>>>>>>> a40ee74a
        &mut cx.to_async(),
    )
    .await
    .unwrap();
<<<<<<< HEAD

    cx.read(|cx| tree.read(cx).as_local().unwrap().scan_complete())
        .await;
    
    tree.read_with(cx, |tree, _| {
        check_worktree_entries(
            tree,
            &[],
            &[
                "local_ignored.txt",    // Ignored by .gitignore
                "excluded_file.txt",    // Ignored by .git/info/exclude
            ],
            &[
                "normal_file.txt",      // Not ignored
                ".gitignore",           // Not ignored
            ],
            &[],
        )
    });
=======
    worktree
        .update(cx, |worktree, _| {
            worktree.as_local().unwrap().scan_complete()
        })
        .await;
    cx.run_until_parked();
    let repos = worktree.update(cx, |worktree, _| {
        worktree
            .as_local()
            .unwrap()
            .git_repositories
            .values()
            .map(|entry| entry.work_directory_abs_path.clone())
            .collect::<Vec<_>>()
    });
    pretty_assertions::assert_eq!(repos, [Path::new(path!("/root")).into()]);

    eprintln!(">>>>>>>>>> touch");
    fs.touch_path(path!("/root/subproject")).await;
    worktree
        .update(cx, |worktree, _| {
            worktree.as_local().unwrap().scan_complete()
        })
        .await;
    cx.run_until_parked();

    let repos = worktree.update(cx, |worktree, _| {
        worktree
            .as_local()
            .unwrap()
            .git_repositories
            .values()
            .map(|entry| entry.work_directory_abs_path.clone())
            .collect::<Vec<_>>()
    });
    pretty_assertions::assert_eq!(repos, [Path::new(path!("/root")).into()]);
>>>>>>> a40ee74a
}

#[track_caller]
fn check_worktree_entries(
    tree: &Worktree,
    expected_excluded_paths: &[&str],
    expected_ignored_paths: &[&str],
    expected_tracked_paths: &[&str],
    expected_included_paths: &[&str],
) {
    for path in expected_excluded_paths {
        let entry = tree.entry_for_path(path);
        assert!(
            entry.is_none(),
            "expected path '{path}' to be excluded, but got entry: {entry:?}",
        );
    }
    for path in expected_ignored_paths {
        let entry = tree
            .entry_for_path(path)
            .unwrap_or_else(|| panic!("Missing entry for expected ignored path '{path}'"));
        assert!(
            entry.is_ignored,
            "expected path '{path}' to be ignored, but got entry: {entry:?}",
        );
    }
    for path in expected_tracked_paths {
        let entry = tree
            .entry_for_path(path)
            .unwrap_or_else(|| panic!("Missing entry for expected tracked path '{path}'"));
        assert!(
            !entry.is_ignored || entry.is_always_included,
            "expected path '{path}' to be tracked, but got entry: {entry:?}",
        );
    }
    for path in expected_included_paths {
        let entry = tree
            .entry_for_path(path)
            .unwrap_or_else(|| panic!("Missing entry for expected included path '{path}'"));
        assert!(
            entry.is_always_included,
            "expected path '{path}' to always be included, but got entry: {entry:?}",
        );
    }
}

fn init_test(cx: &mut gpui::TestAppContext) {
    zlog::init_test();

    cx.update(|cx| {
        let settings_store = SettingsStore::test(cx);
        cx.set_global(settings_store);
        WorktreeSettings::register(cx);
    });
}<|MERGE_RESOLUTION|>--- conflicted
+++ resolved
@@ -1985,10 +1985,9 @@
 }
 
 #[gpui::test]
-<<<<<<< HEAD
 async fn test_gitignore_with_git_info_exclude(cx: &mut TestAppContext) {
     init_test(cx);
-    
+
     // Test that .git/info/exclude entries are properly recognized
     let fs = FakeFs::new(cx.background_executor.clone());
     fs.insert_tree(
@@ -2006,13 +2005,38 @@
         }),
     )
     .await;
-    
+
     let tree = Worktree::local(
         Path::new("/root"),
         true,
         fs.clone(),
         Default::default(),
-=======
+        &mut cx.to_async(),
+    )
+    .await
+    .unwrap();
+
+    cx.read(|cx| tree.read(cx).as_local().unwrap().scan_complete())
+        .await;
+
+    tree.read_with(cx, |tree, _| {
+        check_worktree_entries(
+            tree,
+            &[],
+            &[
+                "local_ignored.txt", // Ignored by .gitignore
+                "excluded_file.txt", // Ignored by .git/info/exclude
+            ],
+            &[
+                "normal_file.txt", // Not ignored
+                ".gitignore",      // Not ignored
+            ],
+            &[],
+        )
+    });
+}
+
+#[gpui::test]
 async fn test_repository_above_root(executor: BackgroundExecutor, cx: &mut TestAppContext) {
     init_test(cx);
 
@@ -2032,32 +2056,10 @@
         true,
         fs.clone(),
         Arc::default(),
->>>>>>> a40ee74a
         &mut cx.to_async(),
     )
     .await
     .unwrap();
-<<<<<<< HEAD
-
-    cx.read(|cx| tree.read(cx).as_local().unwrap().scan_complete())
-        .await;
-    
-    tree.read_with(cx, |tree, _| {
-        check_worktree_entries(
-            tree,
-            &[],
-            &[
-                "local_ignored.txt",    // Ignored by .gitignore
-                "excluded_file.txt",    // Ignored by .git/info/exclude
-            ],
-            &[
-                "normal_file.txt",      // Not ignored
-                ".gitignore",           // Not ignored
-            ],
-            &[],
-        )
-    });
-=======
     worktree
         .update(cx, |worktree, _| {
             worktree.as_local().unwrap().scan_complete()
@@ -2094,7 +2096,6 @@
             .collect::<Vec<_>>()
     });
     pretty_assertions::assert_eq!(repos, [Path::new(path!("/root")).into()]);
->>>>>>> a40ee74a
 }
 
 #[track_caller]
