--- conflicted
+++ resolved
@@ -21,21 +21,12 @@
 
     fn kind(&self) -> acp::ToolKind {
         acp::ToolKind::Other
-<<<<<<< HEAD
-    }
-
-    fn needs_authorization(&self, _input: Self::Input, _cx: &App) -> bool {
-        false
-    }
-
-=======
     }
 
     fn initial_title(&self, _: Self::Input) -> SharedString {
         "Echo".into()
     }
 
->>>>>>> 5bfe086b
     fn run(
         self: Arc<Self>,
         input: Self::Input,
@@ -62,21 +53,12 @@
         "delay".into()
     }
 
-<<<<<<< HEAD
-    fn kind(&self) -> acp::ToolKind {
-        acp::ToolKind::Other
-    }
-
-    fn needs_authorization(&self, _input: Self::Input, _cx: &App) -> bool {
-        false
-=======
     fn initial_title(&self, input: Self::Input) -> SharedString {
         format!("Delay {}ms", input.ms).into()
     }
 
     fn kind(&self) -> acp::ToolKind {
         acp::ToolKind::Other
->>>>>>> 5bfe086b
     }
 
     fn run(
@@ -111,29 +93,16 @@
         acp::ToolKind::Other
     }
 
-<<<<<<< HEAD
-    fn needs_authorization(&self, _input: Self::Input, _cx: &App) -> bool {
-        true
-=======
     fn initial_title(&self, _input: Self::Input) -> SharedString {
         "This tool requires permission".into()
->>>>>>> 5bfe086b
     }
 
     fn run(
         self: Arc<Self>,
-<<<<<<< HEAD
-        _input: Self::Input,
-        _event_stream: ToolCallEventStream,
-=======
         input: Self::Input,
         event_stream: ToolCallEventStream,
->>>>>>> 5bfe086b
         cx: &mut App,
-    ) -> Task<Result<String>>
-    where
-        Self: Sized,
-    {
+    ) -> Task<Result<String>> {
         let auth_check = self.authorize(input, event_stream);
         cx.foreground_executor().spawn(async move {
             auth_check.await?;
@@ -158,13 +127,8 @@
         acp::ToolKind::Other
     }
 
-<<<<<<< HEAD
-    fn needs_authorization(&self, _input: Self::Input, _cx: &App) -> bool {
-        false
-=======
     fn initial_title(&self, _input: Self::Input) -> SharedString {
         "This is the tool that never ends... it just goes on and on my friends!".into()
->>>>>>> 5bfe086b
     }
 
     fn run(
@@ -209,21 +173,12 @@
         "word_list".into()
     }
 
-<<<<<<< HEAD
     fn kind(&self) -> acp::ToolKind {
         acp::ToolKind::Other
     }
 
-    fn needs_authorization(&self, _input: Self::Input, _cx: &App) -> bool {
-        false
-=======
     fn initial_title(&self, _input: Self::Input) -> SharedString {
         "List of random words".into()
-    }
-
-    fn kind(&self) -> acp::ToolKind {
-        acp::ToolKind::Other
->>>>>>> 5bfe086b
     }
 
     fn run(
