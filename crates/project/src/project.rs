--- conflicted
+++ resolved
@@ -1174,13 +1174,8 @@
         use clock::FakeSystemClock;
         use gpui::Context;
 
-<<<<<<< HEAD
         let languages = LanguageRegistry::test(cx.background_executor().clone());
-        let clock = Arc::new(FakeSystemClock::default());
-=======
-        let languages = LanguageRegistry::test(cx.executor());
         let clock = Arc::new(FakeSystemClock::new());
->>>>>>> f77b6ab7
         let http_client = http_client::FakeHttpClient::with_404_response();
         let client = client::Client::new(clock, http_client.clone(), cx);
         let user_store = cx.new_model(|cx| UserStore::new(client.clone(), cx));
