pub mod clangd_ext;
pub mod lsp_ext_command;
pub mod rust_analyzer_ext;

use crate::{
    CodeAction, ColorPresentation, Completion, CompletionResponse, CompletionSource,
    CoreCompletion, DocumentColor, Hover, InlayHint, LspAction, LspPullDiagnostics, ProjectItem,
    ProjectPath, ProjectTransaction, PulledDiagnostics, ResolveState, Symbol, ToolchainStore,
    buffer_store::{BufferStore, BufferStoreEvent},
    environment::ProjectEnvironment,
    lsp_command::{self, *},
    lsp_store,
    manifest_tree::{
        AdapterQuery, LanguageServerTree, LanguageServerTreeNode, LaunchDisposition,
        ManifestQueryDelegate, ManifestTree,
    },
    prettier_store::{self, PrettierStore, PrettierStoreEvent},
    project_settings::{LspSettings, ProjectSettings},
    relativize_path, resolve_path,
    toolchain_store::{EmptyToolchainStore, ToolchainStoreEvent},
    worktree_store::{WorktreeStore, WorktreeStoreEvent},
    yarn::YarnPathStore,
};
use anyhow::{Context as _, Result, anyhow};
use async_trait::async_trait;
use client::{TypedEnvelope, proto};
use clock::Global;
use collections::{BTreeMap, BTreeSet, HashMap, HashSet, btree_map};
use futures::{
    AsyncWriteExt, Future, FutureExt, StreamExt,
    future::{Shared, join_all},
    select, select_biased,
    stream::FuturesUnordered,
};
use globset::{Glob, GlobBuilder, GlobMatcher, GlobSet, GlobSetBuilder};
use gpui::{
    App, AppContext, AsyncApp, Context, Entity, EventEmitter, PromptLevel, SharedString, Task,
    WeakEntity,
};
use http_client::HttpClient;
use itertools::Itertools as _;
use language::{
    Bias, BinaryStatus, Buffer, BufferSnapshot, CachedLspAdapter, CodeLabel, Diagnostic,
    DiagnosticEntry, DiagnosticSet, DiagnosticSourceKind, Diff, File as _, Language, LanguageName,
    LanguageRegistry, LanguageToolchainStore, LocalFile, LspAdapter, LspAdapterDelegate, Patch,
    PointUtf16, TextBufferSnapshot, ToOffset, ToPointUtf16, Transaction, Unclipped,
    language_settings::{
        FormatOnSave, Formatter, LanguageSettings, SelectedFormatter, language_settings,
    },
    point_to_lsp,
    proto::{
        deserialize_anchor, deserialize_lsp_edit, deserialize_version, serialize_anchor,
        serialize_lsp_edit, serialize_version,
    },
    range_from_lsp, range_to_lsp,
};
use lsp::{
    CodeActionKind, CompletionContext, DiagnosticSeverity, DiagnosticTag,
    DidChangeWatchedFilesRegistrationOptions, Edit, FileOperationFilter, FileOperationPatternKind,
    FileOperationRegistrationOptions, FileRename, FileSystemWatcher, LanguageServer,
    LanguageServerBinary, LanguageServerBinaryOptions, LanguageServerId, LanguageServerName,
    LanguageServerSelector, LspRequestFuture, MessageActionItem, MessageType, OneOf,
    RenameFilesParams, SymbolKind, TextEdit, WillRenameFiles, WorkDoneProgressCancelParams,
    WorkspaceFolder, notification::DidRenameFiles,
};
use node_runtime::read_package_installed_version;
use parking_lot::Mutex;
use postage::{mpsc, sink::Sink, stream::Stream, watch};
use rand::prelude::*;

use rpc::{
    AnyProtoClient,
    proto::{FromProto, ToProto},
};
use serde::Serialize;
use settings::{Settings, SettingsLocation, SettingsStore};
use sha2::{Digest, Sha256};
use smol::channel::Sender;
use snippet::Snippet;
use std::{
    any::Any,
    borrow::Cow,
    cell::RefCell,
    cmp::{Ordering, Reverse},
    convert::TryInto,
    ffi::OsStr,
    iter, mem,
    ops::{ControlFlow, Range},
    path::{self, Path, PathBuf},
    rc::Rc,
    sync::Arc,
    time::{Duration, Instant},
};
use text::{Anchor, BufferId, LineEnding, OffsetRangeExt};
use url::Url;
use util::{
    ConnectionResult, ResultExt as _, debug_panic, defer, maybe, merge_json_value_into,
    paths::{PathExt, SanitizedPath},
    post_inc,
};

pub use fs::*;
pub use language::Location;
#[cfg(any(test, feature = "test-support"))]
pub use prettier::FORMAT_SUFFIX as TEST_PRETTIER_FORMAT_SUFFIX;
pub use worktree::{
    Entry, EntryKind, FS_WATCH_LATENCY, File, LocalWorktree, PathChange, ProjectEntryId,
    UpdatedEntriesSet, UpdatedGitRepositoriesSet, Worktree, WorktreeId, WorktreeSettings,
};

const SERVER_LAUNCHING_BEFORE_SHUTDOWN_TIMEOUT: Duration = Duration::from_secs(5);
pub const SERVER_PROGRESS_THROTTLE_TIMEOUT: Duration = Duration::from_millis(100);

#[derive(Debug, Clone, Copy, PartialEq, Eq)]
pub enum FormatTrigger {
    Save,
    Manual,
}

pub enum LspFormatTarget {
    Buffers,
    Ranges(BTreeMap<BufferId, Vec<Range<Anchor>>>),
}

pub type OpenLspBufferHandle = Entity<Entity<Buffer>>;

impl FormatTrigger {
    fn from_proto(value: i32) -> FormatTrigger {
        match value {
            0 => FormatTrigger::Save,
            1 => FormatTrigger::Manual,
            _ => FormatTrigger::Save,
        }
    }
}

pub struct LocalLspStore {
    weak: WeakEntity<LspStore>,
    worktree_store: Entity<WorktreeStore>,
    toolchain_store: Entity<ToolchainStore>,
    http_client: Arc<dyn HttpClient>,
    environment: Entity<ProjectEnvironment>,
    fs: Arc<dyn Fs>,
    languages: Arc<LanguageRegistry>,
    language_server_ids: HashMap<(WorktreeId, LanguageServerName), BTreeSet<LanguageServerId>>,
    yarn: Entity<YarnPathStore>,
    pub language_servers: HashMap<LanguageServerId, LanguageServerState>,
    buffers_being_formatted: HashSet<BufferId>,
    last_workspace_edits_by_language_server: HashMap<LanguageServerId, ProjectTransaction>,
    language_server_watched_paths: HashMap<LanguageServerId, LanguageServerWatchedPaths>,
    language_server_paths_watched_for_rename:
        HashMap<LanguageServerId, RenamePathsWatchedForServer>,
    language_server_watcher_registrations:
        HashMap<LanguageServerId, HashMap<String, Vec<FileSystemWatcher>>>,
    supplementary_language_servers:
        HashMap<LanguageServerId, (LanguageServerName, Arc<LanguageServer>)>,
    prettier_store: Entity<PrettierStore>,
    next_diagnostic_group_id: usize,
    diagnostics: HashMap<
        WorktreeId,
        HashMap<
            Arc<Path>,
            Vec<(
                LanguageServerId,
                Vec<DiagnosticEntry<Unclipped<PointUtf16>>>,
            )>,
        >,
    >,
    buffer_snapshots: HashMap<BufferId, HashMap<LanguageServerId, Vec<LspBufferSnapshot>>>, // buffer_id -> server_id -> vec of snapshots
    _subscription: gpui::Subscription,
    lsp_tree: Entity<LanguageServerTree>,
    registered_buffers: HashMap<BufferId, usize>,
<<<<<<< HEAD
=======
    buffers_opened_in_servers: HashMap<BufferId, HashSet<LanguageServerId>>,
>>>>>>> 7c4da373
    buffer_pull_diagnostics_result_ids: HashMap<LanguageServerId, HashMap<PathBuf, Option<String>>>,
}

impl LocalLspStore {
    /// Returns the running language server for the given ID. Note if the language server is starting, it will not be returned.
    pub fn running_language_server_for_id(
        &self,
        id: LanguageServerId,
    ) -> Option<&Arc<LanguageServer>> {
        let language_server_state = self.language_servers.get(&id)?;

        match language_server_state {
            LanguageServerState::Running { server, .. } => Some(server),
            LanguageServerState::Starting { .. } => None,
        }
    }

    fn start_language_server(
        &mut self,
        worktree_handle: &Entity<Worktree>,
        delegate: Arc<LocalLspAdapterDelegate>,
        adapter: Arc<CachedLspAdapter>,
        settings: Arc<LspSettings>,
        cx: &mut App,
    ) -> LanguageServerId {
        let worktree = worktree_handle.read(cx);
        let worktree_id = worktree.id();
        let root_path = worktree.abs_path();
        let key = (worktree_id, adapter.name.clone());

        let override_options = settings.initialization_options.clone();

        let stderr_capture = Arc::new(Mutex::new(Some(String::new())));

        let server_id = self.languages.next_language_server_id();
        log::info!(
            "attempting to start language server {:?}, path: {root_path:?}, id: {server_id}",
            adapter.name.0
        );

        let binary = self.get_language_server_binary(adapter.clone(), delegate.clone(), true, cx);
        let pending_workspace_folders: Arc<Mutex<BTreeSet<Url>>> = Default::default();
        let pending_server = cx.spawn({
            let adapter = adapter.clone();
            let server_name = adapter.name.clone();
            let stderr_capture = stderr_capture.clone();
            #[cfg(any(test, feature = "test-support"))]
            let lsp_store = self.weak.clone();
            let pending_workspace_folders = pending_workspace_folders.clone();
            async move |cx| {
                let binary = binary.await?;
                #[cfg(any(test, feature = "test-support"))]
                if let Some(server) = lsp_store
                    .update(&mut cx.clone(), |this, cx| {
                        this.languages.create_fake_language_server(
                            server_id,
                            &server_name,
                            binary.clone(),
                            &mut cx.to_async(),
                        )
                    })
                    .ok()
                    .flatten()
                {
                    return Ok(server);
                }

                lsp::LanguageServer::new(
                    stderr_capture,
                    server_id,
                    server_name,
                    binary,
                    &root_path,
                    adapter.code_action_kinds(),
                    pending_workspace_folders,
                    cx,
                )
            }
        });

        let startup = {
            let server_name = adapter.name.0.clone();
            let delegate = delegate as Arc<dyn LspAdapterDelegate>;
            let key = key.clone();
            let adapter = adapter.clone();
            let lsp_store = self.weak.clone();
            let pending_workspace_folders = pending_workspace_folders.clone();
            let fs = self.fs.clone();
            let pull_diagnostics = ProjectSettings::get_global(cx)
                .diagnostics
                .lsp_pull_diagnostics
                .enabled;
            cx.spawn(async move |cx| {
                let result = async {
                    let toolchains =
                        lsp_store.update(cx, |lsp_store, cx| lsp_store.toolchain_store(cx))?;
                    let language_server = pending_server.await?;

                    let workspace_config = Self::workspace_configuration_for_adapter(
                        adapter.adapter.clone(),
                        fs.as_ref(),
                        &delegate,
                        toolchains.clone(),
                        cx,
                    )
                    .await?;

                    let mut initialization_options = Self::initialization_options_for_adapter(
                        adapter.adapter.clone(),
                        fs.as_ref(),
                        &delegate,
                    )
                    .await?;

                    match (&mut initialization_options, override_options) {
                        (Some(initialization_options), Some(override_options)) => {
                            merge_json_value_into(override_options, initialization_options);
                        }
                        (None, override_options) => initialization_options = override_options,
                        _ => {}
                    }

                    let initialization_params = cx.update(|cx| {
                        let mut params =
                            language_server.default_initialize_params(pull_diagnostics, cx);
                        params.initialization_options = initialization_options;
                        adapter.adapter.prepare_initialize_params(params, cx)
                    })??;

                    Self::setup_lsp_messages(
                        lsp_store.clone(),
                        fs,
                        &language_server,
                        delegate.clone(),
                        adapter.clone(),
                    );

                    let did_change_configuration_params =
                        Arc::new(lsp::DidChangeConfigurationParams {
                            settings: workspace_config,
                        });
                    let language_server = cx
                        .update(|cx| {
                            language_server.initialize(
                                initialization_params,
                                did_change_configuration_params.clone(),
                                cx,
                            )
                        })?
                        .await
                        .inspect_err(|_| {
                            if let Some(lsp_store) = lsp_store.upgrade() {
                                lsp_store
                                    .update(cx, |lsp_store, cx| {
                                        lsp_store.cleanup_lsp_data(server_id);
                                        cx.emit(LspStoreEvent::LanguageServerRemoved(server_id))
                                    })
                                    .ok();
                            }
                        })?;

                    language_server
                        .notify::<lsp::notification::DidChangeConfiguration>(
                            &did_change_configuration_params,
                        )
                        .ok();

                    anyhow::Ok(language_server)
                }
                .await;

                match result {
                    Ok(server) => {
                        lsp_store
                            .update(cx, |lsp_store, mut cx| {
                                lsp_store.insert_newly_running_language_server(
                                    adapter,
                                    server.clone(),
                                    server_id,
                                    key,
                                    pending_workspace_folders,
                                    &mut cx,
                                );
                            })
                            .ok();
                        stderr_capture.lock().take();
                        Some(server)
                    }

                    Err(err) => {
                        let log = stderr_capture.lock().take().unwrap_or_default();
                        delegate.update_status(
                            adapter.name(),
                            BinaryStatus::Failed {
                                error: format!("{err}\n-- stderr--\n{log}"),
                            },
                        );
                        let message =
                            format!("Failed to start language server {server_name:?}: {err:#?}");
                        log::error!("{message}");
                        log::error!("server stderr: {log}");
                        None
                    }
                }
            })
        };
        let state = LanguageServerState::Starting {
            startup,
            pending_workspace_folders,
        };

        self.languages
            .update_lsp_binary_status(adapter.name(), BinaryStatus::Starting);

        self.language_servers.insert(server_id, state);
        self.language_server_ids
            .entry(key)
            .or_default()
            .insert(server_id);
        server_id
    }

    fn get_language_server_binary(
        &self,
        adapter: Arc<CachedLspAdapter>,
        delegate: Arc<dyn LspAdapterDelegate>,
        allow_binary_download: bool,
        cx: &mut App,
    ) -> Task<Result<LanguageServerBinary>> {
        let settings = ProjectSettings::get(
            Some(SettingsLocation {
                worktree_id: delegate.worktree_id(),
                path: Path::new(""),
            }),
            cx,
        )
        .lsp
        .get(&adapter.name)
        .and_then(|s| s.binary.clone());

        if settings.as_ref().is_some_and(|b| b.path.is_some()) {
            let settings = settings.unwrap();

            return cx.spawn(async move |_| {
                let mut env = delegate.shell_env().await;
                env.extend(settings.env.unwrap_or_default());

                Ok(LanguageServerBinary {
                    path: PathBuf::from(&settings.path.unwrap()),
                    env: Some(env),
                    arguments: settings
                        .arguments
                        .unwrap_or_default()
                        .iter()
                        .map(Into::into)
                        .collect(),
                })
            });
        }
        let lsp_binary_options = LanguageServerBinaryOptions {
            allow_path_lookup: !settings
                .as_ref()
                .and_then(|b| b.ignore_system_version)
                .unwrap_or_default(),
            allow_binary_download,
        };
        let toolchains = self.toolchain_store.read(cx).as_language_toolchain_store();
        cx.spawn(async move |cx| {
            let binary_result = adapter
                .clone()
                .get_language_server_command(delegate.clone(), toolchains, lsp_binary_options, cx)
                .await;

            delegate.update_status(adapter.name.clone(), BinaryStatus::None);

            let mut binary = binary_result?;
            let mut shell_env = delegate.shell_env().await;

            shell_env.extend(binary.env.unwrap_or_default());

            if let Some(settings) = settings {
                if let Some(arguments) = settings.arguments {
                    binary.arguments = arguments.into_iter().map(Into::into).collect();
                }
                if let Some(env) = settings.env {
                    shell_env.extend(env);
                }
            }

            binary.env = Some(shell_env);
            Ok(binary)
        })
    }

    fn setup_lsp_messages(
        this: WeakEntity<LspStore>,
        fs: Arc<dyn Fs>,
        language_server: &LanguageServer,
        delegate: Arc<dyn LspAdapterDelegate>,
        adapter: Arc<CachedLspAdapter>,
    ) {
        let name = language_server.name();
        let server_id = language_server.server_id();
        language_server
            .on_notification::<lsp::notification::PublishDiagnostics, _>({
                let adapter = adapter.clone();
                let this = this.clone();
                move |mut params, cx| {
                    let adapter = adapter.clone();
                    if let Some(this) = this.upgrade() {
                        this.update(cx, |this, cx| {
                            {
                                let buffer = params
                                    .uri
                                    .to_file_path()
                                    .map(|file_path| this.get_buffer(&file_path, cx))
                                    .ok()
                                    .flatten();
                                adapter.process_diagnostics(&mut params, server_id, buffer);
                            }

                            this.merge_diagnostics(
                                server_id,
                                params,
                                None,
                                DiagnosticSourceKind::Pushed,
                                &adapter.disk_based_diagnostic_sources,
                                |_, diagnostic, cx| match diagnostic.source_kind {
                                    DiagnosticSourceKind::Other | DiagnosticSourceKind::Pushed => {
                                        adapter.retain_old_diagnostic(diagnostic, cx)
                                    }
                                    DiagnosticSourceKind::Pulled => true,
                                },
                                cx,
                            )
                            .log_err();
                        })
                        .ok();
                    }
                }
            })
            .detach();
        language_server
            .on_request::<lsp::request::WorkspaceConfiguration, _, _>({
                let adapter = adapter.adapter.clone();
                let delegate = delegate.clone();
                let this = this.clone();
                let fs = fs.clone();
                move |params, cx| {
                    let adapter = adapter.clone();
                    let delegate = delegate.clone();
                    let this = this.clone();
                    let fs = fs.clone();
                    let mut cx = cx.clone();
                    async move {
                        let toolchains =
                            this.update(&mut cx, |this, cx| this.toolchain_store(cx))?;

                        let workspace_config = Self::workspace_configuration_for_adapter(
                            adapter.clone(),
                            fs.as_ref(),
                            &delegate,
                            toolchains.clone(),
                            &mut cx,
                        )
                        .await?;

                        Ok(params
                            .items
                            .into_iter()
                            .map(|item| {
                                if let Some(section) = &item.section {
                                    workspace_config
                                        .get(section)
                                        .cloned()
                                        .unwrap_or(serde_json::Value::Null)
                                } else {
                                    workspace_config.clone()
                                }
                            })
                            .collect())
                    }
                }
            })
            .detach();

        language_server
            .on_request::<lsp::request::WorkspaceFoldersRequest, _, _>({
                let this = this.clone();
                move |_, cx| {
                    let this = this.clone();
                    let mut cx = cx.clone();
                    async move {
                        let Some(server) = this
                            .read_with(&mut cx, |this, _| this.language_server_for_id(server_id))?
                        else {
                            return Ok(None);
                        };
                        let root = server.workspace_folders();
                        Ok(Some(
                            root.iter()
                                .cloned()
                                .map(|uri| WorkspaceFolder {
                                    uri,
                                    name: Default::default(),
                                })
                                .collect(),
                        ))
                    }
                }
            })
            .detach();
        // Even though we don't have handling for these requests, respond to them to
        // avoid stalling any language server like `gopls` which waits for a response
        // to these requests when initializing.
        language_server
            .on_request::<lsp::request::WorkDoneProgressCreate, _, _>({
                let this = this.clone();
                move |params, cx| {
                    let this = this.clone();
                    let mut cx = cx.clone();
                    async move {
                        this.update(&mut cx, |this, _| {
                            if let Some(status) = this.language_server_statuses.get_mut(&server_id)
                            {
                                if let lsp::NumberOrString::String(token) = params.token {
                                    status.progress_tokens.insert(token);
                                }
                            }
                        })?;

                        Ok(())
                    }
                }
            })
            .detach();

        language_server
            .on_request::<lsp::request::RegisterCapability, _, _>({
                let this = this.clone();
                move |params, cx| {
                    let this = this.clone();
                    let mut cx = cx.clone();
                    async move {
                        for reg in params.registrations {
                            match reg.method.as_str() {
                                "workspace/didChangeWatchedFiles" => {
                                    if let Some(options) = reg.register_options {
                                        let options = serde_json::from_value(options)?;
                                        this.update(&mut cx, |this, cx| {
                                            this.as_local_mut()?.on_lsp_did_change_watched_files(
                                                server_id, &reg.id, options, cx,
                                            );
                                            Some(())
                                        })?;
                                    }
                                }
                                "textDocument/rangeFormatting" => {
                                    this.read_with(&mut cx, |this, _| {
                                        if let Some(server) = this.language_server_for_id(server_id)
                                        {
                                            let options = reg
                                                .register_options
                                                .map(|options| {
                                                    serde_json::from_value::<
                                                        lsp::DocumentRangeFormattingOptions,
                                                    >(
                                                        options
                                                    )
                                                })
                                                .transpose()?;
                                            let provider = match options {
                                                None => OneOf::Left(true),
                                                Some(options) => OneOf::Right(options),
                                            };
                                            server.update_capabilities(|capabilities| {
                                                capabilities.document_range_formatting_provider =
                                                    Some(provider);
                                            })
                                        }
                                        anyhow::Ok(())
                                    })??;
                                }
                                "textDocument/onTypeFormatting" => {
                                    this.read_with(&mut cx, |this, _| {
                                        if let Some(server) = this.language_server_for_id(server_id)
                                        {
                                            let options = reg
                                                .register_options
                                                .map(|options| {
                                                    serde_json::from_value::<
                                                        lsp::DocumentOnTypeFormattingOptions,
                                                    >(
                                                        options
                                                    )
                                                })
                                                .transpose()?;
                                            if let Some(options) = options {
                                                server.update_capabilities(|capabilities| {
                                                    capabilities
                                                        .document_on_type_formatting_provider =
                                                        Some(options);
                                                })
                                            }
                                        }
                                        anyhow::Ok(())
                                    })??;
                                }
                                "textDocument/formatting" => {
                                    this.read_with(&mut cx, |this, _| {
                                        if let Some(server) = this.language_server_for_id(server_id)
                                        {
                                            let options = reg
                                                .register_options
                                                .map(|options| {
                                                    serde_json::from_value::<
                                                        lsp::DocumentFormattingOptions,
                                                    >(
                                                        options
                                                    )
                                                })
                                                .transpose()?;
                                            let provider = match options {
                                                None => OneOf::Left(true),
                                                Some(options) => OneOf::Right(options),
                                            };
                                            server.update_capabilities(|capabilities| {
                                                capabilities.document_formatting_provider =
                                                    Some(provider);
                                            })
                                        }
                                        anyhow::Ok(())
                                    })??;
                                }
                                "workspace/didChangeConfiguration" => {
                                    // Ignore payload since we notify clients of setting changes unconditionally, relying on them pulling the latest settings.
                                }
                                "textDocument/rename" => {
                                    this.read_with(&mut cx, |this, _| {
                                        if let Some(server) = this.language_server_for_id(server_id)
                                        {
                                            let options = reg
                                                .register_options
                                                .map(|options| {
                                                    serde_json::from_value::<lsp::RenameOptions>(
                                                        options,
                                                    )
                                                })
                                                .transpose()?;
                                            let options = match options {
                                                None => OneOf::Left(true),
                                                Some(options) => OneOf::Right(options),
                                            };

                                            server.update_capabilities(|capabilities| {
                                                capabilities.rename_provider = Some(options);
                                            })
                                        }
                                        anyhow::Ok(())
                                    })??;
                                }
                                _ => log::warn!("unhandled capability registration: {reg:?}"),
                            }
                        }
                        Ok(())
                    }
                }
            })
            .detach();

        language_server
            .on_request::<lsp::request::UnregisterCapability, _, _>({
                let this = this.clone();
                move |params, cx| {
                    let this = this.clone();
                    let mut cx = cx.clone();
                    async move {
                        for unreg in params.unregisterations.iter() {
                            match unreg.method.as_str() {
                                "workspace/didChangeWatchedFiles" => {
                                    this.update(&mut cx, |this, cx| {
                                        this.as_local_mut()?
                                            .on_lsp_unregister_did_change_watched_files(
                                                server_id, &unreg.id, cx,
                                            );
                                        Some(())
                                    })?;
                                }
                                "workspace/didChangeConfiguration" => {
                                    // Ignore payload since we notify clients of setting changes unconditionally, relying on them pulling the latest settings.
                                }
                                "textDocument/rename" => {
                                    this.read_with(&mut cx, |this, _| {
                                        if let Some(server) = this.language_server_for_id(server_id)
                                        {
                                            server.update_capabilities(|capabilities| {
                                                capabilities.rename_provider = None
                                            })
                                        }
                                    })?;
                                }
                                "textDocument/rangeFormatting" => {
                                    this.read_with(&mut cx, |this, _| {
                                        if let Some(server) = this.language_server_for_id(server_id)
                                        {
                                            server.update_capabilities(|capabilities| {
                                                capabilities.document_range_formatting_provider =
                                                    None
                                            })
                                        }
                                    })?;
                                }
                                "textDocument/onTypeFormatting" => {
                                    this.read_with(&mut cx, |this, _| {
                                        if let Some(server) = this.language_server_for_id(server_id)
                                        {
                                            server.update_capabilities(|capabilities| {
                                                capabilities.document_on_type_formatting_provider =
                                                    None;
                                            })
                                        }
                                    })?;
                                }
                                "textDocument/formatting" => {
                                    this.read_with(&mut cx, |this, _| {
                                        if let Some(server) = this.language_server_for_id(server_id)
                                        {
                                            server.update_capabilities(|capabilities| {
                                                capabilities.document_formatting_provider = None;
                                            })
                                        }
                                    })?;
                                }
                                _ => log::warn!("unhandled capability unregistration: {unreg:?}"),
                            }
                        }
                        Ok(())
                    }
                }
            })
            .detach();

        language_server
            .on_request::<lsp::request::ApplyWorkspaceEdit, _, _>({
                let adapter = adapter.clone();
                let this = this.clone();
                move |params, cx| {
                    let mut cx = cx.clone();
                    let this = this.clone();
                    let adapter = adapter.clone();
                    async move {
                        LocalLspStore::on_lsp_workspace_edit(
                            this.clone(),
                            params,
                            server_id,
                            adapter.clone(),
                            &mut cx,
                        )
                        .await
                    }
                }
            })
            .detach();

        language_server
            .on_request::<lsp::request::InlayHintRefreshRequest, _, _>({
                let this = this.clone();
                move |(), cx| {
                    let this = this.clone();
                    let mut cx = cx.clone();
                    async move {
                        this.update(&mut cx, |this, cx| {
                            cx.emit(LspStoreEvent::RefreshInlayHints);
                            this.downstream_client.as_ref().map(|(client, project_id)| {
                                client.send(proto::RefreshInlayHints {
                                    project_id: *project_id,
                                })
                            })
                        })?
                        .transpose()?;
                        Ok(())
                    }
                }
            })
            .detach();

        language_server
            .on_request::<lsp::request::CodeLensRefresh, _, _>({
                let this = this.clone();
                move |(), cx| {
                    let this = this.clone();
                    let mut cx = cx.clone();
                    async move {
                        this.update(&mut cx, |this, cx| {
                            cx.emit(LspStoreEvent::RefreshCodeLens);
                            this.downstream_client.as_ref().map(|(client, project_id)| {
                                client.send(proto::RefreshCodeLens {
                                    project_id: *project_id,
                                })
                            })
                        })?
                        .transpose()?;
                        Ok(())
                    }
                }
            })
            .detach();

        language_server
            .on_request::<lsp::request::WorkspaceDiagnosticRefresh, _, _>({
                let this = this.clone();
                move |(), cx| {
                    let this = this.clone();
                    let mut cx = cx.clone();
                    async move {
                        this.update(&mut cx, |lsp_store, _| {
                            lsp_store.pull_workspace_diagnostics(server_id);
                            lsp_store
                                .downstream_client
                                .as_ref()
                                .map(|(client, project_id)| {
                                    client.send(proto::PullWorkspaceDiagnostics {
                                        project_id: *project_id,
                                        server_id: server_id.to_proto(),
                                    })
                                })
                        })?
                        .transpose()?;
                        Ok(())
                    }
                }
            })
            .detach();

        language_server
            .on_request::<lsp::request::ShowMessageRequest, _, _>({
                let this = this.clone();
                let name = name.to_string();
                move |params, cx| {
                    let this = this.clone();
                    let name = name.to_string();
                    let mut cx = cx.clone();
                    async move {
                        let actions = params.actions.unwrap_or_default();
                        let (tx, rx) = smol::channel::bounded(1);
                        let request = LanguageServerPromptRequest {
                            level: match params.typ {
                                lsp::MessageType::ERROR => PromptLevel::Critical,
                                lsp::MessageType::WARNING => PromptLevel::Warning,
                                _ => PromptLevel::Info,
                            },
                            message: params.message,
                            actions,
                            response_channel: tx,
                            lsp_name: name.clone(),
                        };

                        let did_update = this
                            .update(&mut cx, |_, cx| {
                                cx.emit(LspStoreEvent::LanguageServerPrompt(request));
                            })
                            .is_ok();
                        if did_update {
                            let response = rx.recv().await.ok();
                            Ok(response)
                        } else {
                            Ok(None)
                        }
                    }
                }
            })
            .detach();
        language_server
            .on_notification::<lsp::notification::ShowMessage, _>({
                let this = this.clone();
                let name = name.to_string();
                move |params, cx| {
                    let this = this.clone();
                    let name = name.to_string();
                    let mut cx = cx.clone();

                    let (tx, _) = smol::channel::bounded(1);
                    let request = LanguageServerPromptRequest {
                        level: match params.typ {
                            lsp::MessageType::ERROR => PromptLevel::Critical,
                            lsp::MessageType::WARNING => PromptLevel::Warning,
                            _ => PromptLevel::Info,
                        },
                        message: params.message,
                        actions: vec![],
                        response_channel: tx,
                        lsp_name: name.clone(),
                    };

                    let _ = this.update(&mut cx, |_, cx| {
                        cx.emit(LspStoreEvent::LanguageServerPrompt(request));
                    });
                }
            })
            .detach();

        let disk_based_diagnostics_progress_token =
            adapter.disk_based_diagnostics_progress_token.clone();

        language_server
            .on_notification::<lsp::notification::Progress, _>({
                let this = this.clone();
                move |params, cx| {
                    if let Some(this) = this.upgrade() {
                        this.update(cx, |this, cx| {
                            this.on_lsp_progress(
                                params,
                                server_id,
                                disk_based_diagnostics_progress_token.clone(),
                                cx,
                            );
                        })
                        .ok();
                    }
                }
            })
            .detach();

        language_server
            .on_notification::<lsp::notification::LogMessage, _>({
                let this = this.clone();
                move |params, cx| {
                    if let Some(this) = this.upgrade() {
                        this.update(cx, |_, cx| {
                            cx.emit(LspStoreEvent::LanguageServerLog(
                                server_id,
                                LanguageServerLogType::Log(params.typ),
                                params.message,
                            ));
                        })
                        .ok();
                    }
                }
            })
            .detach();

        language_server
            .on_notification::<lsp::notification::LogTrace, _>({
                let this = this.clone();
                move |params, cx| {
                    let mut cx = cx.clone();
                    if let Some(this) = this.upgrade() {
                        this.update(&mut cx, |_, cx| {
                            cx.emit(LspStoreEvent::LanguageServerLog(
                                server_id,
                                LanguageServerLogType::Trace(params.verbose),
                                params.message,
                            ));
                        })
                        .ok();
                    }
                }
            })
            .detach();

        rust_analyzer_ext::register_notifications(this.clone(), language_server);
        clangd_ext::register_notifications(this, language_server, adapter);
    }

    fn shutdown_language_servers_on_quit(
        &mut self,
        _: &mut Context<LspStore>,
    ) -> impl Future<Output = ()> + use<> {
        let shutdown_futures = self
            .language_servers
            .drain()
            .map(|(_, server_state)| Self::shutdown_server(server_state))
            .collect::<Vec<_>>();

        async move {
            join_all(shutdown_futures).await;
        }
    }

    async fn shutdown_server(server_state: LanguageServerState) -> anyhow::Result<()> {
        match server_state {
            LanguageServerState::Running { server, .. } => {
                if let Some(shutdown) = server.shutdown() {
                    shutdown.await;
                }
            }
            LanguageServerState::Starting { startup, .. } => {
                if let Some(server) = startup.await {
                    if let Some(shutdown) = server.shutdown() {
                        shutdown.await;
                    }
                }
            }
        }
        Ok(())
    }

    fn language_servers_for_worktree(
        &self,
        worktree_id: WorktreeId,
    ) -> impl Iterator<Item = &Arc<LanguageServer>> {
        self.language_server_ids
            .iter()
            .flat_map(move |((language_server_path, _), ids)| {
                ids.iter().filter_map(move |id| {
                    if *language_server_path != worktree_id {
                        return None;
                    }
                    if let Some(LanguageServerState::Running { server, .. }) =
                        self.language_servers.get(id)
                    {
                        return Some(server);
                    } else {
                        None
                    }
                })
            })
    }

    fn language_server_ids_for_project_path(
        &self,
        project_path: ProjectPath,
        language: &Language,
        cx: &mut App,
    ) -> Vec<LanguageServerId> {
        let Some(worktree) = self
            .worktree_store
            .read(cx)
            .worktree_for_id(project_path.worktree_id, cx)
        else {
            return Vec::new();
        };
        let delegate = Arc::new(ManifestQueryDelegate::new(worktree.read(cx).snapshot()));
        let root = self.lsp_tree.update(cx, |this, cx| {
            this.get(
                project_path,
                AdapterQuery::Language(&language.name()),
                delegate,
                cx,
            )
            .filter_map(|node| node.server_id())
            .collect::<Vec<_>>()
        });

        root
    }

    fn language_server_ids_for_buffer(
        &self,
        buffer: &Buffer,
        cx: &mut App,
    ) -> Vec<LanguageServerId> {
        if let Some((file, language)) = File::from_dyn(buffer.file()).zip(buffer.language()) {
            let worktree_id = file.worktree_id(cx);

            let path: Arc<Path> = file
                .path()
                .parent()
                .map(Arc::from)
                .unwrap_or_else(|| file.path().clone());
            let worktree_path = ProjectPath { worktree_id, path };
            self.language_server_ids_for_project_path(worktree_path, language, cx)
        } else {
            Vec::new()
        }
    }

    fn language_servers_for_buffer<'a>(
        &'a self,
        buffer: &'a Buffer,
        cx: &'a mut App,
    ) -> impl Iterator<Item = (&'a Arc<CachedLspAdapter>, &'a Arc<LanguageServer>)> {
        self.language_server_ids_for_buffer(buffer, cx)
            .into_iter()
            .filter_map(|server_id| match self.language_servers.get(&server_id)? {
                LanguageServerState::Running {
                    adapter, server, ..
                } => Some((adapter, server)),
                _ => None,
            })
    }

    async fn execute_code_action_kind_locally(
        lsp_store: WeakEntity<LspStore>,
        mut buffers: Vec<Entity<Buffer>>,
        kind: CodeActionKind,
        push_to_history: bool,
        cx: &mut AsyncApp,
    ) -> anyhow::Result<ProjectTransaction> {
        // Do not allow multiple concurrent code actions requests for the
        // same buffer.
        lsp_store.update(cx, |this, cx| {
            let this = this.as_local_mut().unwrap();
            buffers.retain(|buffer| {
                this.buffers_being_formatted
                    .insert(buffer.read(cx).remote_id())
            });
        })?;
        let _cleanup = defer({
            let this = lsp_store.clone();
            let mut cx = cx.clone();
            let buffers = &buffers;
            move || {
                this.update(&mut cx, |this, cx| {
                    let this = this.as_local_mut().unwrap();
                    for buffer in buffers {
                        this.buffers_being_formatted
                            .remove(&buffer.read(cx).remote_id());
                    }
                })
                .ok();
            }
        });
        let mut project_transaction = ProjectTransaction::default();

        for buffer in &buffers {
            let adapters_and_servers = lsp_store.update(cx, |lsp_store, cx| {
                buffer.update(cx, |buffer, cx| {
                    lsp_store
                        .as_local()
                        .unwrap()
                        .language_servers_for_buffer(buffer, cx)
                        .map(|(adapter, lsp)| (adapter.clone(), lsp.clone()))
                        .collect::<Vec<_>>()
                })
            })?;
            for (lsp_adapter, language_server) in adapters_and_servers.iter() {
                let actions = Self::get_server_code_actions_from_action_kinds(
                    &lsp_store,
                    language_server.server_id(),
                    vec![kind.clone()],
                    buffer,
                    cx,
                )
                .await?;
                Self::execute_code_actions_on_server(
                    &lsp_store,
                    language_server,
                    lsp_adapter,
                    actions,
                    push_to_history,
                    &mut project_transaction,
                    cx,
                )
                .await?;
            }
        }
        Ok(project_transaction)
    }

    async fn format_locally(
        lsp_store: WeakEntity<LspStore>,
        mut buffers: Vec<FormattableBuffer>,
        push_to_history: bool,
        trigger: FormatTrigger,
        logger: zlog::Logger,
        cx: &mut AsyncApp,
    ) -> anyhow::Result<ProjectTransaction> {
        // Do not allow multiple concurrent formatting requests for the
        // same buffer.
        lsp_store.update(cx, |this, cx| {
            let this = this.as_local_mut().unwrap();
            buffers.retain(|buffer| {
                this.buffers_being_formatted
                    .insert(buffer.handle.read(cx).remote_id())
            });
        })?;

        let _cleanup = defer({
            let this = lsp_store.clone();
            let mut cx = cx.clone();
            let buffers = &buffers;
            move || {
                this.update(&mut cx, |this, cx| {
                    let this = this.as_local_mut().unwrap();
                    for buffer in buffers {
                        this.buffers_being_formatted
                            .remove(&buffer.handle.read(cx).remote_id());
                    }
                })
                .ok();
            }
        });

        let mut project_transaction = ProjectTransaction::default();

        for buffer in &buffers {
            zlog::debug!(
                logger =>
                "formatting buffer '{:?}'",
                buffer.abs_path.as_ref().unwrap_or(&PathBuf::from("unknown")).display()
            );
            // Create an empty transaction to hold all of the formatting edits.
            let formatting_transaction_id = buffer.handle.update(cx, |buffer, cx| {
                // ensure no transactions created while formatting are
                // grouped with the previous transaction in the history
                // based on the transaction group interval
                buffer.finalize_last_transaction();
                let transaction_id = buffer
                    .start_transaction()
                    .context("transaction already open")?;
                let transaction = buffer
                    .get_transaction(transaction_id)
                    .expect("transaction started")
                    .clone();
                buffer.end_transaction(cx);
                buffer.push_transaction(transaction, cx.background_executor().now());
                buffer.finalize_last_transaction();
                anyhow::Ok(transaction_id)
            })??;

            let result = Self::format_buffer_locally(
                lsp_store.clone(),
                buffer,
                formatting_transaction_id,
                trigger,
                logger,
                cx,
            )
            .await;

            buffer.handle.update(cx, |buffer, cx| {
                let Some(formatting_transaction) =
                    buffer.get_transaction(formatting_transaction_id).cloned()
                else {
                    zlog::warn!(logger => "no formatting transaction");
                    return;
                };
                if formatting_transaction.edit_ids.is_empty() {
                    zlog::debug!(logger => "no changes made while formatting");
                    buffer.forget_transaction(formatting_transaction_id);
                    return;
                }
                if !push_to_history {
                    zlog::trace!(logger => "forgetting format transaction");
                    buffer.forget_transaction(formatting_transaction.id);
                }
                project_transaction
                    .0
                    .insert(cx.entity(), formatting_transaction);
            })?;

            result?;
        }

        Ok(project_transaction)
    }

    async fn format_buffer_locally(
        lsp_store: WeakEntity<LspStore>,
        buffer: &FormattableBuffer,
        formatting_transaction_id: clock::Lamport,
        trigger: FormatTrigger,
        logger: zlog::Logger,
        cx: &mut AsyncApp,
    ) -> Result<()> {
        let (adapters_and_servers, settings) = lsp_store.update(cx, |lsp_store, cx| {
            buffer.handle.update(cx, |buffer, cx| {
                let adapters_and_servers = lsp_store
                    .as_local()
                    .unwrap()
                    .language_servers_for_buffer(buffer, cx)
                    .map(|(adapter, lsp)| (adapter.clone(), lsp.clone()))
                    .collect::<Vec<_>>();
                let settings =
                    language_settings(buffer.language().map(|l| l.name()), buffer.file(), cx)
                        .into_owned();
                (adapters_and_servers, settings)
            })
        })?;

        /// Apply edits to the buffer that will become part of the formatting transaction.
        /// Fails if the buffer has been edited since the start of that transaction.
        fn extend_formatting_transaction(
            buffer: &FormattableBuffer,
            formatting_transaction_id: text::TransactionId,
            cx: &mut AsyncApp,
            operation: impl FnOnce(&mut Buffer, &mut Context<Buffer>),
        ) -> anyhow::Result<()> {
            buffer.handle.update(cx, |buffer, cx| {
                let last_transaction_id = buffer.peek_undo_stack().map(|t| t.transaction_id());
                if last_transaction_id != Some(formatting_transaction_id) {
                    anyhow::bail!("Buffer edited while formatting. Aborting")
                }
                buffer.start_transaction();
                operation(buffer, cx);
                if let Some(transaction_id) = buffer.end_transaction(cx) {
                    buffer.merge_transactions(transaction_id, formatting_transaction_id);
                }
                Ok(())
            })?
        }

        // handle whitespace formatting
        if settings.remove_trailing_whitespace_on_save {
            zlog::trace!(logger => "removing trailing whitespace");
            let diff = buffer
                .handle
                .read_with(cx, |buffer, cx| buffer.remove_trailing_whitespace(cx))?
                .await;
            extend_formatting_transaction(buffer, formatting_transaction_id, cx, |buffer, cx| {
                buffer.apply_diff(diff, cx);
            })?;
        }

        if settings.ensure_final_newline_on_save {
            zlog::trace!(logger => "ensuring final newline");
            extend_formatting_transaction(buffer, formatting_transaction_id, cx, |buffer, cx| {
                buffer.ensure_final_newline(cx);
            })?;
        }

        // Formatter for `code_actions_on_format` that runs before
        // the rest of the formatters
        let mut code_actions_on_format_formatter = None;
        let should_run_code_actions_on_format = !matches!(
            (trigger, &settings.format_on_save),
            (FormatTrigger::Save, &FormatOnSave::Off)
        );
        if should_run_code_actions_on_format {
            let have_code_actions_to_run_on_format = settings
                .code_actions_on_format
                .values()
                .any(|enabled| *enabled);
            if have_code_actions_to_run_on_format {
                zlog::trace!(logger => "going to run code actions on format");
                code_actions_on_format_formatter = Some(Formatter::CodeActions(
                    settings.code_actions_on_format.clone(),
                ));
            }
        }

        let formatters = match (trigger, &settings.format_on_save) {
            (FormatTrigger::Save, FormatOnSave::Off) => &[],
            (FormatTrigger::Save, FormatOnSave::List(formatters)) => formatters.as_ref(),
            (FormatTrigger::Manual, _) | (FormatTrigger::Save, FormatOnSave::On) => {
                match &settings.formatter {
                    SelectedFormatter::Auto => {
                        if settings.prettier.allowed {
                            zlog::trace!(logger => "Formatter set to auto: defaulting to prettier");
                            std::slice::from_ref(&Formatter::Prettier)
                        } else {
                            zlog::trace!(logger => "Formatter set to auto: defaulting to primary language server");
                            std::slice::from_ref(&Formatter::LanguageServer { name: None })
                        }
                    }
                    SelectedFormatter::List(formatter_list) => formatter_list.as_ref(),
                }
            }
        };

        let formatters = code_actions_on_format_formatter.iter().chain(formatters);

        for formatter in formatters {
            match formatter {
                Formatter::Prettier => {
                    let logger = zlog::scoped!(logger => "prettier");
                    zlog::trace!(logger => "formatting");
                    let _timer = zlog::time!(logger => "Formatting buffer via prettier");

                    let prettier = lsp_store.read_with(cx, |lsp_store, _cx| {
                        lsp_store.prettier_store().unwrap().downgrade()
                    })?;
                    let diff = prettier_store::format_with_prettier(&prettier, &buffer.handle, cx)
                        .await
                        .transpose()?;
                    let Some(diff) = diff else {
                        zlog::trace!(logger => "No changes");
                        continue;
                    };

                    extend_formatting_transaction(
                        buffer,
                        formatting_transaction_id,
                        cx,
                        |buffer, cx| {
                            buffer.apply_diff(diff, cx);
                        },
                    )?;
                }
                Formatter::External { command, arguments } => {
                    let logger = zlog::scoped!(logger => "command");
                    zlog::trace!(logger => "formatting");
                    let _timer = zlog::time!(logger => "Formatting buffer via external command");

                    let diff = Self::format_via_external_command(
                        buffer,
                        command.as_ref(),
                        arguments.as_deref(),
                        cx,
                    )
                    .await
                    .with_context(|| {
                        format!("Failed to format buffer via external command: {}", command)
                    })?;
                    let Some(diff) = diff else {
                        zlog::trace!(logger => "No changes");
                        continue;
                    };

                    extend_formatting_transaction(
                        buffer,
                        formatting_transaction_id,
                        cx,
                        |buffer, cx| {
                            buffer.apply_diff(diff, cx);
                        },
                    )?;
                }
                Formatter::LanguageServer { name } => {
                    let logger = zlog::scoped!(logger => "language-server");
                    zlog::trace!(logger => "formatting");
                    let _timer = zlog::time!(logger => "Formatting buffer using language server");

                    let Some(buffer_path_abs) = buffer.abs_path.as_ref() else {
                        zlog::warn!(logger => "Cannot format buffer that is not backed by a file on disk using language servers. Skipping");
                        continue;
                    };

                    let language_server = if let Some(name) = name.as_deref() {
                        adapters_and_servers.iter().find_map(|(adapter, server)| {
                            if adapter.name.0.as_ref() == name {
                                Some(server.clone())
                            } else {
                                None
                            }
                        })
                    } else {
                        adapters_and_servers.first().map(|e| e.1.clone())
                    };

                    let Some(language_server) = language_server else {
                        log::debug!(
                            "No language server found to format buffer '{:?}'. Skipping",
                            buffer_path_abs.as_path().to_string_lossy()
                        );
                        continue;
                    };

                    zlog::trace!(
                        logger =>
                        "Formatting buffer '{:?}' using language server '{:?}'",
                        buffer_path_abs.as_path().to_string_lossy(),
                        language_server.name()
                    );

                    let edits = if let Some(ranges) = buffer.ranges.as_ref() {
                        zlog::trace!(logger => "formatting ranges");
                        Self::format_ranges_via_lsp(
                            &lsp_store,
                            &buffer.handle,
                            ranges,
                            buffer_path_abs,
                            &language_server,
                            &settings,
                            cx,
                        )
                        .await
                        .context("Failed to format ranges via language server")?
                    } else {
                        zlog::trace!(logger => "formatting full");
                        Self::format_via_lsp(
                            &lsp_store,
                            &buffer.handle,
                            buffer_path_abs,
                            &language_server,
                            &settings,
                            cx,
                        )
                        .await
                        .context("failed to format via language server")?
                    };

                    if edits.is_empty() {
                        zlog::trace!(logger => "No changes");
                        continue;
                    }
                    extend_formatting_transaction(
                        buffer,
                        formatting_transaction_id,
                        cx,
                        |buffer, cx| {
                            buffer.edit(edits, None, cx);
                        },
                    )?;
                }
                Formatter::CodeActions(code_actions) => {
                    let logger = zlog::scoped!(logger => "code-actions");
                    zlog::trace!(logger => "formatting");
                    let _timer = zlog::time!(logger => "Formatting buffer using code actions");

                    let Some(buffer_path_abs) = buffer.abs_path.as_ref() else {
                        zlog::warn!(logger => "Cannot format buffer that is not backed by a file on disk using code actions. Skipping");
                        continue;
                    };
                    let code_action_kinds = code_actions
                        .iter()
                        .filter_map(|(action_kind, enabled)| {
                            enabled.then_some(action_kind.clone().into())
                        })
                        .collect::<Vec<_>>();
                    if code_action_kinds.is_empty() {
                        zlog::trace!(logger => "No code action kinds enabled, skipping");
                        continue;
                    }
                    zlog::trace!(logger => "Attempting to resolve code actions {:?}", &code_action_kinds);

                    let mut actions_and_servers = Vec::new();

                    for (index, (_, language_server)) in adapters_and_servers.iter().enumerate() {
                        let actions_result = Self::get_server_code_actions_from_action_kinds(
                            &lsp_store,
                            language_server.server_id(),
                            code_action_kinds.clone(),
                            &buffer.handle,
                            cx,
                        )
                        .await
                        .with_context(
                            || format!("Failed to resolve code actions with kinds {:?} for language server {}",
                                code_action_kinds.iter().map(|kind| kind.as_str()).join(", "),
                                language_server.name())
                        );
                        let Ok(actions) = actions_result else {
                            // note: it may be better to set result to the error and break formatters here
                            // but for now we try to execute the actions that we can resolve and skip the rest
                            zlog::error!(
                                logger =>
                                "Failed to resolve code actions with kinds {:?} with language server {}",
                                code_action_kinds.iter().map(|kind| kind.as_str()).join(", "),
                                language_server.name()
                            );
                            continue;
                        };
                        for action in actions {
                            actions_and_servers.push((action, index));
                        }
                    }

                    if actions_and_servers.is_empty() {
                        zlog::warn!(logger => "No code actions were resolved, continuing");
                        continue;
                    }

                    'actions: for (mut action, server_index) in actions_and_servers {
                        let server = &adapters_and_servers[server_index].1;

                        let describe_code_action = |action: &CodeAction| {
                            format!(
                                "code action '{}' with title \"{}\" on server {}",
                                action
                                    .lsp_action
                                    .action_kind()
                                    .unwrap_or("unknown".into())
                                    .as_str(),
                                action.lsp_action.title(),
                                server.name(),
                            )
                        };

                        zlog::trace!(logger => "Executing {}", describe_code_action(&action));

                        if let Err(err) = Self::try_resolve_code_action(server, &mut action).await {
                            zlog::error!(
                                logger =>
                                "Failed to resolve {}. Error: {}",
                                describe_code_action(&action),
                                err
                            );
                            continue;
                        }

                        if let Some(edit) = action.lsp_action.edit().cloned() {
                            // NOTE: code below duplicated from `Self::deserialize_workspace_edit`
                            // but filters out and logs warnings for code actions that cause unreasonably
                            // difficult handling on our part, such as:
                            // - applying edits that call commands
                            //   which can result in arbitrary workspace edits being sent from the server that
                            //   have no way of being tied back to the command that initiated them (i.e. we
                            //   can't know which edits are part of the format request, or if the server is done sending
                            //   actions in response to the command)
                            // - actions that create/delete/modify/rename files other than the one we are formatting
                            //   as we then would need to handle such changes correctly in the local history as well
                            //   as the remote history through the ProjectTransaction
                            // - actions with snippet edits, as these simply don't make sense in the context of a format request
                            // Supporting these actions is not impossible, but not supported as of yet.
                            if edit.changes.is_none() && edit.document_changes.is_none() {
                                zlog::trace!(
                                    logger =>
                                    "No changes for code action. Skipping {}",
                                    describe_code_action(&action),
                                );
                                continue;
                            }

                            let mut operations = Vec::new();
                            if let Some(document_changes) = edit.document_changes {
                                match document_changes {
                                    lsp::DocumentChanges::Edits(edits) => operations.extend(
                                        edits.into_iter().map(lsp::DocumentChangeOperation::Edit),
                                    ),
                                    lsp::DocumentChanges::Operations(ops) => operations = ops,
                                }
                            } else if let Some(changes) = edit.changes {
                                operations.extend(changes.into_iter().map(|(uri, edits)| {
                                    lsp::DocumentChangeOperation::Edit(lsp::TextDocumentEdit {
                                        text_document:
                                            lsp::OptionalVersionedTextDocumentIdentifier {
                                                uri,
                                                version: None,
                                            },
                                        edits: edits.into_iter().map(Edit::Plain).collect(),
                                    })
                                }));
                            }

                            let mut edits = Vec::with_capacity(operations.len());

                            if operations.is_empty() {
                                zlog::trace!(
                                    logger =>
                                    "No changes for code action. Skipping {}",
                                    describe_code_action(&action),
                                );
                                continue;
                            }
                            for operation in operations {
                                let op = match operation {
                                    lsp::DocumentChangeOperation::Edit(op) => op,
                                    lsp::DocumentChangeOperation::Op(_) => {
                                        zlog::warn!(
                                            logger =>
                                            "Code actions which create, delete, or rename files are not supported on format. Skipping {}",
                                            describe_code_action(&action),
                                        );
                                        continue 'actions;
                                    }
                                };
                                let Ok(file_path) = op.text_document.uri.to_file_path() else {
                                    zlog::warn!(
                                        logger =>
                                        "Failed to convert URI '{:?}' to file path. Skipping {}",
                                        &op.text_document.uri,
                                        describe_code_action(&action),
                                    );
                                    continue 'actions;
                                };
                                if &file_path != buffer_path_abs {
                                    zlog::warn!(
                                        logger =>
                                        "File path '{:?}' does not match buffer path '{:?}'. Skipping {}",
                                        file_path,
                                        buffer_path_abs,
                                        describe_code_action(&action),
                                    );
                                    continue 'actions;
                                }

                                let mut lsp_edits = Vec::new();
                                for edit in op.edits {
                                    match edit {
                                        Edit::Plain(edit) => {
                                            if !lsp_edits.contains(&edit) {
                                                lsp_edits.push(edit);
                                            }
                                        }
                                        Edit::Annotated(edit) => {
                                            if !lsp_edits.contains(&edit.text_edit) {
                                                lsp_edits.push(edit.text_edit);
                                            }
                                        }
                                        Edit::Snippet(_) => {
                                            zlog::warn!(
                                                logger =>
                                                "Code actions which produce snippet edits are not supported during formatting. Skipping {}",
                                                describe_code_action(&action),
                                            );
                                            continue 'actions;
                                        }
                                    }
                                }
                                let edits_result = lsp_store
                                    .update(cx, |lsp_store, cx| {
                                        lsp_store.as_local_mut().unwrap().edits_from_lsp(
                                            &buffer.handle,
                                            lsp_edits,
                                            server.server_id(),
                                            op.text_document.version,
                                            cx,
                                        )
                                    })?
                                    .await;
                                let Ok(resolved_edits) = edits_result else {
                                    zlog::warn!(
                                        logger =>
                                        "Failed to resolve edits from LSP for buffer {:?} while handling {}",
                                        buffer_path_abs.as_path(),
                                        describe_code_action(&action),
                                    );
                                    continue 'actions;
                                };
                                edits.extend(resolved_edits);
                            }

                            if edits.is_empty() {
                                zlog::warn!(logger => "No edits resolved from LSP");
                                continue;
                            }

                            extend_formatting_transaction(
                                buffer,
                                formatting_transaction_id,
                                cx,
                                |buffer, cx| {
                                    buffer.edit(edits, None, cx);
                                },
                            )?;
                        }

                        if let Some(command) = action.lsp_action.command() {
                            zlog::warn!(
                                logger =>
                                "Executing code action command '{}'. This may cause formatting to abort unnecessarily as well as splitting formatting into two entries in the undo history",
                                &command.command,
                            );

                            // bail early if command is invalid
                            let server_capabilities = server.capabilities();
                            let available_commands = server_capabilities
                                .execute_command_provider
                                .as_ref()
                                .map(|options| options.commands.as_slice())
                                .unwrap_or_default();
                            if !available_commands.contains(&command.command) {
                                zlog::warn!(
                                    logger =>
                                    "Cannot execute a command {} not listed in the language server capabilities of server {}",
                                    command.command,
                                    server.name(),
                                );
                                continue;
                            }

                            // noop so we just ensure buffer hasn't been edited since resolving code actions
                            extend_formatting_transaction(
                                buffer,
                                formatting_transaction_id,
                                cx,
                                |_, _| {},
                            )?;
                            zlog::info!(logger => "Executing command {}", &command.command);

                            lsp_store.update(cx, |this, _| {
                                this.as_local_mut()
                                    .unwrap()
                                    .last_workspace_edits_by_language_server
                                    .remove(&server.server_id());
                            })?;

                            let execute_command_result = server
                                .request::<lsp::request::ExecuteCommand>(
                                    lsp::ExecuteCommandParams {
                                        command: command.command.clone(),
                                        arguments: command.arguments.clone().unwrap_or_default(),
                                        ..Default::default()
                                    },
                                )
                                .await
                                .into_response();

                            if execute_command_result.is_err() {
                                zlog::error!(
                                    logger =>
                                    "Failed to execute command '{}' as part of {}",
                                    &command.command,
                                    describe_code_action(&action),
                                );
                                continue 'actions;
                            }

                            let mut project_transaction_command =
                                lsp_store.update(cx, |this, _| {
                                    this.as_local_mut()
                                        .unwrap()
                                        .last_workspace_edits_by_language_server
                                        .remove(&server.server_id())
                                        .unwrap_or_default()
                                })?;

                            if let Some(transaction) =
                                project_transaction_command.0.remove(&buffer.handle)
                            {
                                zlog::trace!(
                                    logger =>
                                    "Successfully captured {} edits that resulted from command {}",
                                    transaction.edit_ids.len(),
                                    &command.command,
                                );
                                let transaction_id_project_transaction = transaction.id;
                                buffer.handle.update(cx, |buffer, _| {
                                    // it may have been removed from history if push_to_history was
                                    // false in deserialize_workspace_edit. If so push it so we
                                    // can merge it with the format transaction
                                    // and pop the combined transaction off the history stack
                                    // later if push_to_history is false
                                    if buffer.get_transaction(transaction.id).is_none() {
                                        buffer.push_transaction(transaction, Instant::now());
                                    }
                                    buffer.merge_transactions(
                                        transaction_id_project_transaction,
                                        formatting_transaction_id,
                                    );
                                })?;
                            }

                            if !project_transaction_command.0.is_empty() {
                                let extra_buffers = project_transaction_command
                                    .0
                                    .keys()
                                    .filter_map(|buffer_handle| {
                                        buffer_handle
                                            .read_with(cx, |b, cx| b.project_path(cx))
                                            .ok()
                                            .flatten()
                                    })
                                    .map(|p| p.path.to_sanitized_string())
                                    .join(", ");
                                zlog::warn!(
                                    logger =>
                                    "Unexpected edits to buffers other than the buffer actively being formatted due to command {}. Impacted buffers: [{}].",
                                    &command.command,
                                    extra_buffers,
                                );
                                // NOTE: if this case is hit, the proper thing to do is to for each buffer, merge the extra transaction
                                // into the existing transaction in project_transaction if there is one, and if there isn't one in project_transaction,
                                // add it so it's included, and merge it into the format transaction when its created later
                            }
                        }
                    }
                }
            }
        }

        Ok(())
    }

    pub async fn format_ranges_via_lsp(
        this: &WeakEntity<LspStore>,
        buffer_handle: &Entity<Buffer>,
        ranges: &[Range<Anchor>],
        abs_path: &Path,
        language_server: &Arc<LanguageServer>,
        settings: &LanguageSettings,
        cx: &mut AsyncApp,
    ) -> Result<Vec<(Range<Anchor>, Arc<str>)>> {
        let capabilities = &language_server.capabilities();
        let range_formatting_provider = capabilities.document_range_formatting_provider.as_ref();
        if range_formatting_provider.map_or(false, |provider| provider == &OneOf::Left(false)) {
            anyhow::bail!(
                "{} language server does not support range formatting",
                language_server.name()
            );
        }

        let uri = file_path_to_lsp_url(abs_path)?;
        let text_document = lsp::TextDocumentIdentifier::new(uri);

        let lsp_edits = {
            let mut lsp_ranges = Vec::new();
            this.update(cx, |_this, cx| {
                // TODO(#22930): In the case of formatting multibuffer selections, this buffer may
                // not have been sent to the language server. This seems like a fairly systemic
                // issue, though, the resolution probably is not specific to formatting.
                //
                // TODO: Instead of using current snapshot, should use the latest snapshot sent to
                // LSP.
                let snapshot = buffer_handle.read(cx).snapshot();
                for range in ranges {
                    lsp_ranges.push(range_to_lsp(range.to_point_utf16(&snapshot))?);
                }
                anyhow::Ok(())
            })??;

            let mut edits = None;
            for range in lsp_ranges {
                if let Some(mut edit) = language_server
                    .request::<lsp::request::RangeFormatting>(lsp::DocumentRangeFormattingParams {
                        text_document: text_document.clone(),
                        range,
                        options: lsp_command::lsp_formatting_options(settings),
                        work_done_progress_params: Default::default(),
                    })
                    .await
                    .into_response()?
                {
                    edits.get_or_insert_with(Vec::new).append(&mut edit);
                }
            }
            edits
        };

        if let Some(lsp_edits) = lsp_edits {
            this.update(cx, |this, cx| {
                this.as_local_mut().unwrap().edits_from_lsp(
                    &buffer_handle,
                    lsp_edits,
                    language_server.server_id(),
                    None,
                    cx,
                )
            })?
            .await
        } else {
            Ok(Vec::with_capacity(0))
        }
    }

    async fn format_via_lsp(
        this: &WeakEntity<LspStore>,
        buffer: &Entity<Buffer>,
        abs_path: &Path,
        language_server: &Arc<LanguageServer>,
        settings: &LanguageSettings,
        cx: &mut AsyncApp,
    ) -> Result<Vec<(Range<Anchor>, Arc<str>)>> {
        let logger = zlog::scoped!("lsp_format");
        zlog::info!(logger => "Formatting via LSP");

        let uri = file_path_to_lsp_url(abs_path)?;
        let text_document = lsp::TextDocumentIdentifier::new(uri);
        let capabilities = &language_server.capabilities();

        let formatting_provider = capabilities.document_formatting_provider.as_ref();
        let range_formatting_provider = capabilities.document_range_formatting_provider.as_ref();

        let lsp_edits = if matches!(formatting_provider, Some(p) if *p != OneOf::Left(false)) {
            let _timer = zlog::time!(logger => "format-full");
            language_server
                .request::<lsp::request::Formatting>(lsp::DocumentFormattingParams {
                    text_document,
                    options: lsp_command::lsp_formatting_options(settings),
                    work_done_progress_params: Default::default(),
                })
                .await
                .into_response()?
        } else if matches!(range_formatting_provider, Some(p) if *p != OneOf::Left(false)) {
            let _timer = zlog::time!(logger => "format-range");
            let buffer_start = lsp::Position::new(0, 0);
            let buffer_end = buffer.read_with(cx, |b, _| point_to_lsp(b.max_point_utf16()))?;
            language_server
                .request::<lsp::request::RangeFormatting>(lsp::DocumentRangeFormattingParams {
                    text_document: text_document.clone(),
                    range: lsp::Range::new(buffer_start, buffer_end),
                    options: lsp_command::lsp_formatting_options(settings),
                    work_done_progress_params: Default::default(),
                })
                .await
                .into_response()?
        } else {
            None
        };

        if let Some(lsp_edits) = lsp_edits {
            this.update(cx, |this, cx| {
                this.as_local_mut().unwrap().edits_from_lsp(
                    buffer,
                    lsp_edits,
                    language_server.server_id(),
                    None,
                    cx,
                )
            })?
            .await
        } else {
            Ok(Vec::with_capacity(0))
        }
    }

    async fn format_via_external_command(
        buffer: &FormattableBuffer,
        command: &str,
        arguments: Option<&[String]>,
        cx: &mut AsyncApp,
    ) -> Result<Option<Diff>> {
        let working_dir_path = buffer.handle.update(cx, |buffer, cx| {
            let file = File::from_dyn(buffer.file())?;
            let worktree = file.worktree.read(cx);
            let mut worktree_path = worktree.abs_path().to_path_buf();
            if worktree.root_entry()?.is_file() {
                worktree_path.pop();
            }
            Some(worktree_path)
        })?;

        let mut child = util::command::new_smol_command(command);

        if let Some(buffer_env) = buffer.env.as_ref() {
            child.envs(buffer_env);
        }

        if let Some(working_dir_path) = working_dir_path {
            child.current_dir(working_dir_path);
        }

        if let Some(arguments) = arguments {
            child.args(arguments.iter().map(|arg| {
                if let Some(buffer_abs_path) = buffer.abs_path.as_ref() {
                    arg.replace("{buffer_path}", &buffer_abs_path.to_string_lossy())
                } else {
                    arg.replace("{buffer_path}", "Untitled")
                }
            }));
        }

        let mut child = child
            .stdin(smol::process::Stdio::piped())
            .stdout(smol::process::Stdio::piped())
            .stderr(smol::process::Stdio::piped())
            .spawn()?;

        let stdin = child.stdin.as_mut().context("failed to acquire stdin")?;
        let text = buffer
            .handle
            .read_with(cx, |buffer, _| buffer.as_rope().clone())?;
        for chunk in text.chunks() {
            stdin.write_all(chunk.as_bytes()).await?;
        }
        stdin.flush().await?;

        let output = child.output().await?;
        anyhow::ensure!(
            output.status.success(),
            "command failed with exit code {:?}:\nstdout: {}\nstderr: {}",
            output.status.code(),
            String::from_utf8_lossy(&output.stdout),
            String::from_utf8_lossy(&output.stderr),
        );

        let stdout = String::from_utf8(output.stdout)?;
        Ok(Some(
            buffer
                .handle
                .update(cx, |buffer, cx| buffer.diff(stdout, cx))?
                .await,
        ))
    }

    async fn try_resolve_code_action(
        lang_server: &LanguageServer,
        action: &mut CodeAction,
    ) -> anyhow::Result<()> {
        match &mut action.lsp_action {
            LspAction::Action(lsp_action) => {
                if !action.resolved
                    && GetCodeActions::can_resolve_actions(&lang_server.capabilities())
                    && lsp_action.data.is_some()
                    && (lsp_action.command.is_none() || lsp_action.edit.is_none())
                {
                    *lsp_action = Box::new(
                        lang_server
                            .request::<lsp::request::CodeActionResolveRequest>(*lsp_action.clone())
                            .await
                            .into_response()?,
                    );
                }
            }
            LspAction::CodeLens(lens) => {
                if !action.resolved && GetCodeLens::can_resolve_lens(&lang_server.capabilities()) {
                    *lens = lang_server
                        .request::<lsp::request::CodeLensResolve>(lens.clone())
                        .await
                        .into_response()?;
                }
            }
            LspAction::Command(_) => {}
        }

        action.resolved = true;
        anyhow::Ok(())
    }

    fn initialize_buffer(&mut self, buffer_handle: &Entity<Buffer>, cx: &mut Context<LspStore>) {
        let buffer = buffer_handle.read(cx);

        let file = buffer.file().cloned();
        let Some(file) = File::from_dyn(file.as_ref()) else {
            return;
        };
        if !file.is_local() {
            return;
        }

        let worktree_id = file.worktree_id(cx);
        let language = buffer.language().cloned();

        if let Some(diagnostics) = self.diagnostics.get(&worktree_id) {
            for (server_id, diagnostics) in
                diagnostics.get(file.path()).cloned().unwrap_or_default()
            {
                self.update_buffer_diagnostics(
                    buffer_handle,
                    server_id,
                    None,
                    None,
                    diagnostics,
                    Vec::new(),
                    cx,
                )
                .log_err();
            }
        }
        let Some(language) = language else {
            return;
        };
        for adapter in self.languages.lsp_adapters(&language.name()) {
            let servers = self
                .language_server_ids
                .get(&(worktree_id, adapter.name.clone()));
            if let Some(server_ids) = servers {
                for server_id in server_ids {
                    let server = self
                        .language_servers
                        .get(server_id)
                        .and_then(|server_state| {
                            if let LanguageServerState::Running { server, .. } = server_state {
                                Some(server.clone())
                            } else {
                                None
                            }
                        });
                    let server = match server {
                        Some(server) => server,
                        None => continue,
                    };

                    buffer_handle.update(cx, |buffer, cx| {
                        buffer.set_completion_triggers(
                            server.server_id(),
                            server
                                .capabilities()
                                .completion_provider
                                .as_ref()
                                .and_then(|provider| {
                                    provider
                                        .trigger_characters
                                        .as_ref()
                                        .map(|characters| characters.iter().cloned().collect())
                                })
                                .unwrap_or_default(),
                            cx,
                        );
                    });
                }
            }
        }
    }

    pub(crate) fn reset_buffer(&mut self, buffer: &Entity<Buffer>, old_file: &File, cx: &mut App) {
        buffer.update(cx, |buffer, cx| {
            let Some(language) = buffer.language() else {
                return;
            };
            let path = ProjectPath {
                worktree_id: old_file.worktree_id(cx),
                path: old_file.path.clone(),
            };
            for server_id in self.language_server_ids_for_project_path(path, language, cx) {
                buffer.update_diagnostics(server_id, DiagnosticSet::new([], buffer), cx);
                buffer.set_completion_triggers(server_id, Default::default(), cx);
            }
        });
    }

    fn update_buffer_diagnostics(
        &mut self,
        buffer: &Entity<Buffer>,
        server_id: LanguageServerId,
        result_id: Option<String>,
        version: Option<i32>,
        new_diagnostics: Vec<DiagnosticEntry<Unclipped<PointUtf16>>>,
        reused_diagnostics: Vec<DiagnosticEntry<Unclipped<PointUtf16>>>,
        cx: &mut Context<LspStore>,
    ) -> Result<()> {
        fn compare_diagnostics(a: &Diagnostic, b: &Diagnostic) -> Ordering {
            Ordering::Equal
                .then_with(|| b.is_primary.cmp(&a.is_primary))
                .then_with(|| a.is_disk_based.cmp(&b.is_disk_based))
                .then_with(|| a.severity.cmp(&b.severity))
                .then_with(|| a.message.cmp(&b.message))
        }

        let mut diagnostics = Vec::with_capacity(new_diagnostics.len() + reused_diagnostics.len());
        diagnostics.extend(new_diagnostics.into_iter().map(|d| (true, d)));
        diagnostics.extend(reused_diagnostics.into_iter().map(|d| (false, d)));

        diagnostics.sort_unstable_by(|(_, a), (_, b)| {
            Ordering::Equal
                .then_with(|| a.range.start.cmp(&b.range.start))
                .then_with(|| b.range.end.cmp(&a.range.end))
                .then_with(|| compare_diagnostics(&a.diagnostic, &b.diagnostic))
        });

        let snapshot = self.buffer_snapshot_for_lsp_version(buffer, server_id, version, cx)?;

        let edits_since_save = std::cell::LazyCell::new(|| {
            let saved_version = buffer.read(cx).saved_version();
            Patch::new(snapshot.edits_since::<PointUtf16>(saved_version).collect())
        });

        let mut sanitized_diagnostics = Vec::with_capacity(diagnostics.len());

        for (new_diagnostic, entry) in diagnostics {
            let start;
            let end;
            if new_diagnostic && entry.diagnostic.is_disk_based {
                // Some diagnostics are based on files on disk instead of buffers'
                // current contents. Adjust these diagnostics' ranges to reflect
                // any unsaved edits.
                // Do not alter the reused ones though, as their coordinates were stored as anchors
                // and were properly adjusted on reuse.
                start = Unclipped((*edits_since_save).old_to_new(entry.range.start.0));
                end = Unclipped((*edits_since_save).old_to_new(entry.range.end.0));
            } else {
                start = entry.range.start;
                end = entry.range.end;
            }

            let mut range = snapshot.clip_point_utf16(start, Bias::Left)
                ..snapshot.clip_point_utf16(end, Bias::Right);

            // Expand empty ranges by one codepoint
            if range.start == range.end {
                // This will be go to the next boundary when being clipped
                range.end.column += 1;
                range.end = snapshot.clip_point_utf16(Unclipped(range.end), Bias::Right);
                if range.start == range.end && range.end.column > 0 {
                    range.start.column -= 1;
                    range.start = snapshot.clip_point_utf16(Unclipped(range.start), Bias::Left);
                }
            }

            sanitized_diagnostics.push(DiagnosticEntry {
                range,
                diagnostic: entry.diagnostic,
            });
        }
        drop(edits_since_save);

        let set = DiagnosticSet::new(sanitized_diagnostics, &snapshot);
        buffer.update(cx, |buffer, cx| {
            if let Some(abs_path) = File::from_dyn(buffer.file()).map(|f| f.abs_path(cx)) {
                self.buffer_pull_diagnostics_result_ids
                    .entry(server_id)
                    .or_default()
                    .insert(abs_path, result_id);
            }

            buffer.update_diagnostics(server_id, set, cx)
        });

        Ok(())
    }

    fn register_buffer_with_language_servers(
        &mut self,
        buffer_handle: &Entity<Buffer>,
        only_register_servers: HashSet<LanguageServerSelector>,
        cx: &mut Context<LspStore>,
    ) {
        let buffer = buffer_handle.read(cx);
        let buffer_id = buffer.remote_id();

        let Some(file) = File::from_dyn(buffer.file()) else {
            return;
        };
        if !file.is_local() {
            return;
        }

        let abs_path = file.abs_path(cx);
        let Some(uri) = file_path_to_lsp_url(&abs_path).log_err() else {
            return;
        };
        let initial_snapshot = buffer.text_snapshot();
        let worktree_id = file.worktree_id(cx);

        let Some(language) = buffer.language().cloned() else {
            return;
        };
        let path: Arc<Path> = file
            .path()
            .parent()
            .map(Arc::from)
            .unwrap_or_else(|| file.path().clone());
        let Some(worktree) = self
            .worktree_store
            .read(cx)
            .worktree_for_id(worktree_id, cx)
        else {
            return;
        };
        let language_name = language.name();
        let (reused, delegate, servers) = self
            .lsp_tree
            .update(cx, |lsp_tree, cx| {
                self.reuse_existing_language_server(lsp_tree, &worktree, &language_name, cx)
            })
            .map(|(delegate, servers)| (true, delegate, servers))
            .unwrap_or_else(|| {
                let lsp_delegate = LocalLspAdapterDelegate::from_local_lsp(self, &worktree, cx);
                let delegate = Arc::new(ManifestQueryDelegate::new(worktree.read(cx).snapshot()));
                let servers = self
                    .lsp_tree
                    .clone()
                    .update(cx, |language_server_tree, cx| {
                        language_server_tree
                            .get(
                                ProjectPath { worktree_id, path },
                                AdapterQuery::Language(&language.name()),
                                delegate.clone(),
                                cx,
                            )
                            .collect::<Vec<_>>()
                    });
                (false, lsp_delegate, servers)
            });
        let servers_and_adapters = servers
            .into_iter()
            .filter_map(|server_node| {
                if reused && server_node.server_id().is_none() {
                    return None;
                }
                if !only_register_servers.is_empty() {
                    if let Some(server_id) = server_node.server_id() {
                        if !only_register_servers.contains(&LanguageServerSelector::Id(server_id)) {
                            return None;
                        }
                    }
                    if let Some(name) = server_node.name() {
                        if !only_register_servers.contains(&LanguageServerSelector::Name(name)) {
                            return None;
                        }
                    }
                }

                let server_id = server_node.server_id_or_init(
                    |LaunchDisposition {
                         server_name,
                         attach,
                         path,
                         settings,
                     }| {
                        let server_id = match attach {
                           language::Attach::InstancePerRoot => {
                               // todo: handle instance per root proper.
                               if let Some(server_ids) = self
                                   .language_server_ids
                                   .get(&(worktree_id, server_name.clone()))
                               {
                                   server_ids.iter().cloned().next().unwrap()
                               } else {
                                   let language_name = language.name();
                                   let adapter = self.languages
                                       .lsp_adapters(&language_name)
                                       .into_iter()
                                       .find(|adapter| &adapter.name() == server_name)
                                       .expect("To find LSP adapter");
                                   let server_id = self.start_language_server(
                                       &worktree,
                                       delegate.clone(),
                                       adapter,
                                       settings,
                                       cx,
                                   );
                                   server_id
                               }
                           }
                           language::Attach::Shared => {
                               let uri = Url::from_file_path(
                                   worktree.read(cx).abs_path().join(&path.path),
                               );
                               let key = (worktree_id, server_name.clone());
                               if !self.language_server_ids.contains_key(&key) {
                                   let language_name = language.name();
                                   let adapter = self.languages
                                       .lsp_adapters(&language_name)
                                       .into_iter()
                                       .find(|adapter| &adapter.name() == server_name)
                                       .expect("To find LSP adapter");
                                   self.start_language_server(
                                       &worktree,
                                       delegate.clone(),
                                       adapter,
                                       settings,
                                       cx,
                                   );
                               }
                               if let Some(server_ids) = self
                                   .language_server_ids
                                   .get(&key)
                               {
                                   debug_assert_eq!(server_ids.len(), 1);
                                   let server_id = server_ids.iter().cloned().next().unwrap();
                                   if let Some(state) = self.language_servers.get(&server_id) {
                                       if let Ok(uri) = uri {
                                           state.add_workspace_folder(uri);
                                       };
                                   }
                                   server_id
                               } else {
                                   unreachable!("Language server ID should be available, as it's registered on demand")
                               }
                           }
                        };
<<<<<<< HEAD
                        let lsp_tool = self.weak.clone();
                        let server_name = server_node.name();
                        let buffer_abs_path = abs_path.to_string_lossy().to_string();
                        cx.defer(move |cx| {
                            lsp_tool.update(cx, |_, cx| cx.emit(LspStoreEvent::LanguageServerUpdate {
=======
                        let lsp_store = self.weak.clone();
                        let server_name = server_node.name();
                        let buffer_abs_path = abs_path.to_string_lossy().to_string();
                        cx.defer(move |cx| {
                            lsp_store.update(cx, |_, cx| cx.emit(LspStoreEvent::LanguageServerUpdate {
>>>>>>> 7c4da373
                                language_server_id: server_id,
                                name: server_name,
                                message: proto::update_language_server::Variant::RegisteredForBuffer(proto::RegisteredForBuffer {
                                    buffer_abs_path,
                                })
                            })).ok();
                        });
                        server_id
                    },
                )?;
                let server_state = self.language_servers.get(&server_id)?;
                if let LanguageServerState::Running { server, adapter, .. } = server_state {
                    Some((server.clone(), adapter.clone()))
                } else {
                    None
                }
            })
            .collect::<Vec<_>>();
        for (server, adapter) in servers_and_adapters {
            buffer_handle.update(cx, |buffer, cx| {
                buffer.set_completion_triggers(
                    server.server_id(),
                    server
                        .capabilities()
                        .completion_provider
                        .as_ref()
                        .and_then(|provider| {
                            provider
                                .trigger_characters
                                .as_ref()
                                .map(|characters| characters.iter().cloned().collect())
                        })
                        .unwrap_or_default(),
                    cx,
                );
            });

            let snapshot = LspBufferSnapshot {
                version: 0,
                snapshot: initial_snapshot.clone(),
            };

            self.buffer_snapshots
                .entry(buffer_id)
                .or_default()
                .entry(server.server_id())
                .or_insert_with(|| {
                    server.register_buffer(
                        uri.clone(),
                        adapter.language_id(&language.name()),
                        0,
                        initial_snapshot.text(),
                    );

                    vec![snapshot]
                });

<<<<<<< HEAD
=======
            self.buffers_opened_in_servers
                .entry(buffer_id)
                .or_default()
                .insert(server.server_id());
>>>>>>> 7c4da373
            cx.emit(LspStoreEvent::LanguageServerUpdate {
                language_server_id: server.server_id(),
                name: None,
                message: proto::update_language_server::Variant::RegisteredForBuffer(
                    proto::RegisteredForBuffer {
                        buffer_abs_path: abs_path.to_string_lossy().to_string(),
                    },
                ),
            });
        }
    }

    fn reuse_existing_language_server(
        &self,
        server_tree: &mut LanguageServerTree,
        worktree: &Entity<Worktree>,
        language_name: &LanguageName,
        cx: &mut App,
    ) -> Option<(Arc<LocalLspAdapterDelegate>, Vec<LanguageServerTreeNode>)> {
        if worktree.read(cx).is_visible() {
            return None;
        }

        let worktree_store = self.worktree_store.read(cx);
        let servers = server_tree
            .instances
            .iter()
            .filter(|(worktree_id, _)| {
                worktree_store
                    .worktree_for_id(**worktree_id, cx)
                    .is_some_and(|worktree| worktree.read(cx).is_visible())
            })
            .flat_map(|(worktree_id, servers)| {
                servers
                    .roots
                    .iter()
                    .flat_map(|(_, language_servers)| language_servers)
                    .map(move |(_, (server_node, server_languages))| {
                        (worktree_id, server_node, server_languages)
                    })
                    .filter(|(_, _, server_languages)| server_languages.contains(language_name))
                    .map(|(worktree_id, server_node, _)| {
                        (
                            *worktree_id,
                            LanguageServerTreeNode::from(Arc::downgrade(server_node)),
                        )
                    })
            })
            .fold(HashMap::default(), |mut acc, (worktree_id, server_node)| {
                acc.entry(worktree_id)
                    .or_insert_with(Vec::new)
                    .push(server_node);
                acc
            })
            .into_values()
            .max_by_key(|servers| servers.len())?;

        for server_node in &servers {
            server_tree.register_reused(
                worktree.read(cx).id(),
                language_name.clone(),
                server_node.clone(),
            );
        }

        let delegate = LocalLspAdapterDelegate::from_local_lsp(self, worktree, cx);
        Some((delegate, servers))
    }

    pub(crate) fn unregister_old_buffer_from_language_servers(
        &mut self,
        buffer: &Entity<Buffer>,
        old_file: &File,
        cx: &mut App,
    ) {
        let old_path = match old_file.as_local() {
            Some(local) => local.abs_path(cx),
            None => return,
        };

        let Ok(file_url) = lsp::Url::from_file_path(old_path.as_path()) else {
            debug_panic!(
                "`{}` is not parseable as an URI",
                old_path.to_string_lossy()
            );
            return;
        };
        self.unregister_buffer_from_language_servers(buffer, &file_url, cx);
    }

    pub(crate) fn unregister_buffer_from_language_servers(
        &mut self,
        buffer: &Entity<Buffer>,
        file_url: &lsp::Url,
        cx: &mut App,
    ) {
        buffer.update(cx, |buffer, cx| {
            let _ = self.buffer_snapshots.remove(&buffer.remote_id());

            for (_, language_server) in self.language_servers_for_buffer(buffer, cx) {
                language_server.unregister_buffer(file_url.clone());
            }
        });
    }

    fn buffer_snapshot_for_lsp_version(
        &mut self,
        buffer: &Entity<Buffer>,
        server_id: LanguageServerId,
        version: Option<i32>,
        cx: &App,
    ) -> Result<TextBufferSnapshot> {
        const OLD_VERSIONS_TO_RETAIN: i32 = 10;

        if let Some(version) = version {
            let buffer_id = buffer.read(cx).remote_id();
            let snapshots = if let Some(snapshots) = self
                .buffer_snapshots
                .get_mut(&buffer_id)
                .and_then(|m| m.get_mut(&server_id))
            {
                snapshots
            } else if version == 0 {
                // Some language servers report version 0 even if the buffer hasn't been opened yet.
                // We detect this case and treat it as if the version was `None`.
                return Ok(buffer.read(cx).text_snapshot());
            } else {
                anyhow::bail!("no snapshots found for buffer {buffer_id} and server {server_id}");
            };

            let found_snapshot = snapshots
                    .binary_search_by_key(&version, |e| e.version)
                    .map(|ix| snapshots[ix].snapshot.clone())
                    .map_err(|_| {
                        anyhow!("snapshot not found for buffer {buffer_id} server {server_id} at version {version}")
                    })?;

            snapshots.retain(|snapshot| snapshot.version + OLD_VERSIONS_TO_RETAIN >= version);
            Ok(found_snapshot)
        } else {
            Ok((buffer.read(cx)).text_snapshot())
        }
    }

    async fn get_server_code_actions_from_action_kinds(
        lsp_store: &WeakEntity<LspStore>,
        language_server_id: LanguageServerId,
        code_action_kinds: Vec<lsp::CodeActionKind>,
        buffer: &Entity<Buffer>,
        cx: &mut AsyncApp,
    ) -> Result<Vec<CodeAction>> {
        let actions = lsp_store
            .update(cx, move |this, cx| {
                let request = GetCodeActions {
                    range: text::Anchor::MIN..text::Anchor::MAX,
                    kinds: Some(code_action_kinds),
                };
                let server = LanguageServerToQuery::Other(language_server_id);
                this.request_lsp(buffer.clone(), server, request, cx)
            })?
            .await?;
        return Ok(actions);
    }

    pub async fn execute_code_actions_on_server(
        lsp_store: &WeakEntity<LspStore>,
        language_server: &Arc<LanguageServer>,
        lsp_adapter: &Arc<CachedLspAdapter>,
        actions: Vec<CodeAction>,
        push_to_history: bool,
        project_transaction: &mut ProjectTransaction,
        cx: &mut AsyncApp,
    ) -> anyhow::Result<()> {
        for mut action in actions {
            Self::try_resolve_code_action(language_server, &mut action)
                .await
                .context("resolving a formatting code action")?;

            if let Some(edit) = action.lsp_action.edit() {
                if edit.changes.is_none() && edit.document_changes.is_none() {
                    continue;
                }

                let new = Self::deserialize_workspace_edit(
                    lsp_store.upgrade().context("project dropped")?,
                    edit.clone(),
                    push_to_history,
                    lsp_adapter.clone(),
                    language_server.clone(),
                    cx,
                )
                .await?;
                project_transaction.0.extend(new.0);
            }

            if let Some(command) = action.lsp_action.command() {
                let server_capabilities = language_server.capabilities();
                let available_commands = server_capabilities
                    .execute_command_provider
                    .as_ref()
                    .map(|options| options.commands.as_slice())
                    .unwrap_or_default();
                if available_commands.contains(&command.command) {
                    lsp_store.update(cx, |lsp_store, _| {
                        if let LspStoreMode::Local(mode) = &mut lsp_store.mode {
                            mode.last_workspace_edits_by_language_server
                                .remove(&language_server.server_id());
                        }
                    })?;

                    language_server
                        .request::<lsp::request::ExecuteCommand>(lsp::ExecuteCommandParams {
                            command: command.command.clone(),
                            arguments: command.arguments.clone().unwrap_or_default(),
                            ..Default::default()
                        })
                        .await
                        .into_response()
                        .context("execute command")?;

                    lsp_store.update(cx, |this, _| {
                        if let LspStoreMode::Local(mode) = &mut this.mode {
                            project_transaction.0.extend(
                                mode.last_workspace_edits_by_language_server
                                    .remove(&language_server.server_id())
                                    .unwrap_or_default()
                                    .0,
                            )
                        }
                    })?;
                } else {
                    log::warn!(
                        "Cannot execute a command {} not listed in the language server capabilities",
                        command.command
                    )
                }
            }
        }
        return Ok(());
    }

    pub async fn deserialize_text_edits(
        this: Entity<LspStore>,
        buffer_to_edit: Entity<Buffer>,
        edits: Vec<lsp::TextEdit>,
        push_to_history: bool,
        _: Arc<CachedLspAdapter>,
        language_server: Arc<LanguageServer>,
        cx: &mut AsyncApp,
    ) -> Result<Option<Transaction>> {
        let edits = this
            .update(cx, |this, cx| {
                this.as_local_mut().unwrap().edits_from_lsp(
                    &buffer_to_edit,
                    edits,
                    language_server.server_id(),
                    None,
                    cx,
                )
            })?
            .await?;

        let transaction = buffer_to_edit.update(cx, |buffer, cx| {
            buffer.finalize_last_transaction();
            buffer.start_transaction();
            for (range, text) in edits {
                buffer.edit([(range, text)], None, cx);
            }

            if buffer.end_transaction(cx).is_some() {
                let transaction = buffer.finalize_last_transaction().unwrap().clone();
                if !push_to_history {
                    buffer.forget_transaction(transaction.id);
                }
                Some(transaction)
            } else {
                None
            }
        })?;

        Ok(transaction)
    }

    #[allow(clippy::type_complexity)]
    pub(crate) fn edits_from_lsp(
        &mut self,
        buffer: &Entity<Buffer>,
        lsp_edits: impl 'static + Send + IntoIterator<Item = lsp::TextEdit>,
        server_id: LanguageServerId,
        version: Option<i32>,
        cx: &mut Context<LspStore>,
    ) -> Task<Result<Vec<(Range<Anchor>, Arc<str>)>>> {
        let snapshot = self.buffer_snapshot_for_lsp_version(buffer, server_id, version, cx);
        cx.background_spawn(async move {
            let snapshot = snapshot?;
            let mut lsp_edits = lsp_edits
                .into_iter()
                .map(|edit| (range_from_lsp(edit.range), edit.new_text))
                .collect::<Vec<_>>();

            lsp_edits.sort_by_key(|(range, _)| (range.start, range.end));

            let mut lsp_edits = lsp_edits.into_iter().peekable();
            let mut edits = Vec::new();
            while let Some((range, mut new_text)) = lsp_edits.next() {
                // Clip invalid ranges provided by the language server.
                let mut range = snapshot.clip_point_utf16(range.start, Bias::Left)
                    ..snapshot.clip_point_utf16(range.end, Bias::Left);

                // Combine any LSP edits that are adjacent.
                //
                // Also, combine LSP edits that are separated from each other by only
                // a newline. This is important because for some code actions,
                // Rust-analyzer rewrites the entire buffer via a series of edits that
                // are separated by unchanged newline characters.
                //
                // In order for the diffing logic below to work properly, any edits that
                // cancel each other out must be combined into one.
                while let Some((next_range, next_text)) = lsp_edits.peek() {
                    if next_range.start.0 > range.end {
                        if next_range.start.0.row > range.end.row + 1
                            || next_range.start.0.column > 0
                            || snapshot.clip_point_utf16(
                                Unclipped(PointUtf16::new(range.end.row, u32::MAX)),
                                Bias::Left,
                            ) > range.end
                        {
                            break;
                        }
                        new_text.push('\n');
                    }
                    range.end = snapshot.clip_point_utf16(next_range.end, Bias::Left);
                    new_text.push_str(next_text);
                    lsp_edits.next();
                }

                // For multiline edits, perform a diff of the old and new text so that
                // we can identify the changes more precisely, preserving the locations
                // of any anchors positioned in the unchanged regions.
                if range.end.row > range.start.row {
                    let offset = range.start.to_offset(&snapshot);
                    let old_text = snapshot.text_for_range(range).collect::<String>();
                    let range_edits = language::text_diff(old_text.as_str(), &new_text);
                    edits.extend(range_edits.into_iter().map(|(range, replacement)| {
                        (
                            snapshot.anchor_after(offset + range.start)
                                ..snapshot.anchor_before(offset + range.end),
                            replacement,
                        )
                    }));
                } else if range.end == range.start {
                    let anchor = snapshot.anchor_after(range.start);
                    edits.push((anchor..anchor, new_text.into()));
                } else {
                    let edit_start = snapshot.anchor_after(range.start);
                    let edit_end = snapshot.anchor_before(range.end);
                    edits.push((edit_start..edit_end, new_text.into()));
                }
            }

            Ok(edits)
        })
    }

    pub(crate) async fn deserialize_workspace_edit(
        this: Entity<LspStore>,
        edit: lsp::WorkspaceEdit,
        push_to_history: bool,
        lsp_adapter: Arc<CachedLspAdapter>,
        language_server: Arc<LanguageServer>,
        cx: &mut AsyncApp,
    ) -> Result<ProjectTransaction> {
        let fs = this.read_with(cx, |this, _| this.as_local().unwrap().fs.clone())?;

        let mut operations = Vec::new();
        if let Some(document_changes) = edit.document_changes {
            match document_changes {
                lsp::DocumentChanges::Edits(edits) => {
                    operations.extend(edits.into_iter().map(lsp::DocumentChangeOperation::Edit))
                }
                lsp::DocumentChanges::Operations(ops) => operations = ops,
            }
        } else if let Some(changes) = edit.changes {
            operations.extend(changes.into_iter().map(|(uri, edits)| {
                lsp::DocumentChangeOperation::Edit(lsp::TextDocumentEdit {
                    text_document: lsp::OptionalVersionedTextDocumentIdentifier {
                        uri,
                        version: None,
                    },
                    edits: edits.into_iter().map(Edit::Plain).collect(),
                })
            }));
        }

        let mut project_transaction = ProjectTransaction::default();
        for operation in operations {
            match operation {
                lsp::DocumentChangeOperation::Op(lsp::ResourceOp::Create(op)) => {
                    let abs_path = op
                        .uri
                        .to_file_path()
                        .map_err(|()| anyhow!("can't convert URI to path"))?;

                    if let Some(parent_path) = abs_path.parent() {
                        fs.create_dir(parent_path).await?;
                    }
                    if abs_path.ends_with("/") {
                        fs.create_dir(&abs_path).await?;
                    } else {
                        fs.create_file(
                            &abs_path,
                            op.options
                                .map(|options| fs::CreateOptions {
                                    overwrite: options.overwrite.unwrap_or(false),
                                    ignore_if_exists: options.ignore_if_exists.unwrap_or(false),
                                })
                                .unwrap_or_default(),
                        )
                        .await?;
                    }
                }

                lsp::DocumentChangeOperation::Op(lsp::ResourceOp::Rename(op)) => {
                    let source_abs_path = op
                        .old_uri
                        .to_file_path()
                        .map_err(|()| anyhow!("can't convert URI to path"))?;
                    let target_abs_path = op
                        .new_uri
                        .to_file_path()
                        .map_err(|()| anyhow!("can't convert URI to path"))?;
                    fs.rename(
                        &source_abs_path,
                        &target_abs_path,
                        op.options
                            .map(|options| fs::RenameOptions {
                                overwrite: options.overwrite.unwrap_or(false),
                                ignore_if_exists: options.ignore_if_exists.unwrap_or(false),
                            })
                            .unwrap_or_default(),
                    )
                    .await?;
                }

                lsp::DocumentChangeOperation::Op(lsp::ResourceOp::Delete(op)) => {
                    let abs_path = op
                        .uri
                        .to_file_path()
                        .map_err(|()| anyhow!("can't convert URI to path"))?;
                    let options = op
                        .options
                        .map(|options| fs::RemoveOptions {
                            recursive: options.recursive.unwrap_or(false),
                            ignore_if_not_exists: options.ignore_if_not_exists.unwrap_or(false),
                        })
                        .unwrap_or_default();
                    if abs_path.ends_with("/") {
                        fs.remove_dir(&abs_path, options).await?;
                    } else {
                        fs.remove_file(&abs_path, options).await?;
                    }
                }

                lsp::DocumentChangeOperation::Edit(op) => {
                    let buffer_to_edit = this
                        .update(cx, |this, cx| {
                            this.open_local_buffer_via_lsp(
                                op.text_document.uri.clone(),
                                language_server.server_id(),
                                lsp_adapter.name.clone(),
                                cx,
                            )
                        })?
                        .await?;

                    let edits = this
                        .update(cx, |this, cx| {
                            let path = buffer_to_edit.read(cx).project_path(cx);
                            let active_entry = this.active_entry;
                            let is_active_entry = path.clone().map_or(false, |project_path| {
                                this.worktree_store
                                    .read(cx)
                                    .entry_for_path(&project_path, cx)
                                    .map_or(false, |entry| Some(entry.id) == active_entry)
                            });
                            let local = this.as_local_mut().unwrap();

                            let (mut edits, mut snippet_edits) = (vec![], vec![]);
                            for edit in op.edits {
                                match edit {
                                    Edit::Plain(edit) => {
                                        if !edits.contains(&edit) {
                                            edits.push(edit)
                                        }
                                    }
                                    Edit::Annotated(edit) => {
                                        if !edits.contains(&edit.text_edit) {
                                            edits.push(edit.text_edit)
                                        }
                                    }
                                    Edit::Snippet(edit) => {
                                        let Ok(snippet) = Snippet::parse(&edit.snippet.value)
                                        else {
                                            continue;
                                        };

                                        if is_active_entry {
                                            snippet_edits.push((edit.range, snippet));
                                        } else {
                                            // Since this buffer is not focused, apply a normal edit.
                                            let new_edit = TextEdit {
                                                range: edit.range,
                                                new_text: snippet.text,
                                            };
                                            if !edits.contains(&new_edit) {
                                                edits.push(new_edit);
                                            }
                                        }
                                    }
                                }
                            }
                            if !snippet_edits.is_empty() {
                                let buffer_id = buffer_to_edit.read(cx).remote_id();
                                let version = if let Some(buffer_version) = op.text_document.version
                                {
                                    local
                                        .buffer_snapshot_for_lsp_version(
                                            &buffer_to_edit,
                                            language_server.server_id(),
                                            Some(buffer_version),
                                            cx,
                                        )
                                        .ok()
                                        .map(|snapshot| snapshot.version)
                                } else {
                                    Some(buffer_to_edit.read(cx).saved_version().clone())
                                };

                                let most_recent_edit = version.and_then(|version| {
                                    version.iter().max_by_key(|timestamp| timestamp.value)
                                });
                                // Check if the edit that triggered that edit has been made by this participant.

                                if let Some(most_recent_edit) = most_recent_edit {
                                    cx.emit(LspStoreEvent::SnippetEdit {
                                        buffer_id,
                                        edits: snippet_edits,
                                        most_recent_edit,
                                    });
                                }
                            }

                            local.edits_from_lsp(
                                &buffer_to_edit,
                                edits,
                                language_server.server_id(),
                                op.text_document.version,
                                cx,
                            )
                        })?
                        .await?;

                    let transaction = buffer_to_edit.update(cx, |buffer, cx| {
                        buffer.finalize_last_transaction();
                        buffer.start_transaction();
                        for (range, text) in edits {
                            buffer.edit([(range, text)], None, cx);
                        }

                        let transaction = buffer.end_transaction(cx).and_then(|transaction_id| {
                            if push_to_history {
                                buffer.finalize_last_transaction();
                                buffer.get_transaction(transaction_id).cloned()
                            } else {
                                buffer.forget_transaction(transaction_id)
                            }
                        });

                        transaction
                    })?;
                    if let Some(transaction) = transaction {
                        project_transaction.0.insert(buffer_to_edit, transaction);
                    }
                }
            }
        }

        Ok(project_transaction)
    }

    async fn on_lsp_workspace_edit(
        this: WeakEntity<LspStore>,
        params: lsp::ApplyWorkspaceEditParams,
        server_id: LanguageServerId,
        adapter: Arc<CachedLspAdapter>,
        cx: &mut AsyncApp,
    ) -> Result<lsp::ApplyWorkspaceEditResponse> {
        let this = this.upgrade().context("project project closed")?;
        let language_server = this
            .read_with(cx, |this, _| this.language_server_for_id(server_id))?
            .context("language server not found")?;
        let transaction = Self::deserialize_workspace_edit(
            this.clone(),
            params.edit,
            true,
            adapter.clone(),
            language_server.clone(),
            cx,
        )
        .await
        .log_err();
        this.update(cx, |this, _| {
            if let Some(transaction) = transaction {
                this.as_local_mut()
                    .unwrap()
                    .last_workspace_edits_by_language_server
                    .insert(server_id, transaction);
            }
        })?;
        Ok(lsp::ApplyWorkspaceEditResponse {
            applied: true,
            failed_change: None,
            failure_reason: None,
        })
    }

    fn remove_worktree(
        &mut self,
        id_to_remove: WorktreeId,
        cx: &mut Context<LspStore>,
    ) -> Vec<LanguageServerId> {
        self.diagnostics.remove(&id_to_remove);
        self.prettier_store.update(cx, |prettier_store, cx| {
            prettier_store.remove_worktree(id_to_remove, cx);
        });

        let mut servers_to_remove = BTreeMap::default();
        let mut servers_to_preserve = HashSet::default();
        for ((path, server_name), ref server_ids) in &self.language_server_ids {
            if *path == id_to_remove {
                servers_to_remove.extend(server_ids.iter().map(|id| (*id, server_name.clone())));
            } else {
                servers_to_preserve.extend(server_ids.iter().cloned());
            }
        }
        servers_to_remove.retain(|server_id, _| !servers_to_preserve.contains(server_id));

        for (server_id_to_remove, _) in &servers_to_remove {
            self.language_server_ids
                .values_mut()
                .for_each(|server_ids| {
                    server_ids.remove(server_id_to_remove);
                });
            self.language_server_watched_paths
                .remove(server_id_to_remove);
            self.language_server_paths_watched_for_rename
                .remove(server_id_to_remove);
            self.last_workspace_edits_by_language_server
                .remove(server_id_to_remove);
            self.language_servers.remove(server_id_to_remove);
            self.buffer_pull_diagnostics_result_ids
                .remove(server_id_to_remove);
<<<<<<< HEAD
=======
            for buffer_servers in self.buffers_opened_in_servers.values_mut() {
                buffer_servers.remove(server_id_to_remove);
            }
>>>>>>> 7c4da373
            cx.emit(LspStoreEvent::LanguageServerRemoved(*server_id_to_remove));
        }
        servers_to_remove.into_keys().collect()
    }

    fn rebuild_watched_paths_inner<'a>(
        &'a self,
        language_server_id: LanguageServerId,
        watchers: impl Iterator<Item = &'a FileSystemWatcher>,
        cx: &mut Context<LspStore>,
    ) -> LanguageServerWatchedPathsBuilder {
        let worktrees = self
            .worktree_store
            .read(cx)
            .worktrees()
            .filter_map(|worktree| {
                self.language_servers_for_worktree(worktree.read(cx).id())
                    .find(|server| server.server_id() == language_server_id)
                    .map(|_| worktree)
            })
            .collect::<Vec<_>>();

        let mut worktree_globs = HashMap::default();
        let mut abs_globs = HashMap::default();
        log::trace!(
            "Processing new watcher paths for language server with id {}",
            language_server_id
        );

        for watcher in watchers {
            if let Some((worktree, literal_prefix, pattern)) =
                self.worktree_and_path_for_file_watcher(&worktrees, &watcher, cx)
            {
                worktree.update(cx, |worktree, _| {
                    if let Some((tree, glob)) =
                        worktree.as_local_mut().zip(Glob::new(&pattern).log_err())
                    {
                        tree.add_path_prefix_to_scan(literal_prefix.into());
                        worktree_globs
                            .entry(tree.id())
                            .or_insert_with(GlobSetBuilder::new)
                            .add(glob);
                    }
                });
            } else {
                let (path, pattern) = match &watcher.glob_pattern {
                    lsp::GlobPattern::String(s) => {
                        let watcher_path = SanitizedPath::from(s);
                        let path = glob_literal_prefix(watcher_path.as_path());
                        let pattern = watcher_path
                            .as_path()
                            .strip_prefix(&path)
                            .map(|p| p.to_string_lossy().to_string())
                            .unwrap_or_else(|e| {
                                debug_panic!(
                                    "Failed to strip prefix for string pattern: {}, with prefix: {}, with error: {}",
                                    s,
                                    path.display(),
                                    e
                                );
                                watcher_path.as_path().to_string_lossy().to_string()
                            });
                        (path, pattern)
                    }
                    lsp::GlobPattern::Relative(rp) => {
                        let Ok(mut base_uri) = match &rp.base_uri {
                            lsp::OneOf::Left(workspace_folder) => &workspace_folder.uri,
                            lsp::OneOf::Right(base_uri) => base_uri,
                        }
                        .to_file_path() else {
                            continue;
                        };

                        let path = glob_literal_prefix(Path::new(&rp.pattern));
                        let pattern = Path::new(&rp.pattern)
                            .strip_prefix(&path)
                            .map(|p| p.to_string_lossy().to_string())
                            .unwrap_or_else(|e| {
                                debug_panic!(
                                    "Failed to strip prefix for relative pattern: {}, with prefix: {}, with error: {}",
                                    rp.pattern,
                                    path.display(),
                                    e
                                );
                                rp.pattern.clone()
                            });
                        base_uri.push(path);
                        (base_uri, pattern)
                    }
                };

                if let Some(glob) = Glob::new(&pattern).log_err() {
                    if !path
                        .components()
                        .any(|c| matches!(c, path::Component::Normal(_)))
                    {
                        // For an unrooted glob like `**/Cargo.toml`, watch it within each worktree,
                        // rather than adding a new watcher for `/`.
                        for worktree in &worktrees {
                            worktree_globs
                                .entry(worktree.read(cx).id())
                                .or_insert_with(GlobSetBuilder::new)
                                .add(glob.clone());
                        }
                    } else {
                        abs_globs
                            .entry(path.into())
                            .or_insert_with(GlobSetBuilder::new)
                            .add(glob);
                    }
                }
            }
        }

        let mut watch_builder = LanguageServerWatchedPathsBuilder::default();
        for (worktree_id, builder) in worktree_globs {
            if let Ok(globset) = builder.build() {
                watch_builder.watch_worktree(worktree_id, globset);
            }
        }
        for (abs_path, builder) in abs_globs {
            if let Ok(globset) = builder.build() {
                watch_builder.watch_abs_path(abs_path, globset);
            }
        }
        watch_builder
    }

    fn worktree_and_path_for_file_watcher(
        &self,
        worktrees: &[Entity<Worktree>],
        watcher: &FileSystemWatcher,
        cx: &App,
    ) -> Option<(Entity<Worktree>, PathBuf, String)> {
        worktrees.iter().find_map(|worktree| {
            let tree = worktree.read(cx);
            let worktree_root_path = tree.abs_path();
            match &watcher.glob_pattern {
                lsp::GlobPattern::String(s) => {
                    let watcher_path = SanitizedPath::from(s);
                    let relative = watcher_path
                        .as_path()
                        .strip_prefix(&worktree_root_path)
                        .ok()?;
                    let literal_prefix = glob_literal_prefix(relative);
                    Some((
                        worktree.clone(),
                        literal_prefix,
                        relative.to_string_lossy().to_string(),
                    ))
                }
                lsp::GlobPattern::Relative(rp) => {
                    let base_uri = match &rp.base_uri {
                        lsp::OneOf::Left(workspace_folder) => &workspace_folder.uri,
                        lsp::OneOf::Right(base_uri) => base_uri,
                    }
                    .to_file_path()
                    .ok()?;
                    let relative = base_uri.strip_prefix(&worktree_root_path).ok()?;
                    let mut literal_prefix = relative.to_owned();
                    literal_prefix.push(glob_literal_prefix(Path::new(&rp.pattern)));
                    Some((worktree.clone(), literal_prefix, rp.pattern.clone()))
                }
            }
        })
    }

    fn rebuild_watched_paths(
        &mut self,
        language_server_id: LanguageServerId,
        cx: &mut Context<LspStore>,
    ) {
        let Some(watchers) = self
            .language_server_watcher_registrations
            .get(&language_server_id)
        else {
            return;
        };

        let watch_builder =
            self.rebuild_watched_paths_inner(language_server_id, watchers.values().flatten(), cx);
        let watcher = watch_builder.build(self.fs.clone(), language_server_id, cx);
        self.language_server_watched_paths
            .insert(language_server_id, watcher);

        cx.notify();
    }

    fn on_lsp_did_change_watched_files(
        &mut self,
        language_server_id: LanguageServerId,
        registration_id: &str,
        params: DidChangeWatchedFilesRegistrationOptions,
        cx: &mut Context<LspStore>,
    ) {
        let registrations = self
            .language_server_watcher_registrations
            .entry(language_server_id)
            .or_default();

        registrations.insert(registration_id.to_string(), params.watchers);

        self.rebuild_watched_paths(language_server_id, cx);
    }

    fn on_lsp_unregister_did_change_watched_files(
        &mut self,
        language_server_id: LanguageServerId,
        registration_id: &str,
        cx: &mut Context<LspStore>,
    ) {
        let registrations = self
            .language_server_watcher_registrations
            .entry(language_server_id)
            .or_default();

        if registrations.remove(registration_id).is_some() {
            log::info!(
                "language server {}: unregistered workspace/DidChangeWatchedFiles capability with id {}",
                language_server_id,
                registration_id
            );
        } else {
            log::warn!(
                "language server {}: failed to unregister workspace/DidChangeWatchedFiles capability with id {}. not registered.",
                language_server_id,
                registration_id
            );
        }

        self.rebuild_watched_paths(language_server_id, cx);
    }

    async fn initialization_options_for_adapter(
        adapter: Arc<dyn LspAdapter>,
        fs: &dyn Fs,
        delegate: &Arc<dyn LspAdapterDelegate>,
    ) -> Result<Option<serde_json::Value>> {
        let Some(mut initialization_config) =
            adapter.clone().initialization_options(fs, delegate).await?
        else {
            return Ok(None);
        };

        for other_adapter in delegate.registered_lsp_adapters() {
            if other_adapter.name() == adapter.name() {
                continue;
            }
            if let Ok(Some(target_config)) = other_adapter
                .clone()
                .additional_initialization_options(adapter.name(), fs, delegate)
                .await
            {
                merge_json_value_into(target_config.clone(), &mut initialization_config);
            }
        }

        Ok(Some(initialization_config))
    }

    async fn workspace_configuration_for_adapter(
        adapter: Arc<dyn LspAdapter>,
        fs: &dyn Fs,
        delegate: &Arc<dyn LspAdapterDelegate>,
        toolchains: Arc<dyn LanguageToolchainStore>,
        cx: &mut AsyncApp,
    ) -> Result<serde_json::Value> {
        let mut workspace_config = adapter
            .clone()
            .workspace_configuration(fs, delegate, toolchains.clone(), cx)
            .await?;

        for other_adapter in delegate.registered_lsp_adapters() {
            if other_adapter.name() == adapter.name() {
                continue;
            }
            if let Ok(Some(target_config)) = other_adapter
                .clone()
                .additional_workspace_configuration(
                    adapter.name(),
                    fs,
                    delegate,
                    toolchains.clone(),
                    cx,
                )
                .await
            {
                merge_json_value_into(target_config.clone(), &mut workspace_config);
            }
        }

        Ok(workspace_config)
    }
}

#[derive(Debug)]
pub struct FormattableBuffer {
    handle: Entity<Buffer>,
    abs_path: Option<PathBuf>,
    env: Option<HashMap<String, String>>,
    ranges: Option<Vec<Range<Anchor>>>,
}

pub struct RemoteLspStore {
    upstream_client: Option<AnyProtoClient>,
    upstream_project_id: u64,
}

pub(crate) enum LspStoreMode {
    Local(LocalLspStore),   // ssh host and collab host
    Remote(RemoteLspStore), // collab guest
}

impl LspStoreMode {
    fn is_local(&self) -> bool {
        matches!(self, LspStoreMode::Local(_))
    }
}

pub struct LspStore {
    mode: LspStoreMode,
    last_formatting_failure: Option<String>,
    downstream_client: Option<(AnyProtoClient, u64)>,
    nonce: u128,
    buffer_store: Entity<BufferStore>,
    worktree_store: Entity<WorktreeStore>,
    toolchain_store: Option<Entity<ToolchainStore>>,
    pub languages: Arc<LanguageRegistry>,
    language_server_statuses: BTreeMap<LanguageServerId, LanguageServerStatus>,
    active_entry: Option<ProjectEntryId>,
    _maintain_workspace_config: (Task<Result<()>>, watch::Sender<()>),
    _maintain_buffer_languages: Task<()>,
    diagnostic_summaries:
        HashMap<WorktreeId, HashMap<Arc<Path>, HashMap<LanguageServerId, DiagnosticSummary>>>,
<<<<<<< HEAD
    lsp_data: Option<LspData>,
}

type DocumentColorTask = Shared<Task<std::result::Result<Vec<DocumentColor>, Arc<anyhow::Error>>>>;

#[derive(Debug)]
struct LspData {
    mtime: MTime,
    buffer_lsp_data: HashMap<LanguageServerId, HashMap<PathBuf, BufferLspData>>,
    colors_update: HashMap<PathBuf, DocumentColorTask>,
    last_version_queried: HashMap<PathBuf, Global>,
}

#[derive(Debug, Default)]
struct BufferLspData {
    colors: Option<Vec<DocumentColor>>,
=======
    lsp_data: HashMap<BufferId, DocumentColorData>,
}

#[derive(Debug, Default, Clone)]
pub struct DocumentColors {
    pub colors: HashSet<DocumentColor>,
    pub cache_version: Option<usize>,
}

type DocumentColorTask = Shared<Task<std::result::Result<DocumentColors, Arc<anyhow::Error>>>>;

#[derive(Debug, Default)]
struct DocumentColorData {
    colors_for_version: Global,
    colors: HashMap<LanguageServerId, HashSet<DocumentColor>>,
    cache_version: usize,
    colors_update: Option<(Global, DocumentColorTask)>,
}

#[derive(Debug, PartialEq, Eq, Clone, Copy)]
pub enum ColorFetchStrategy {
    IgnoreCache,
    UseCache { known_cache_version: Option<usize> },
>>>>>>> 7c4da373
}

#[derive(Debug)]
pub enum LspStoreEvent {
    LanguageServerAdded(LanguageServerId, LanguageServerName, Option<WorktreeId>),
    LanguageServerRemoved(LanguageServerId),
    LanguageServerUpdate {
        language_server_id: LanguageServerId,
        name: Option<LanguageServerName>,
        message: proto::update_language_server::Variant,
    },
    LanguageServerLog(LanguageServerId, LanguageServerLogType, String),
    LanguageServerPrompt(LanguageServerPromptRequest),
    LanguageDetected {
        buffer: Entity<Buffer>,
        new_language: Option<Arc<Language>>,
    },
    Notification(String),
    RefreshInlayHints,
    RefreshCodeLens,
    DiagnosticsUpdated {
        language_server_id: LanguageServerId,
        path: ProjectPath,
    },
    DiskBasedDiagnosticsStarted {
        language_server_id: LanguageServerId,
    },
    DiskBasedDiagnosticsFinished {
        language_server_id: LanguageServerId,
    },
    SnippetEdit {
        buffer_id: BufferId,
        edits: Vec<(lsp::Range, Snippet)>,
        most_recent_edit: clock::Lamport,
    },
}

#[derive(Clone, Debug, Serialize)]
pub struct LanguageServerStatus {
    pub name: String,
    pub pending_work: BTreeMap<String, LanguageServerProgress>,
    pub has_pending_diagnostic_updates: bool,
    progress_tokens: HashSet<String>,
}

#[derive(Clone, Debug)]
struct CoreSymbol {
    pub language_server_name: LanguageServerName,
    pub source_worktree_id: WorktreeId,
    pub source_language_server_id: LanguageServerId,
    pub path: ProjectPath,
    pub name: String,
    pub kind: lsp::SymbolKind,
    pub range: Range<Unclipped<PointUtf16>>,
    pub signature: [u8; 32],
}

impl LspStore {
    pub fn init(client: &AnyProtoClient) {
        client.add_entity_request_handler(Self::handle_multi_lsp_query);
        client.add_entity_request_handler(Self::handle_restart_language_servers);
        client.add_entity_request_handler(Self::handle_stop_language_servers);
        client.add_entity_request_handler(Self::handle_cancel_language_server_work);
        client.add_entity_message_handler(Self::handle_start_language_server);
        client.add_entity_message_handler(Self::handle_update_language_server);
        client.add_entity_message_handler(Self::handle_language_server_log);
        client.add_entity_message_handler(Self::handle_update_diagnostic_summary);
        client.add_entity_request_handler(Self::handle_format_buffers);
        client.add_entity_request_handler(Self::handle_apply_code_action_kind);
        client.add_entity_request_handler(Self::handle_resolve_completion_documentation);
        client.add_entity_request_handler(Self::handle_apply_code_action);
        client.add_entity_request_handler(Self::handle_inlay_hints);
        client.add_entity_request_handler(Self::handle_get_project_symbols);
        client.add_entity_request_handler(Self::handle_resolve_inlay_hint);
        client.add_entity_request_handler(Self::handle_get_color_presentation);
        client.add_entity_request_handler(Self::handle_open_buffer_for_symbol);
        client.add_entity_request_handler(Self::handle_refresh_inlay_hints);
        client.add_entity_request_handler(Self::handle_refresh_code_lens);
        client.add_entity_request_handler(Self::handle_on_type_formatting);
        client.add_entity_request_handler(Self::handle_apply_additional_edits_for_completion);
        client.add_entity_request_handler(Self::handle_register_buffer_with_language_servers);
        client.add_entity_request_handler(Self::handle_rename_project_entry);
        client.add_entity_request_handler(Self::handle_language_server_id_for_name);
        client.add_entity_request_handler(Self::handle_pull_workspace_diagnostics);
        client.add_entity_request_handler(Self::handle_lsp_command::<GetCodeActions>);
        client.add_entity_request_handler(Self::handle_lsp_command::<GetCompletions>);
        client.add_entity_request_handler(Self::handle_lsp_command::<GetHover>);
        client.add_entity_request_handler(Self::handle_lsp_command::<GetDefinition>);
        client.add_entity_request_handler(Self::handle_lsp_command::<GetDeclaration>);
        client.add_entity_request_handler(Self::handle_lsp_command::<GetTypeDefinition>);
        client.add_entity_request_handler(Self::handle_lsp_command::<GetDocumentHighlights>);
        client.add_entity_request_handler(Self::handle_lsp_command::<GetDocumentSymbols>);
        client.add_entity_request_handler(Self::handle_lsp_command::<GetReferences>);
        client.add_entity_request_handler(Self::handle_lsp_command::<PrepareRename>);
        client.add_entity_request_handler(Self::handle_lsp_command::<PerformRename>);
        client.add_entity_request_handler(Self::handle_lsp_command::<LinkedEditingRange>);

        client.add_entity_request_handler(Self::handle_lsp_ext_cancel_flycheck);
        client.add_entity_request_handler(Self::handle_lsp_ext_run_flycheck);
        client.add_entity_request_handler(Self::handle_lsp_ext_clear_flycheck);
        client.add_entity_request_handler(Self::handle_lsp_command::<lsp_ext_command::ExpandMacro>);
        client.add_entity_request_handler(Self::handle_lsp_command::<lsp_ext_command::OpenDocs>);
        client.add_entity_request_handler(
            Self::handle_lsp_command::<lsp_ext_command::GoToParentModule>,
        );
        client.add_entity_request_handler(
            Self::handle_lsp_command::<lsp_ext_command::GetLspRunnables>,
        );
        client.add_entity_request_handler(
            Self::handle_lsp_command::<lsp_ext_command::SwitchSourceHeader>,
        );
        client.add_entity_request_handler(Self::handle_lsp_command::<GetDocumentDiagnostics>);
    }

    pub fn as_remote(&self) -> Option<&RemoteLspStore> {
        match &self.mode {
            LspStoreMode::Remote(remote_lsp_store) => Some(remote_lsp_store),
            _ => None,
        }
    }

    pub fn as_local(&self) -> Option<&LocalLspStore> {
        match &self.mode {
            LspStoreMode::Local(local_lsp_store) => Some(local_lsp_store),
            _ => None,
        }
    }

    pub fn as_local_mut(&mut self) -> Option<&mut LocalLspStore> {
        match &mut self.mode {
            LspStoreMode::Local(local_lsp_store) => Some(local_lsp_store),
            _ => None,
        }
    }

    pub fn upstream_client(&self) -> Option<(AnyProtoClient, u64)> {
        match &self.mode {
            LspStoreMode::Remote(RemoteLspStore {
                upstream_client: Some(upstream_client),
                upstream_project_id,
                ..
            }) => Some((upstream_client.clone(), *upstream_project_id)),

            LspStoreMode::Remote(RemoteLspStore {
                upstream_client: None,
                ..
            }) => None,
            LspStoreMode::Local(_) => None,
        }
    }

    pub fn new_local(
        buffer_store: Entity<BufferStore>,
        worktree_store: Entity<WorktreeStore>,
        prettier_store: Entity<PrettierStore>,
        toolchain_store: Entity<ToolchainStore>,
        environment: Entity<ProjectEnvironment>,
        manifest_tree: Entity<ManifestTree>,
        languages: Arc<LanguageRegistry>,
        http_client: Arc<dyn HttpClient>,
        fs: Arc<dyn Fs>,
        cx: &mut Context<Self>,
    ) -> Self {
        let yarn = YarnPathStore::new(fs.clone(), cx);
        cx.subscribe(&buffer_store, Self::on_buffer_store_event)
            .detach();
        cx.subscribe(&worktree_store, Self::on_worktree_store_event)
            .detach();
        cx.subscribe(&prettier_store, Self::on_prettier_store_event)
            .detach();
        cx.subscribe(&toolchain_store, Self::on_toolchain_store_event)
            .detach();
        if let Some(extension_events) = extension::ExtensionEvents::try_global(cx).as_ref() {
            cx.subscribe(
                extension_events,
                Self::reload_zed_json_schemas_on_extensions_changed,
            )
            .detach();
        } else {
            log::debug!("No extension events global found. Skipping JSON schema auto-reload setup");
        }
        cx.observe_global::<SettingsStore>(Self::on_settings_changed)
            .detach();
        subscribe_to_binary_statuses(&languages, cx).detach();

        let _maintain_workspace_config = {
            let (sender, receiver) = watch::channel();
            (
                Self::maintain_workspace_config(fs.clone(), receiver, cx),
                sender,
            )
        };

        Self {
            mode: LspStoreMode::Local(LocalLspStore {
                weak: cx.weak_entity(),
                worktree_store: worktree_store.clone(),
                toolchain_store: toolchain_store.clone(),
                supplementary_language_servers: Default::default(),
                languages: languages.clone(),
                language_server_ids: Default::default(),
                language_servers: Default::default(),
                last_workspace_edits_by_language_server: Default::default(),
                language_server_watched_paths: Default::default(),
                language_server_paths_watched_for_rename: Default::default(),
                language_server_watcher_registrations: Default::default(),
                buffers_being_formatted: Default::default(),
                buffer_snapshots: Default::default(),
                prettier_store,
                environment,
                http_client,
                fs,
                yarn,
                next_diagnostic_group_id: Default::default(),
                diagnostics: Default::default(),
                _subscription: cx.on_app_quit(|this, cx| {
                    this.as_local_mut()
                        .unwrap()
                        .shutdown_language_servers_on_quit(cx)
                }),
                lsp_tree: LanguageServerTree::new(manifest_tree, languages.clone(), cx),
                registered_buffers: HashMap::default(),
                buffers_opened_in_servers: HashMap::default(),
                buffer_pull_diagnostics_result_ids: HashMap::default(),
            }),
            last_formatting_failure: None,
            downstream_client: None,
            buffer_store,
            worktree_store,
            toolchain_store: Some(toolchain_store),
            languages: languages.clone(),
            language_server_statuses: Default::default(),
            nonce: StdRng::from_entropy().r#gen(),
            diagnostic_summaries: HashMap::default(),
<<<<<<< HEAD
            lsp_data: None,
=======
            lsp_data: HashMap::default(),
>>>>>>> 7c4da373
            active_entry: None,
            _maintain_workspace_config,
            _maintain_buffer_languages: Self::maintain_buffer_languages(languages, cx),
        }
    }

    fn send_lsp_proto_request<R: LspCommand>(
        &self,
        buffer: Entity<Buffer>,
        client: AnyProtoClient,
        upstream_project_id: u64,
        request: R,
        cx: &mut Context<LspStore>,
    ) -> Task<anyhow::Result<<R as LspCommand>::Response>> {
        let message = request.to_proto(upstream_project_id, buffer.read(cx));
        cx.spawn(async move |this, cx| {
            let response = client.request(message).await?;
            let this = this.upgrade().context("project dropped")?;
            request
                .response_from_proto(response, this, buffer, cx.clone())
                .await
        })
    }

    pub(super) fn new_remote(
        buffer_store: Entity<BufferStore>,
        worktree_store: Entity<WorktreeStore>,
        toolchain_store: Option<Entity<ToolchainStore>>,
        languages: Arc<LanguageRegistry>,
        upstream_client: AnyProtoClient,
        project_id: u64,
        fs: Arc<dyn Fs>,
        cx: &mut Context<Self>,
    ) -> Self {
        cx.subscribe(&buffer_store, Self::on_buffer_store_event)
            .detach();
        cx.subscribe(&worktree_store, Self::on_worktree_store_event)
            .detach();
        subscribe_to_binary_statuses(&languages, cx).detach();
        let _maintain_workspace_config = {
            let (sender, receiver) = watch::channel();
            (Self::maintain_workspace_config(fs, receiver, cx), sender)
        };
        Self {
            mode: LspStoreMode::Remote(RemoteLspStore {
                upstream_client: Some(upstream_client),
                upstream_project_id: project_id,
            }),
            downstream_client: None,
            last_formatting_failure: None,
            buffer_store,
            worktree_store,
            languages: languages.clone(),
            language_server_statuses: Default::default(),
            nonce: StdRng::from_entropy().r#gen(),
            diagnostic_summaries: HashMap::default(),
<<<<<<< HEAD
            lsp_data: None,
=======
            lsp_data: HashMap::default(),
>>>>>>> 7c4da373
            active_entry: None,
            toolchain_store,
            _maintain_workspace_config,
            _maintain_buffer_languages: Self::maintain_buffer_languages(languages.clone(), cx),
        }
    }

    fn on_buffer_store_event(
        &mut self,
        _: Entity<BufferStore>,
        event: &BufferStoreEvent,
        cx: &mut Context<Self>,
    ) {
        match event {
            BufferStoreEvent::BufferAdded(buffer) => {
                self.on_buffer_added(buffer, cx).log_err();
            }
            BufferStoreEvent::BufferChangedFilePath { buffer, old_file } => {
                let buffer_id = buffer.read(cx).remote_id();
                if let Some(local) = self.as_local_mut() {
                    if let Some(old_file) = File::from_dyn(old_file.as_ref()) {
                        local.reset_buffer(buffer, old_file, cx);

                        if local.registered_buffers.contains_key(&buffer_id) {
                            local.unregister_old_buffer_from_language_servers(buffer, old_file, cx);
                        }
                    }
                }

                self.detect_language_for_buffer(buffer, cx);
                if let Some(local) = self.as_local_mut() {
                    local.initialize_buffer(buffer, cx);
                    if local.registered_buffers.contains_key(&buffer_id) {
                        local.register_buffer_with_language_servers(buffer, HashSet::default(), cx);
                    }
                }
            }
            _ => {}
        }
    }

    fn on_worktree_store_event(
        &mut self,
        _: Entity<WorktreeStore>,
        event: &WorktreeStoreEvent,
        cx: &mut Context<Self>,
    ) {
        match event {
            WorktreeStoreEvent::WorktreeAdded(worktree) => {
                if !worktree.read(cx).is_local() {
                    return;
                }
                cx.subscribe(worktree, |this, worktree, event, cx| match event {
                    worktree::Event::UpdatedEntries(changes) => {
                        this.update_local_worktree_language_servers(&worktree, changes, cx);
                    }
                    worktree::Event::UpdatedGitRepositories(_)
                    | worktree::Event::DeletedEntry(_) => {}
                })
                .detach()
            }
            WorktreeStoreEvent::WorktreeRemoved(_, id) => self.remove_worktree(*id, cx),
            WorktreeStoreEvent::WorktreeUpdateSent(worktree) => {
                worktree.update(cx, |worktree, _cx| self.send_diagnostic_summaries(worktree));
            }
            WorktreeStoreEvent::WorktreeReleased(..)
            | WorktreeStoreEvent::WorktreeOrderChanged
            | WorktreeStoreEvent::WorktreeUpdatedEntries(..)
            | WorktreeStoreEvent::WorktreeUpdatedGitRepositories(..)
            | WorktreeStoreEvent::WorktreeDeletedEntry(..) => {}
        }
    }

    fn on_prettier_store_event(
        &mut self,
        _: Entity<PrettierStore>,
        event: &PrettierStoreEvent,
        cx: &mut Context<Self>,
    ) {
        match event {
            PrettierStoreEvent::LanguageServerRemoved(prettier_server_id) => {
                self.unregister_supplementary_language_server(*prettier_server_id, cx);
            }
            PrettierStoreEvent::LanguageServerAdded {
                new_server_id,
                name,
                prettier_server,
            } => {
                self.register_supplementary_language_server(
                    *new_server_id,
                    name.clone(),
                    prettier_server.clone(),
                    cx,
                );
            }
        }
    }

    fn on_toolchain_store_event(
        &mut self,
        _: Entity<ToolchainStore>,
        event: &ToolchainStoreEvent,
        _: &mut Context<Self>,
    ) {
        match event {
            ToolchainStoreEvent::ToolchainActivated { .. } => {
                self.request_workspace_config_refresh()
            }
        }
    }

    fn request_workspace_config_refresh(&mut self) {
        *self._maintain_workspace_config.1.borrow_mut() = ();
    }

    pub fn prettier_store(&self) -> Option<Entity<PrettierStore>> {
        self.as_local().map(|local| local.prettier_store.clone())
    }

    fn on_buffer_event(
        &mut self,
        buffer: Entity<Buffer>,
        event: &language::BufferEvent,
        cx: &mut Context<Self>,
    ) {
        match event {
            language::BufferEvent::Edited => {
                self.on_buffer_edited(buffer, cx);
            }

            language::BufferEvent::Saved => {
                self.on_buffer_saved(buffer, cx);
            }

            _ => {}
        }
    }

    fn on_buffer_added(&mut self, buffer: &Entity<Buffer>, cx: &mut Context<Self>) -> Result<()> {
        buffer
            .read(cx)
            .set_language_registry(self.languages.clone());

        cx.subscribe(buffer, |this, buffer, event, cx| {
            this.on_buffer_event(buffer, event, cx);
        })
        .detach();

        self.detect_language_for_buffer(buffer, cx);
        if let Some(local) = self.as_local_mut() {
            local.initialize_buffer(buffer, cx);
        }

        Ok(())
    }

    pub fn reload_zed_json_schemas_on_extensions_changed(
        &mut self,
        _: Entity<extension::ExtensionEvents>,
        evt: &extension::Event,
        cx: &mut Context<Self>,
    ) {
        match evt {
            extension::Event::ExtensionInstalled(_)
            | extension::Event::ExtensionUninstalled(_)
            | extension::Event::ConfigureExtensionRequested(_) => return,
            extension::Event::ExtensionsInstalledChanged => {}
        }
        if self.as_local().is_none() {
            return;
        }
        cx.spawn(async move |this, cx| {
            let weak_ref = this.clone();

            let servers = this
                .update(cx, |this, cx| {
                    let local = this.as_local()?;

                    let mut servers = Vec::new();
                    for ((worktree_id, _), server_ids) in &local.language_server_ids {
                        for server_id in server_ids {
                            let Some(states) = local.language_servers.get(server_id) else {
                                continue;
                            };
                            let (json_adapter, json_server) = match states {
                                LanguageServerState::Running {
                                    adapter, server, ..
                                } if adapter.adapter.is_primary_zed_json_schema_adapter() => {
                                    (adapter.adapter.clone(), server.clone())
                                }
                                _ => continue,
                            };

                            let Some(worktree) = this
                                .worktree_store
                                .read(cx)
                                .worktree_for_id(*worktree_id, cx)
                            else {
                                continue;
                            };
                            let json_delegate: Arc<dyn LspAdapterDelegate> =
                                LocalLspAdapterDelegate::new(
                                    local.languages.clone(),
                                    &local.environment,
                                    weak_ref.clone(),
                                    &worktree,
                                    local.http_client.clone(),
                                    local.fs.clone(),
                                    cx,
                                );

                            servers.push((json_adapter, json_server, json_delegate));
                        }
                    }
                    return Some(servers);
                })
                .ok()
                .flatten();

            let Some(servers) = servers else {
                return;
            };

            let Ok(Some((fs, toolchain_store))) = this.read_with(cx, |this, cx| {
                let local = this.as_local()?;
                let toolchain_store = this.toolchain_store(cx);
                return Some((local.fs.clone(), toolchain_store));
            }) else {
                return;
            };
            for (adapter, server, delegate) in servers {
                adapter.clear_zed_json_schema_cache().await;

                let Some(json_workspace_config) = LocalLspStore::workspace_configuration_for_adapter(
                        adapter,
                        fs.as_ref(),
                        &delegate,
                        toolchain_store.clone(),
                        cx,
                    )
                    .await
                    .context("generate new workspace configuration for JSON language server while trying to refresh JSON Schemas")
                    .ok()
                else {
                    continue;
                };
                server
                    .notify::<lsp::notification::DidChangeConfiguration>(
                        &lsp::DidChangeConfigurationParams {
                            settings: json_workspace_config,
                        },
                    )
                    .ok();
            }
        })
        .detach();
    }

    pub(crate) fn register_buffer_with_language_servers(
        &mut self,
        buffer: &Entity<Buffer>,
        only_register_servers: HashSet<LanguageServerSelector>,
        ignore_refcounts: bool,
        cx: &mut Context<Self>,
    ) -> OpenLspBufferHandle {
        let buffer_id = buffer.read(cx).remote_id();
        let handle = cx.new(|_| buffer.clone());
        if let Some(local) = self.as_local_mut() {
            let refcount = local.registered_buffers.entry(buffer_id).or_insert(0);
            if !ignore_refcounts {
                *refcount += 1;
            }

            // We run early exits on non-existing buffers AFTER we mark the buffer as registered in order to handle buffer saving.
            // When a new unnamed buffer is created and saved, we will start loading it's language. Once the language is loaded, we go over all "language-less" buffers and try to fit that new language
            // with them. However, we do that only for the buffers that we think are open in at least one editor; thus, we need to keep tab of unnamed buffers as well, even though they're not actually registered with any language
            // servers in practice (we don't support non-file URI schemes in our LSP impl).
            let Some(file) = File::from_dyn(buffer.read(cx).file()) else {
                return handle;
            };
            if !file.is_local() {
                return handle;
            }

            if ignore_refcounts || *refcount == 1 {
                local.register_buffer_with_language_servers(buffer, only_register_servers, cx);
            }
            if !ignore_refcounts {
                cx.observe_release(&handle, move |lsp_store, buffer, cx| {
                    let refcount = {
                        let local = lsp_store.as_local_mut().unwrap();
                        let Some(refcount) = local.registered_buffers.get_mut(&buffer_id) else {
                            debug_panic!("bad refcounting");
                            return;
                        };

                        *refcount -= 1;
                        *refcount
                    };
                    if refcount == 0 {
                        lsp_store.lsp_data.remove(&buffer_id);
                        let local = lsp_store.as_local_mut().unwrap();
                        local.registered_buffers.remove(&buffer_id);
                        local.buffers_opened_in_servers.remove(&buffer_id);
                        if let Some(file) = File::from_dyn(buffer.read(cx).file()).cloned() {
                            local.unregister_old_buffer_from_language_servers(&buffer, &file, cx);
                        }
                    }
                })
                .detach();
            }
        } else if let Some((upstream_client, upstream_project_id)) = self.upstream_client() {
            let buffer_id = buffer.read(cx).remote_id().to_proto();
            cx.background_spawn(async move {
                upstream_client
                    .request(proto::RegisterBufferWithLanguageServers {
                        project_id: upstream_project_id,
                        buffer_id,
                        only_servers: only_register_servers
                            .into_iter()
                            .map(|selector| {
                                let selector = match selector {
                                    LanguageServerSelector::Id(language_server_id) => {
                                        proto::language_server_selector::Selector::ServerId(
                                            language_server_id.to_proto(),
                                        )
                                    }
                                    LanguageServerSelector::Name(language_server_name) => {
                                        proto::language_server_selector::Selector::Name(
                                            language_server_name.to_string(),
                                        )
                                    }
                                };
                                proto::LanguageServerSelector {
                                    selector: Some(selector),
                                }
                            })
                            .collect(),
                    })
                    .await
            })
            .detach();
        } else {
            panic!("oops!");
        }
        handle
    }

    fn maintain_buffer_languages(
        languages: Arc<LanguageRegistry>,
        cx: &mut Context<Self>,
    ) -> Task<()> {
        let mut subscription = languages.subscribe();
        let mut prev_reload_count = languages.reload_count();
        cx.spawn(async move |this, cx| {
            while let Some(()) = subscription.next().await {
                if let Some(this) = this.upgrade() {
                    // If the language registry has been reloaded, then remove and
                    // re-assign the languages on all open buffers.
                    let reload_count = languages.reload_count();
                    if reload_count > prev_reload_count {
                        prev_reload_count = reload_count;
                        this.update(cx, |this, cx| {
                            this.buffer_store.clone().update(cx, |buffer_store, cx| {
                                for buffer in buffer_store.buffers() {
                                    if let Some(f) = File::from_dyn(buffer.read(cx).file()).cloned()
                                    {
                                        buffer
                                            .update(cx, |buffer, cx| buffer.set_language(None, cx));
                                        if let Some(local) = this.as_local_mut() {
                                            local.reset_buffer(&buffer, &f, cx);

                                            if local
                                                .registered_buffers
                                                .contains_key(&buffer.read(cx).remote_id())
                                            {
                                                if let Some(file_url) =
                                                    file_path_to_lsp_url(&f.abs_path(cx)).log_err()
                                                {
                                                    local.unregister_buffer_from_language_servers(
                                                        &buffer, &file_url, cx,
                                                    );
                                                }
                                            }
                                        }
                                    }
                                }
                            });
                        })
                        .ok();
                    }

                    this.update(cx, |this, cx| {
                        let mut plain_text_buffers = Vec::new();
                        let mut buffers_with_unknown_injections = Vec::new();
                        for handle in this.buffer_store.read(cx).buffers() {
                            let buffer = handle.read(cx);
                            if buffer.language().is_none()
                                || buffer.language() == Some(&*language::PLAIN_TEXT)
                            {
                                plain_text_buffers.push(handle);
                            } else if buffer.contains_unknown_injections() {
                                buffers_with_unknown_injections.push(handle);
                            }
                        }

                        // Deprioritize the invisible worktrees so main worktrees' language servers can be started first,
                        // and reused later in the invisible worktrees.
                        plain_text_buffers.sort_by_key(|buffer| {
                            Reverse(
                                File::from_dyn(buffer.read(cx).file())
                                    .map(|file| file.worktree.read(cx).is_visible()),
                            )
                        });

                        for buffer in plain_text_buffers {
                            this.detect_language_for_buffer(&buffer, cx);
                            if let Some(local) = this.as_local_mut() {
                                local.initialize_buffer(&buffer, cx);
                                if local
                                    .registered_buffers
                                    .contains_key(&buffer.read(cx).remote_id())
                                {
                                    local.register_buffer_with_language_servers(
                                        &buffer,
                                        HashSet::default(),
                                        cx,
                                    );
                                }
                            }
                        }

                        for buffer in buffers_with_unknown_injections {
                            buffer.update(cx, |buffer, cx| buffer.reparse(cx));
                        }
                    })
                    .ok();
                }
            }
        })
    }

    fn detect_language_for_buffer(
        &mut self,
        buffer_handle: &Entity<Buffer>,
        cx: &mut Context<Self>,
    ) -> Option<language::AvailableLanguage> {
        // If the buffer has a language, set it and start the language server if we haven't already.
        let buffer = buffer_handle.read(cx);
        let file = buffer.file()?;

        let content = buffer.as_rope();
        let available_language = self.languages.language_for_file(file, Some(content), cx);
        if let Some(available_language) = &available_language {
            if let Some(Ok(Ok(new_language))) = self
                .languages
                .load_language(available_language)
                .now_or_never()
            {
                self.set_language_for_buffer(buffer_handle, new_language, cx);
            }
        } else {
            cx.emit(LspStoreEvent::LanguageDetected {
                buffer: buffer_handle.clone(),
                new_language: None,
            });
        }

        available_language
    }

    pub(crate) fn set_language_for_buffer(
        &mut self,
        buffer_entity: &Entity<Buffer>,
        new_language: Arc<Language>,
        cx: &mut Context<Self>,
    ) {
        let buffer = buffer_entity.read(cx);
        let buffer_file = buffer.file().cloned();
        let buffer_id = buffer.remote_id();
        if let Some(local_store) = self.as_local_mut() {
            if local_store.registered_buffers.contains_key(&buffer_id) {
                if let Some(abs_path) =
                    File::from_dyn(buffer_file.as_ref()).map(|file| file.abs_path(cx))
                {
                    if let Some(file_url) = file_path_to_lsp_url(&abs_path).log_err() {
                        local_store.unregister_buffer_from_language_servers(
                            buffer_entity,
                            &file_url,
                            cx,
                        );
                    }
                }
            }
        }
        buffer_entity.update(cx, |buffer, cx| {
            if buffer.language().map_or(true, |old_language| {
                !Arc::ptr_eq(old_language, &new_language)
            }) {
                buffer.set_language(Some(new_language.clone()), cx);
            }
        });

        let settings =
            language_settings(Some(new_language.name()), buffer_file.as_ref(), cx).into_owned();
        let buffer_file = File::from_dyn(buffer_file.as_ref());

        let worktree_id = if let Some(file) = buffer_file {
            let worktree = file.worktree.clone();

            if let Some(local) = self.as_local_mut() {
                if local.registered_buffers.contains_key(&buffer_id) {
                    local.register_buffer_with_language_servers(
                        buffer_entity,
                        HashSet::default(),
                        cx,
                    );
                }
            }
            Some(worktree.read(cx).id())
        } else {
            None
        };

        if settings.prettier.allowed {
            if let Some(prettier_plugins) = prettier_store::prettier_plugins_for_language(&settings)
            {
                let prettier_store = self.as_local().map(|s| s.prettier_store.clone());
                if let Some(prettier_store) = prettier_store {
                    prettier_store.update(cx, |prettier_store, cx| {
                        prettier_store.install_default_prettier(
                            worktree_id,
                            prettier_plugins.iter().map(|s| Arc::from(s.as_str())),
                            cx,
                        )
                    })
                }
            }
        }

        cx.emit(LspStoreEvent::LanguageDetected {
            buffer: buffer_entity.clone(),
            new_language: Some(new_language),
        })
    }

    pub fn buffer_store(&self) -> Entity<BufferStore> {
        self.buffer_store.clone()
    }

    pub fn set_active_entry(&mut self, active_entry: Option<ProjectEntryId>) {
        self.active_entry = active_entry;
    }

    pub(crate) fn send_diagnostic_summaries(&self, worktree: &mut Worktree) {
        if let Some((client, downstream_project_id)) = self.downstream_client.clone() {
            if let Some(summaries) = self.diagnostic_summaries.get(&worktree.id()) {
                for (path, summaries) in summaries {
                    for (&server_id, summary) in summaries {
                        client
                            .send(proto::UpdateDiagnosticSummary {
                                project_id: downstream_project_id,
                                worktree_id: worktree.id().to_proto(),
                                summary: Some(summary.to_proto(server_id, path)),
                            })
                            .log_err();
                    }
                }
            }
        }
    }

    pub fn request_lsp<R: LspCommand>(
        &mut self,
        buffer_handle: Entity<Buffer>,
        server: LanguageServerToQuery,
        request: R,
        cx: &mut Context<Self>,
    ) -> Task<Result<R::Response>>
    where
        <R::LspRequest as lsp::request::Request>::Result: Send,
        <R::LspRequest as lsp::request::Request>::Params: Send,
    {
        if let Some((upstream_client, upstream_project_id)) = self.upstream_client() {
            return self.send_lsp_proto_request(
                buffer_handle,
                upstream_client,
                upstream_project_id,
                request,
                cx,
            );
        }

        let Some(language_server) = buffer_handle.update(cx, |buffer, cx| match server {
            LanguageServerToQuery::FirstCapable => self.as_local().and_then(|local| {
                local
                    .language_servers_for_buffer(buffer, cx)
                    .find(|(_, server)| {
                        request.check_capabilities(server.adapter_server_capabilities())
                    })
                    .map(|(_, server)| server.clone())
            }),
            LanguageServerToQuery::Other(id) => self
                .language_server_for_local_buffer(buffer, id, cx)
                .and_then(|(_, server)| {
                    request
                        .check_capabilities(server.adapter_server_capabilities())
                        .then(|| Arc::clone(server))
                }),
        }) else {
            return Task::ready(Ok(Default::default()));
        };

        let buffer = buffer_handle.read(cx);
        let file = File::from_dyn(buffer.file()).and_then(File::as_local);

        let Some(file) = file else {
            return Task::ready(Ok(Default::default()));
        };

        let lsp_params = match request.to_lsp_params_or_response(
            &file.abs_path(cx),
            buffer,
            &language_server,
            cx,
        ) {
            Ok(LspParamsOrResponse::Params(lsp_params)) => lsp_params,
            Ok(LspParamsOrResponse::Response(response)) => return Task::ready(Ok(response)),

            Err(err) => {
                let message = format!(
                    "{} via {} failed: {}",
                    request.display_name(),
                    language_server.name(),
                    err
                );
                log::warn!("{message}");
                return Task::ready(Err(anyhow!(message)));
            }
        };

        let status = request.status();
        if !request.check_capabilities(language_server.adapter_server_capabilities()) {
            return Task::ready(Ok(Default::default()));
        }
        return cx.spawn(async move |this, cx| {
            let lsp_request = language_server.request::<R::LspRequest>(lsp_params);

            let id = lsp_request.id();
            let _cleanup = if status.is_some() {
                cx.update(|cx| {
                    this.update(cx, |this, cx| {
                        this.on_lsp_work_start(
                            language_server.server_id(),
                            id.to_string(),
                            LanguageServerProgress {
                                is_disk_based_diagnostics_progress: false,
                                is_cancellable: false,
                                title: None,
                                message: status.clone(),
                                percentage: None,
                                last_update_at: cx.background_executor().now(),
                            },
                            cx,
                        );
                    })
                })
                .log_err();

                Some(defer(|| {
                    cx.update(|cx| {
                        this.update(cx, |this, cx| {
                            this.on_lsp_work_end(language_server.server_id(), id.to_string(), cx);
                        })
                    })
                    .log_err();
                }))
            } else {
                None
            };

            let result = lsp_request.await.into_response();

            let response = result.map_err(|err| {
                let message = format!(
                    "{} via {} failed: {}",
                    request.display_name(),
                    language_server.name(),
                    err
                );
                log::warn!("{message}");
                anyhow::anyhow!(message)
            })?;

            let response = request
                .response_from_lsp(
                    response,
                    this.upgrade().context("no app context")?,
                    buffer_handle,
                    language_server.server_id(),
                    cx.clone(),
                )
                .await;
            response
        });
    }

    fn on_settings_changed(&mut self, cx: &mut Context<Self>) {
        let mut language_formatters_to_check = Vec::new();
        for buffer in self.buffer_store.read(cx).buffers() {
            let buffer = buffer.read(cx);
            let buffer_file = File::from_dyn(buffer.file());
            let buffer_language = buffer.language();
            let settings = language_settings(buffer_language.map(|l| l.name()), buffer.file(), cx);
            if buffer_language.is_some() {
                language_formatters_to_check.push((
                    buffer_file.map(|f| f.worktree_id(cx)),
                    settings.into_owned(),
                ));
            }
        }

        self.refresh_server_tree(cx);

        if let Some(prettier_store) = self.as_local().map(|s| s.prettier_store.clone()) {
            prettier_store.update(cx, |prettier_store, cx| {
                prettier_store.on_settings_changed(language_formatters_to_check, cx)
            })
        }

        cx.notify();
    }

    fn refresh_server_tree(&mut self, cx: &mut Context<Self>) {
        let buffer_store = self.buffer_store.clone();
        if let Some(local) = self.as_local_mut() {
            let mut adapters = BTreeMap::default();
            let get_adapter = {
                let languages = local.languages.clone();
                let environment = local.environment.clone();
                let weak = local.weak.clone();
                let worktree_store = local.worktree_store.clone();
                let http_client = local.http_client.clone();
                let fs = local.fs.clone();
                move |worktree_id, cx: &mut App| {
                    let worktree = worktree_store.read(cx).worktree_for_id(worktree_id, cx)?;
                    Some(LocalLspAdapterDelegate::new(
                        languages.clone(),
                        &environment,
                        weak.clone(),
                        &worktree,
                        http_client.clone(),
                        fs.clone(),
                        cx,
                    ))
                }
            };

            let mut messages_to_report = Vec::new();
            let to_stop = local.lsp_tree.clone().update(cx, |lsp_tree, cx| {
                let mut rebase = lsp_tree.rebase();
                for buffer_handle in buffer_store.read(cx).buffers().sorted_by_key(|buffer| {
                    Reverse(
                        File::from_dyn(buffer.read(cx).file())
                            .map(|file| file.worktree.read(cx).is_visible()),
                    )
                }) {
                    let buffer = buffer_handle.read(cx);
                    if !local.registered_buffers.contains_key(&buffer.remote_id()) {
                        continue;
                    }
                    if let Some((file, language)) = File::from_dyn(buffer.file())
                        .cloned()
                        .zip(buffer.language().map(|l| l.name()))
                    {
                        let worktree_id = file.worktree_id(cx);
                        let Some(worktree) = local
                            .worktree_store
                            .read(cx)
                            .worktree_for_id(worktree_id, cx)
                        else {
                            continue;
                        };

                        let Some((reused, delegate, nodes)) = local
                            .reuse_existing_language_server(
                                rebase.server_tree(),
                                &worktree,
                                &language,
                                cx,
                            )
                            .map(|(delegate, servers)| (true, delegate, servers))
                            .or_else(|| {
                                let lsp_delegate = adapters
                                    .entry(worktree_id)
                                    .or_insert_with(|| get_adapter(worktree_id, cx))
                                    .clone()?;
                                let delegate = Arc::new(ManifestQueryDelegate::new(
                                    worktree.read(cx).snapshot(),
                                ));
                                let path = file
                                    .path()
                                    .parent()
                                    .map(Arc::from)
                                    .unwrap_or_else(|| file.path().clone());
                                let worktree_path = ProjectPath { worktree_id, path };

                                let nodes = rebase.get(
                                    worktree_path,
                                    AdapterQuery::Language(&language),
                                    delegate.clone(),
                                    cx,
                                );

                                Some((false, lsp_delegate, nodes.collect()))
                            })
                        else {
                            continue;
                        };

                        let abs_path = file.abs_path(cx);
                        for node in nodes {
                            if !reused {
                                let server_id = node.server_id_or_init(
                                    |LaunchDisposition {
                                         server_name,
                                         attach,
                                         path,
                                         settings,
                                     }| match attach {
                                        language::Attach::InstancePerRoot => {
                                            // todo: handle instance per root proper.
                                            if let Some(server_ids) = local
                                                .language_server_ids
                                                .get(&(worktree_id, server_name.clone()))
                                            {
                                                server_ids.iter().cloned().next().unwrap()
                                            } else {
                                                let adapter = local
                                                    .languages
                                                    .lsp_adapters(&language)
                                                    .into_iter()
                                                    .find(|adapter| &adapter.name() == server_name)
                                                    .expect("To find LSP adapter");
                                                let server_id = local.start_language_server(
                                                    &worktree,
                                                    delegate.clone(),
                                                    adapter,
                                                    settings,
                                                    cx,
                                                );
                                                server_id
                                            }
                                        }
                                        language::Attach::Shared => {
                                            let uri = Url::from_file_path(
                                                worktree.read(cx).abs_path().join(&path.path),
                                            );
                                            let key = (worktree_id, server_name.clone());
                                            local.language_server_ids.remove(&key);

                                            let adapter = local
                                                .languages
                                                .lsp_adapters(&language)
                                                .into_iter()
                                                .find(|adapter| &adapter.name() == server_name)
                                                .expect("To find LSP adapter");
                                            let server_id = local.start_language_server(
                                                &worktree,
                                                delegate.clone(),
                                                adapter,
                                                settings,
                                                cx,
                                            );
                                            if let Some(state) =
                                                local.language_servers.get(&server_id)
                                            {
                                                if let Ok(uri) = uri {
                                                    state.add_workspace_folder(uri);
                                                };
                                            }
                                            server_id
                                        }
                                    },
                                );

                                if let Some(language_server_id) = server_id {
                                    messages_to_report.push(LspStoreEvent::LanguageServerUpdate {
                                        language_server_id,
                                        name: node.name(),
                                        message:
                                            proto::update_language_server::Variant::RegisteredForBuffer(
                                                proto::RegisteredForBuffer {
                                                    buffer_abs_path: abs_path.to_string_lossy().to_string(),
                                                },
                                            ),
                                    });
                                }
                            }
                        }
                    }
                }
                rebase.finish()
            });
            for message in messages_to_report {
                cx.emit(message);
            }
            for (id, _) in to_stop {
                self.stop_local_language_server(id, cx).detach();
            }
        }
    }

    pub fn apply_code_action(
        &self,
        buffer_handle: Entity<Buffer>,
        mut action: CodeAction,
        push_to_history: bool,
        cx: &mut Context<Self>,
    ) -> Task<Result<ProjectTransaction>> {
        if let Some((upstream_client, project_id)) = self.upstream_client() {
            let request = proto::ApplyCodeAction {
                project_id,
                buffer_id: buffer_handle.read(cx).remote_id().into(),
                action: Some(Self::serialize_code_action(&action)),
            };
            let buffer_store = self.buffer_store();
            cx.spawn(async move |_, cx| {
                let response = upstream_client
                    .request(request)
                    .await?
                    .transaction
                    .context("missing transaction")?;

                buffer_store
                    .update(cx, |buffer_store, cx| {
                        buffer_store.deserialize_project_transaction(response, push_to_history, cx)
                    })?
                    .await
            })
        } else if self.mode.is_local() {
            let Some((lsp_adapter, lang_server)) = buffer_handle.update(cx, |buffer, cx| {
                self.language_server_for_local_buffer(buffer, action.server_id, cx)
                    .map(|(adapter, server)| (adapter.clone(), server.clone()))
            }) else {
                return Task::ready(Ok(ProjectTransaction::default()));
            };
            cx.spawn(async move |this,  cx| {
                LocalLspStore::try_resolve_code_action(&lang_server, &mut action)
                    .await
                    .context("resolving a code action")?;
                if let Some(edit) = action.lsp_action.edit() {
                    if edit.changes.is_some() || edit.document_changes.is_some() {
                        return LocalLspStore::deserialize_workspace_edit(
                            this.upgrade().context("no app present")?,
                            edit.clone(),
                            push_to_history,
                            lsp_adapter.clone(),
                            lang_server.clone(),
                            cx,
                        )
                        .await;
                    }
                }

                if let Some(command) = action.lsp_action.command() {
                    let server_capabilities = lang_server.capabilities();
                    let available_commands = server_capabilities
                        .execute_command_provider
                        .as_ref()
                        .map(|options| options.commands.as_slice())
                        .unwrap_or_default();
                    if available_commands.contains(&command.command) {
                        this.update(cx, |this, _| {
                            this.as_local_mut()
                                .unwrap()
                                .last_workspace_edits_by_language_server
                                .remove(&lang_server.server_id());
                        })?;

                        let _result = lang_server
                            .request::<lsp::request::ExecuteCommand>(lsp::ExecuteCommandParams {
                                command: command.command.clone(),
                                arguments: command.arguments.clone().unwrap_or_default(),
                                ..lsp::ExecuteCommandParams::default()
                            })
                            .await.into_response()
                            .context("execute command")?;

                        return this.update(cx, |this, _| {
                            this.as_local_mut()
                                .unwrap()
                                .last_workspace_edits_by_language_server
                                .remove(&lang_server.server_id())
                                .unwrap_or_default()
                        });
                    } else {
                        log::warn!("Cannot execute a command {} not listed in the language server capabilities", command.command);
                    }
                }

                Ok(ProjectTransaction::default())
            })
        } else {
            Task::ready(Err(anyhow!("no upstream client and not local")))
        }
    }

    pub fn apply_code_action_kind(
        &mut self,
        buffers: HashSet<Entity<Buffer>>,
        kind: CodeActionKind,
        push_to_history: bool,
        cx: &mut Context<Self>,
    ) -> Task<anyhow::Result<ProjectTransaction>> {
        if let Some(_) = self.as_local() {
            cx.spawn(async move |lsp_store, cx| {
                let buffers = buffers.into_iter().collect::<Vec<_>>();
                let result = LocalLspStore::execute_code_action_kind_locally(
                    lsp_store.clone(),
                    buffers,
                    kind,
                    push_to_history,
                    cx,
                )
                .await;
                lsp_store.update(cx, |lsp_store, _| {
                    lsp_store.update_last_formatting_failure(&result);
                })?;
                result
            })
        } else if let Some((client, project_id)) = self.upstream_client() {
            let buffer_store = self.buffer_store();
            cx.spawn(async move |lsp_store, cx| {
                let result = client
                    .request(proto::ApplyCodeActionKind {
                        project_id,
                        kind: kind.as_str().to_owned(),
                        buffer_ids: buffers
                            .iter()
                            .map(|buffer| {
                                buffer.read_with(cx, |buffer, _| buffer.remote_id().into())
                            })
                            .collect::<Result<_>>()?,
                    })
                    .await
                    .and_then(|result| result.transaction.context("missing transaction"));
                lsp_store.update(cx, |lsp_store, _| {
                    lsp_store.update_last_formatting_failure(&result);
                })?;

                let transaction_response = result?;
                buffer_store
                    .update(cx, |buffer_store, cx| {
                        buffer_store.deserialize_project_transaction(
                            transaction_response,
                            push_to_history,
                            cx,
                        )
                    })?
                    .await
            })
        } else {
            Task::ready(Ok(ProjectTransaction::default()))
        }
    }

    pub fn resolve_inlay_hint(
        &self,
        hint: InlayHint,
        buffer_handle: Entity<Buffer>,
        server_id: LanguageServerId,
        cx: &mut Context<Self>,
    ) -> Task<anyhow::Result<InlayHint>> {
        if let Some((upstream_client, project_id)) = self.upstream_client() {
            let request = proto::ResolveInlayHint {
                project_id,
                buffer_id: buffer_handle.read(cx).remote_id().into(),
                language_server_id: server_id.0 as u64,
                hint: Some(InlayHints::project_to_proto_hint(hint.clone())),
            };
            cx.spawn(async move |_, _| {
                let response = upstream_client
                    .request(request)
                    .await
                    .context("inlay hints proto request")?;
                match response.hint {
                    Some(resolved_hint) => InlayHints::proto_to_project_hint(resolved_hint)
                        .context("inlay hints proto resolve response conversion"),
                    None => Ok(hint),
                }
            })
        } else {
            let Some(lang_server) = buffer_handle.update(cx, |buffer, cx| {
                self.language_server_for_local_buffer(buffer, server_id, cx)
                    .map(|(_, server)| server.clone())
            }) else {
                return Task::ready(Ok(hint));
            };
            if !InlayHints::can_resolve_inlays(&lang_server.capabilities()) {
                return Task::ready(Ok(hint));
            }
            let buffer_snapshot = buffer_handle.read(cx).snapshot();
            cx.spawn(async move |_, cx| {
                let resolve_task = lang_server.request::<lsp::request::InlayHintResolveRequest>(
                    InlayHints::project_to_lsp_hint(hint, &buffer_snapshot),
                );
                let resolved_hint = resolve_task
                    .await
                    .into_response()
                    .context("inlay hint resolve LSP request")?;
                let resolved_hint = InlayHints::lsp_to_project_hint(
                    resolved_hint,
                    &buffer_handle,
                    server_id,
                    ResolveState::Resolved,
                    false,
                    cx,
                )
                .await?;
                Ok(resolved_hint)
            })
        }
    }

    pub fn resolve_color_presentation(
        &mut self,
        mut color: DocumentColor,
        buffer: Entity<Buffer>,
        server_id: LanguageServerId,
        cx: &mut Context<Self>,
    ) -> Task<Result<DocumentColor>> {
        if color.resolved {
            return Task::ready(Ok(color));
        }

        if let Some((upstream_client, project_id)) = self.upstream_client() {
            let start = color.lsp_range.start;
            let end = color.lsp_range.end;
            let request = proto::GetColorPresentation {
                project_id,
                server_id: server_id.to_proto(),
                buffer_id: buffer.read(cx).remote_id().into(),
                color: Some(proto::ColorInformation {
                    red: color.color.red,
                    green: color.color.green,
                    blue: color.color.blue,
                    alpha: color.color.alpha,
                    lsp_range_start: Some(proto::PointUtf16 {
                        row: start.line,
                        column: start.character,
                    }),
                    lsp_range_end: Some(proto::PointUtf16 {
                        row: end.line,
                        column: end.character,
                    }),
                }),
            };
            cx.background_spawn(async move {
                let response = upstream_client
                    .request(request)
                    .await
                    .context("color presentation proto request")?;
                color.resolved = true;
                color.color_presentations = response
                    .presentations
                    .into_iter()
                    .map(|presentation| ColorPresentation {
<<<<<<< HEAD
                        label: presentation.label,
=======
                        label: SharedString::from(presentation.label),
>>>>>>> 7c4da373
                        text_edit: presentation.text_edit.and_then(deserialize_lsp_edit),
                        additional_text_edits: presentation
                            .additional_text_edits
                            .into_iter()
                            .filter_map(deserialize_lsp_edit)
                            .collect(),
                    })
                    .collect();
                Ok(color)
            })
        } else {
            let path = match buffer
                .update(cx, |buffer, cx| {
                    Some(File::from_dyn(buffer.file())?.abs_path(cx))
                })
                .context("buffer with the missing path")
            {
                Ok(path) => path,
                Err(e) => return Task::ready(Err(e)),
            };
            let Some(lang_server) = buffer.update(cx, |buffer, cx| {
                self.language_server_for_local_buffer(buffer, server_id, cx)
                    .map(|(_, server)| server.clone())
            }) else {
                return Task::ready(Ok(color));
            };
            cx.background_spawn(async move {
                let resolve_task = lang_server.request::<lsp::request::ColorPresentationRequest>(
                    lsp::ColorPresentationParams {
                        text_document: make_text_document_identifier(&path)?,
                        color: color.color,
                        range: color.lsp_range,
                        work_done_progress_params: Default::default(),
                        partial_result_params: Default::default(),
                    },
                );
                color.color_presentations = resolve_task
                    .await
                    .into_response()
                    .context("color presentation resolve LSP request")?
                    .into_iter()
                    .map(|presentation| ColorPresentation {
<<<<<<< HEAD
                        label: presentation.label,
=======
                        label: SharedString::from(presentation.label),
>>>>>>> 7c4da373
                        text_edit: presentation.text_edit,
                        additional_text_edits: presentation
                            .additional_text_edits
                            .unwrap_or_default(),
                    })
                    .collect();
                color.resolved = true;
                Ok(color)
            })
        }
    }

    pub(crate) fn linked_edit(
        &mut self,
        buffer: &Entity<Buffer>,
        position: Anchor,
        cx: &mut Context<Self>,
    ) -> Task<Result<Vec<Range<Anchor>>>> {
        let snapshot = buffer.read(cx).snapshot();
        let scope = snapshot.language_scope_at(position);
        let Some(server_id) = self
            .as_local()
            .and_then(|local| {
                buffer.update(cx, |buffer, cx| {
                    local
                        .language_servers_for_buffer(buffer, cx)
                        .filter(|(_, server)| {
                            server
                                .capabilities()
                                .linked_editing_range_provider
                                .is_some()
                        })
                        .filter(|(adapter, _)| {
                            scope
                                .as_ref()
                                .map(|scope| scope.language_allowed(&adapter.name))
                                .unwrap_or(true)
                        })
                        .map(|(_, server)| LanguageServerToQuery::Other(server.server_id()))
                        .next()
                })
            })
            .or_else(|| {
                self.upstream_client()
                    .is_some()
                    .then_some(LanguageServerToQuery::FirstCapable)
            })
            .filter(|_| {
                maybe!({
                    let language = buffer.read(cx).language_at(position)?;
                    Some(
                        language_settings(Some(language.name()), buffer.read(cx).file(), cx)
                            .linked_edits,
                    )
                }) == Some(true)
            })
        else {
            return Task::ready(Ok(vec![]));
        };

        self.request_lsp(
            buffer.clone(),
            server_id,
            LinkedEditingRange { position },
            cx,
        )
    }

    fn apply_on_type_formatting(
        &mut self,
        buffer: Entity<Buffer>,
        position: Anchor,
        trigger: String,
        cx: &mut Context<Self>,
    ) -> Task<Result<Option<Transaction>>> {
        if let Some((client, project_id)) = self.upstream_client() {
            let request = proto::OnTypeFormatting {
                project_id,
                buffer_id: buffer.read(cx).remote_id().into(),
                position: Some(serialize_anchor(&position)),
                trigger,
                version: serialize_version(&buffer.read(cx).version()),
            };
            cx.spawn(async move |_, _| {
                client
                    .request(request)
                    .await?
                    .transaction
                    .map(language::proto::deserialize_transaction)
                    .transpose()
            })
        } else if let Some(local) = self.as_local_mut() {
            let buffer_id = buffer.read(cx).remote_id();
            local.buffers_being_formatted.insert(buffer_id);
            cx.spawn(async move |this, cx| {
                let _cleanup = defer({
                    let this = this.clone();
                    let mut cx = cx.clone();
                    move || {
                        this.update(&mut cx, |this, _| {
                            if let Some(local) = this.as_local_mut() {
                                local.buffers_being_formatted.remove(&buffer_id);
                            }
                        })
                        .ok();
                    }
                });

                buffer
                    .update(cx, |buffer, _| {
                        buffer.wait_for_edits(Some(position.timestamp))
                    })?
                    .await?;
                this.update(cx, |this, cx| {
                    let position = position.to_point_utf16(buffer.read(cx));
                    this.on_type_format(buffer, position, trigger, false, cx)
                })?
                .await
            })
        } else {
            Task::ready(Err(anyhow!("No upstream client or local language server")))
        }
    }

    pub fn on_type_format<T: ToPointUtf16>(
        &mut self,
        buffer: Entity<Buffer>,
        position: T,
        trigger: String,
        push_to_history: bool,
        cx: &mut Context<Self>,
    ) -> Task<Result<Option<Transaction>>> {
        let position = position.to_point_utf16(buffer.read(cx));
        self.on_type_format_impl(buffer, position, trigger, push_to_history, cx)
    }

    fn on_type_format_impl(
        &mut self,
        buffer: Entity<Buffer>,
        position: PointUtf16,
        trigger: String,
        push_to_history: bool,
        cx: &mut Context<Self>,
    ) -> Task<Result<Option<Transaction>>> {
        let options = buffer.update(cx, |buffer, cx| {
            lsp_command::lsp_formatting_options(
                language_settings(
                    buffer.language_at(position).map(|l| l.name()),
                    buffer.file(),
                    cx,
                )
                .as_ref(),
            )
        });

        cx.spawn(async move |this, cx| {
            if let Some(waiter) =
                buffer.update(cx, |buffer, _| buffer.wait_for_autoindent_applied())?
            {
                waiter.await?;
            }
            cx.update(|cx| {
                this.update(cx, |this, cx| {
                    this.request_lsp(
                        buffer.clone(),
                        LanguageServerToQuery::FirstCapable,
                        OnTypeFormatting {
                            position,
                            trigger,
                            options,
                            push_to_history,
                        },
                        cx,
                    )
                })
            })??
            .await
        })
    }

    pub fn code_actions(
        &mut self,
        buffer_handle: &Entity<Buffer>,
        range: Range<Anchor>,
        kinds: Option<Vec<CodeActionKind>>,
        cx: &mut Context<Self>,
    ) -> Task<Result<Vec<CodeAction>>> {
        if let Some((upstream_client, project_id)) = self.upstream_client() {
            let request_task = upstream_client.request(proto::MultiLspQuery {
                buffer_id: buffer_handle.read(cx).remote_id().into(),
                version: serialize_version(&buffer_handle.read(cx).version()),
                project_id,
                strategy: Some(proto::multi_lsp_query::Strategy::All(
                    proto::AllLanguageServers {},
                )),
                request: Some(proto::multi_lsp_query::Request::GetCodeActions(
                    GetCodeActions {
                        range: range.clone(),
                        kinds: kinds.clone(),
                    }
                    .to_proto(project_id, buffer_handle.read(cx)),
                )),
            });
            let buffer = buffer_handle.clone();
            cx.spawn(async move |weak_project, cx| {
                let Some(project) = weak_project.upgrade() else {
                    return Ok(Vec::new());
                };
                let responses = request_task.await?.responses;
                let actions = join_all(
                    responses
                        .into_iter()
                        .filter_map(|lsp_response| match lsp_response.response? {
                            proto::lsp_response::Response::GetCodeActionsResponse(response) => {
                                Some(response)
                            }
                            unexpected => {
                                debug_panic!("Unexpected response: {unexpected:?}");
                                None
                            }
                        })
                        .map(|code_actions_response| {
                            GetCodeActions {
                                range: range.clone(),
                                kinds: kinds.clone(),
                            }
                            .response_from_proto(
                                code_actions_response,
                                project.clone(),
                                buffer.clone(),
                                cx.clone(),
                            )
                        }),
                )
                .await;

                Ok(actions
                    .into_iter()
                    .collect::<Result<Vec<Vec<_>>>>()?
                    .into_iter()
                    .flatten()
                    .collect())
            })
        } else {
            let all_actions_task = self.request_multiple_lsp_locally(
                buffer_handle,
                Some(range.start),
                GetCodeActions {
                    range: range.clone(),
                    kinds: kinds.clone(),
                },
                cx,
            );
            cx.spawn(async move |_, _| {
                Ok(all_actions_task
                    .await
                    .into_iter()
                    .flat_map(|(_, actions)| actions)
                    .collect())
            })
        }
    }

    pub fn code_lens(
        &mut self,
        buffer_handle: &Entity<Buffer>,
        cx: &mut Context<Self>,
    ) -> Task<Result<Vec<CodeAction>>> {
        if let Some((upstream_client, project_id)) = self.upstream_client() {
            let request_task = upstream_client.request(proto::MultiLspQuery {
                buffer_id: buffer_handle.read(cx).remote_id().into(),
                version: serialize_version(&buffer_handle.read(cx).version()),
                project_id,
                strategy: Some(proto::multi_lsp_query::Strategy::All(
                    proto::AllLanguageServers {},
                )),
                request: Some(proto::multi_lsp_query::Request::GetCodeLens(
                    GetCodeLens.to_proto(project_id, buffer_handle.read(cx)),
                )),
            });
            let buffer = buffer_handle.clone();
            cx.spawn(async move |weak_project, cx| {
                let Some(project) = weak_project.upgrade() else {
                    return Ok(Vec::new());
                };
                let responses = request_task.await?.responses;
                let code_lens = join_all(
                    responses
                        .into_iter()
                        .filter_map(|lsp_response| match lsp_response.response? {
                            proto::lsp_response::Response::GetCodeLensResponse(response) => {
                                Some(response)
                            }
                            unexpected => {
                                debug_panic!("Unexpected response: {unexpected:?}");
                                None
                            }
                        })
                        .map(|code_lens_response| {
                            GetCodeLens.response_from_proto(
                                code_lens_response,
                                project.clone(),
                                buffer.clone(),
                                cx.clone(),
                            )
                        }),
                )
                .await;

                Ok(code_lens
                    .into_iter()
                    .collect::<Result<Vec<Vec<_>>>>()?
                    .into_iter()
                    .flatten()
                    .collect())
            })
        } else {
            let code_lens_task =
                self.request_multiple_lsp_locally(buffer_handle, None::<usize>, GetCodeLens, cx);
            cx.spawn(async move |_, _| {
                Ok(code_lens_task
                    .await
                    .into_iter()
                    .flat_map(|(_, code_lens)| code_lens)
                    .collect())
            })
        }
    }

    #[inline(never)]
    pub fn completions(
        &self,
        buffer: &Entity<Buffer>,
        position: PointUtf16,
        context: CompletionContext,
        cx: &mut Context<Self>,
    ) -> Task<Result<Vec<CompletionResponse>>> {
        let language_registry = self.languages.clone();

        if let Some((upstream_client, project_id)) = self.upstream_client() {
            let task = self.send_lsp_proto_request(
                buffer.clone(),
                upstream_client,
                project_id,
                GetCompletions { position, context },
                cx,
            );
            let language = buffer.read(cx).language().cloned();

            // In the future, we should provide project guests with the names of LSP adapters,
            // so that they can use the correct LSP adapter when computing labels. For now,
            // guests just use the first LSP adapter associated with the buffer's language.
            let lsp_adapter = language.as_ref().and_then(|language| {
                language_registry
                    .lsp_adapters(&language.name())
                    .first()
                    .cloned()
            });

            cx.foreground_executor().spawn(async move {
                let completion_response = task.await?;
                let completions = populate_labels_for_completions(
                    completion_response.completions,
                    language,
                    lsp_adapter,
                )
                .await;
                Ok(vec![CompletionResponse {
                    completions,
                    is_incomplete: completion_response.is_incomplete,
                }])
            })
        } else if let Some(local) = self.as_local() {
            let snapshot = buffer.read(cx).snapshot();
            let offset = position.to_offset(&snapshot);
            let scope = snapshot.language_scope_at(offset);
            let language = snapshot.language().cloned();
            let completion_settings = language_settings(
                language.as_ref().map(|language| language.name()),
                buffer.read(cx).file(),
                cx,
            )
            .completions;
            if !completion_settings.lsp {
                return Task::ready(Ok(Vec::new()));
            }

            let server_ids: Vec<_> = buffer.update(cx, |buffer, cx| {
                local
                    .language_servers_for_buffer(buffer, cx)
                    .filter(|(_, server)| server.capabilities().completion_provider.is_some())
                    .filter(|(adapter, _)| {
                        scope
                            .as_ref()
                            .map(|scope| scope.language_allowed(&adapter.name))
                            .unwrap_or(true)
                    })
                    .map(|(_, server)| server.server_id())
                    .collect()
            });

            let buffer = buffer.clone();
            let lsp_timeout = completion_settings.lsp_fetch_timeout_ms;
            let lsp_timeout = if lsp_timeout > 0 {
                Some(Duration::from_millis(lsp_timeout))
            } else {
                None
            };
            cx.spawn(async move |this,  cx| {
                let mut tasks = Vec::with_capacity(server_ids.len());
                this.update(cx, |lsp_store, cx| {
                    for server_id in server_ids {
                        let lsp_adapter = lsp_store.language_server_adapter_for_id(server_id);
                        let lsp_timeout = lsp_timeout
                            .map(|lsp_timeout| cx.background_executor().timer(lsp_timeout));
                        let mut timeout = cx.background_spawn(async move {
                            match lsp_timeout {
                                Some(lsp_timeout) => {
                                    lsp_timeout.await;
                                    true
                                },
                                None => false,
                            }
                        }).fuse();
                        let mut lsp_request = lsp_store.request_lsp(
                            buffer.clone(),
                            LanguageServerToQuery::Other(server_id),
                            GetCompletions {
                                position,
                                context: context.clone(),
                            },
                            cx,
                        ).fuse();
                        let new_task = cx.background_spawn(async move {
                            select_biased! {
                                response = lsp_request => anyhow::Ok(Some(response?)),
                                timeout_happened = timeout => {
                                    if timeout_happened {
                                        log::warn!("Fetching completions from server {server_id} timed out, timeout ms: {}", completion_settings.lsp_fetch_timeout_ms);
                                        Ok(None)
                                    } else {
                                        let completions = lsp_request.await?;
                                        Ok(Some(completions))
                                    }
                                },
                            }
                        });
                        tasks.push((lsp_adapter, new_task));
                    }
                })?;

                let futures = tasks.into_iter().map(async |(lsp_adapter, task)| {
                    let completion_response = task.await.ok()??;
                    let completions = populate_labels_for_completions(
                            completion_response.completions,
                            language.clone(),
                            lsp_adapter,
                        )
                        .await;
                    Some(CompletionResponse {
                        completions,
                        is_incomplete: completion_response.is_incomplete,
                    })
                });

                let responses: Vec<Option<CompletionResponse>> = join_all(futures).await;

                Ok(responses.into_iter().flatten().collect())
            })
        } else {
            Task::ready(Err(anyhow!("No upstream client or local language server")))
        }
    }

    pub fn resolve_completions(
        &self,
        buffer: Entity<Buffer>,
        completion_indices: Vec<usize>,
        completions: Rc<RefCell<Box<[Completion]>>>,
        cx: &mut Context<Self>,
    ) -> Task<Result<bool>> {
        let client = self.upstream_client();

        let buffer_id = buffer.read(cx).remote_id();
        let buffer_snapshot = buffer.read(cx).snapshot();

        cx.spawn(async move |this, cx| {
            let mut did_resolve = false;
            if let Some((client, project_id)) = client {
                for completion_index in completion_indices {
                    let server_id = {
                        let completion = &completions.borrow()[completion_index];
                        completion.source.server_id()
                    };
                    if let Some(server_id) = server_id {
                        if Self::resolve_completion_remote(
                            project_id,
                            server_id,
                            buffer_id,
                            completions.clone(),
                            completion_index,
                            client.clone(),
                        )
                        .await
                        .log_err()
                        .is_some()
                        {
                            did_resolve = true;
                        }
                    } else {
                        resolve_word_completion(
                            &buffer_snapshot,
                            &mut completions.borrow_mut()[completion_index],
                        );
                    }
                }
            } else {
                for completion_index in completion_indices {
                    let server_id = {
                        let completion = &completions.borrow()[completion_index];
                        completion.source.server_id()
                    };
                    if let Some(server_id) = server_id {
                        let server_and_adapter = this
                            .read_with(cx, |lsp_store, _| {
                                let server = lsp_store.language_server_for_id(server_id)?;
                                let adapter =
                                    lsp_store.language_server_adapter_for_id(server.server_id())?;
                                Some((server, adapter))
                            })
                            .ok()
                            .flatten();
                        let Some((server, adapter)) = server_and_adapter else {
                            continue;
                        };

                        let resolved = Self::resolve_completion_local(
                            server,
                            &buffer_snapshot,
                            completions.clone(),
                            completion_index,
                        )
                        .await
                        .log_err()
                        .is_some();
                        if resolved {
                            Self::regenerate_completion_labels(
                                adapter,
                                &buffer_snapshot,
                                completions.clone(),
                                completion_index,
                            )
                            .await
                            .log_err();
                            did_resolve = true;
                        }
                    } else {
                        resolve_word_completion(
                            &buffer_snapshot,
                            &mut completions.borrow_mut()[completion_index],
                        );
                    }
                }
            }

            Ok(did_resolve)
        })
    }

    async fn resolve_completion_local(
        server: Arc<lsp::LanguageServer>,
        snapshot: &BufferSnapshot,
        completions: Rc<RefCell<Box<[Completion]>>>,
        completion_index: usize,
    ) -> Result<()> {
        let server_id = server.server_id();
        let can_resolve = server
            .capabilities()
            .completion_provider
            .as_ref()
            .and_then(|options| options.resolve_provider)
            .unwrap_or(false);
        if !can_resolve {
            return Ok(());
        }

        let request = {
            let completion = &completions.borrow()[completion_index];
            match &completion.source {
                CompletionSource::Lsp {
                    lsp_completion,
                    resolved,
                    server_id: completion_server_id,
                    ..
                } => {
                    if *resolved {
                        return Ok(());
                    }
                    anyhow::ensure!(
                        server_id == *completion_server_id,
                        "server_id mismatch, querying completion resolve for {server_id} but completion server id is {completion_server_id}"
                    );
                    server.request::<lsp::request::ResolveCompletionItem>(*lsp_completion.clone())
                }
                CompletionSource::BufferWord { .. } | CompletionSource::Custom => {
                    return Ok(());
                }
            }
        };
        let resolved_completion = request
            .await
            .into_response()
            .context("resolve completion")?;

        if let Some(text_edit) = resolved_completion.text_edit.as_ref() {
            // Technically we don't have to parse the whole `text_edit`, since the only
            // language server we currently use that does update `text_edit` in `completionItem/resolve`
            // is `typescript-language-server` and they only update `text_edit.new_text`.
            // But we should not rely on that.
            let edit = parse_completion_text_edit(text_edit, snapshot);

            if let Some(mut parsed_edit) = edit {
                LineEnding::normalize(&mut parsed_edit.new_text);

                let mut completions = completions.borrow_mut();
                let completion = &mut completions[completion_index];

                completion.new_text = parsed_edit.new_text;
                completion.replace_range = parsed_edit.replace_range;
                if let CompletionSource::Lsp { insert_range, .. } = &mut completion.source {
                    *insert_range = parsed_edit.insert_range;
                }
            }
        }

        let mut completions = completions.borrow_mut();
        let completion = &mut completions[completion_index];
        if let CompletionSource::Lsp {
            lsp_completion,
            resolved,
            server_id: completion_server_id,
            ..
        } = &mut completion.source
        {
            if *resolved {
                return Ok(());
            }
            anyhow::ensure!(
                server_id == *completion_server_id,
                "server_id mismatch, applying completion resolve for {server_id} but completion server id is {completion_server_id}"
            );
            *lsp_completion = Box::new(resolved_completion);
            *resolved = true;
        }
        Ok(())
    }

    async fn regenerate_completion_labels(
        adapter: Arc<CachedLspAdapter>,
        snapshot: &BufferSnapshot,
        completions: Rc<RefCell<Box<[Completion]>>>,
        completion_index: usize,
    ) -> Result<()> {
        let completion_item = completions.borrow()[completion_index]
            .source
            .lsp_completion(true)
            .map(Cow::into_owned);
        if let Some(lsp_documentation) = completion_item
            .as_ref()
            .and_then(|completion_item| completion_item.documentation.clone())
        {
            let mut completions = completions.borrow_mut();
            let completion = &mut completions[completion_index];
            completion.documentation = Some(lsp_documentation.into());
        } else {
            let mut completions = completions.borrow_mut();
            let completion = &mut completions[completion_index];
            completion.documentation = Some(CompletionDocumentation::Undocumented);
        }

        let mut new_label = match completion_item {
            Some(completion_item) => {
                // NB: Zed does not have `details` inside the completion resolve capabilities, but certain language servers violate the spec and do not return `details` immediately, e.g. https://github.com/yioneko/vtsls/issues/213
                // So we have to update the label here anyway...
                let language = snapshot.language();
                match language {
                    Some(language) => {
                        adapter
                            .labels_for_completions(
                                std::slice::from_ref(&completion_item),
                                language,
                            )
                            .await?
                    }
                    None => Vec::new(),
                }
                .pop()
                .flatten()
                .unwrap_or_else(|| {
                    CodeLabel::fallback_for_completion(
                        &completion_item,
                        language.map(|language| language.as_ref()),
                    )
                })
            }
            None => CodeLabel::plain(
                completions.borrow()[completion_index].new_text.clone(),
                None,
            ),
        };
        ensure_uniform_list_compatible_label(&mut new_label);

        let mut completions = completions.borrow_mut();
        let completion = &mut completions[completion_index];
        if completion.label.filter_text() == new_label.filter_text() {
            completion.label = new_label;
        } else {
            log::error!(
                "Resolved completion changed display label from {} to {}. \
                 Refusing to apply this because it changes the fuzzy match text from {} to {}",
                completion.label.text(),
                new_label.text(),
                completion.label.filter_text(),
                new_label.filter_text()
            );
        }

        Ok(())
    }

    async fn resolve_completion_remote(
        project_id: u64,
        server_id: LanguageServerId,
        buffer_id: BufferId,
        completions: Rc<RefCell<Box<[Completion]>>>,
        completion_index: usize,
        client: AnyProtoClient,
    ) -> Result<()> {
        let lsp_completion = {
            let completion = &completions.borrow()[completion_index];
            match &completion.source {
                CompletionSource::Lsp {
                    lsp_completion,
                    resolved,
                    server_id: completion_server_id,
                    ..
                } => {
                    anyhow::ensure!(
                        server_id == *completion_server_id,
                        "remote server_id mismatch, querying completion resolve for {server_id} but completion server id is {completion_server_id}"
                    );
                    if *resolved {
                        return Ok(());
                    }
                    serde_json::to_string(lsp_completion).unwrap().into_bytes()
                }
                CompletionSource::Custom | CompletionSource::BufferWord { .. } => {
                    return Ok(());
                }
            }
        };
        let request = proto::ResolveCompletionDocumentation {
            project_id,
            language_server_id: server_id.0 as u64,
            lsp_completion,
            buffer_id: buffer_id.into(),
        };

        let response = client
            .request(request)
            .await
            .context("completion documentation resolve proto request")?;
        let resolved_lsp_completion = serde_json::from_slice(&response.lsp_completion)?;

        let documentation = if response.documentation.is_empty() {
            CompletionDocumentation::Undocumented
        } else if response.documentation_is_markdown {
            CompletionDocumentation::MultiLineMarkdown(response.documentation.into())
        } else if response.documentation.lines().count() <= 1 {
            CompletionDocumentation::SingleLine(response.documentation.into())
        } else {
            CompletionDocumentation::MultiLinePlainText(response.documentation.into())
        };

        let mut completions = completions.borrow_mut();
        let completion = &mut completions[completion_index];
        completion.documentation = Some(documentation);
        if let CompletionSource::Lsp {
            insert_range,
            lsp_completion,
            resolved,
            server_id: completion_server_id,
            lsp_defaults: _,
        } = &mut completion.source
        {
            let completion_insert_range = response
                .old_insert_start
                .and_then(deserialize_anchor)
                .zip(response.old_insert_end.and_then(deserialize_anchor));
            *insert_range = completion_insert_range.map(|(start, end)| start..end);

            if *resolved {
                return Ok(());
            }
            anyhow::ensure!(
                server_id == *completion_server_id,
                "remote server_id mismatch, applying completion resolve for {server_id} but completion server id is {completion_server_id}"
            );
            *lsp_completion = Box::new(resolved_lsp_completion);
            *resolved = true;
        }

        let replace_range = response
            .old_replace_start
            .and_then(deserialize_anchor)
            .zip(response.old_replace_end.and_then(deserialize_anchor));
        if let Some((old_replace_start, old_replace_end)) = replace_range {
            if !response.new_text.is_empty() {
                completion.new_text = response.new_text;
                completion.replace_range = old_replace_start..old_replace_end;
            }
        }

        Ok(())
    }

    pub fn apply_additional_edits_for_completion(
        &self,
        buffer_handle: Entity<Buffer>,
        completions: Rc<RefCell<Box<[Completion]>>>,
        completion_index: usize,
        push_to_history: bool,
        cx: &mut Context<Self>,
    ) -> Task<Result<Option<Transaction>>> {
        if let Some((client, project_id)) = self.upstream_client() {
            let buffer = buffer_handle.read(cx);
            let buffer_id = buffer.remote_id();
            cx.spawn(async move |_, cx| {
                let request = {
                    let completion = completions.borrow()[completion_index].clone();
                    proto::ApplyCompletionAdditionalEdits {
                        project_id,
                        buffer_id: buffer_id.into(),
                        completion: Some(Self::serialize_completion(&CoreCompletion {
                            replace_range: completion.replace_range,
                            new_text: completion.new_text,
                            source: completion.source,
                        })),
                    }
                };

                if let Some(transaction) = client.request(request).await?.transaction {
                    let transaction = language::proto::deserialize_transaction(transaction)?;
                    buffer_handle
                        .update(cx, |buffer, _| {
                            buffer.wait_for_edits(transaction.edit_ids.iter().copied())
                        })?
                        .await?;
                    if push_to_history {
                        buffer_handle.update(cx, |buffer, _| {
                            buffer.push_transaction(transaction.clone(), Instant::now());
                            buffer.finalize_last_transaction();
                        })?;
                    }
                    Ok(Some(transaction))
                } else {
                    Ok(None)
                }
            })
        } else {
            let Some(server) = buffer_handle.update(cx, |buffer, cx| {
                let completion = &completions.borrow()[completion_index];
                let server_id = completion.source.server_id()?;
                Some(
                    self.language_server_for_local_buffer(buffer, server_id, cx)?
                        .1
                        .clone(),
                )
            }) else {
                return Task::ready(Ok(None));
            };
            let snapshot = buffer_handle.read(&cx).snapshot();

            cx.spawn(async move |this, cx| {
                Self::resolve_completion_local(
                    server.clone(),
                    &snapshot,
                    completions.clone(),
                    completion_index,
                )
                .await
                .context("resolving completion")?;
                let completion = completions.borrow()[completion_index].clone();
                let additional_text_edits = completion
                    .source
                    .lsp_completion(true)
                    .as_ref()
                    .and_then(|lsp_completion| lsp_completion.additional_text_edits.clone());
                if let Some(edits) = additional_text_edits {
                    let edits = this
                        .update(cx, |this, cx| {
                            this.as_local_mut().unwrap().edits_from_lsp(
                                &buffer_handle,
                                edits,
                                server.server_id(),
                                None,
                                cx,
                            )
                        })?
                        .await?;

                    buffer_handle.update(cx, |buffer, cx| {
                        buffer.finalize_last_transaction();
                        buffer.start_transaction();

                        for (range, text) in edits {
                            let primary = &completion.replace_range;
                            let start_within = primary.start.cmp(&range.start, buffer).is_le()
                                && primary.end.cmp(&range.start, buffer).is_ge();
                            let end_within = range.start.cmp(&primary.end, buffer).is_le()
                                && range.end.cmp(&primary.end, buffer).is_ge();

                            //Skip additional edits which overlap with the primary completion edit
                            //https://github.com/zed-industries/zed/pull/1871
                            if !start_within && !end_within {
                                buffer.edit([(range, text)], None, cx);
                            }
                        }

                        let transaction = if buffer.end_transaction(cx).is_some() {
                            let transaction = buffer.finalize_last_transaction().unwrap().clone();
                            if !push_to_history {
                                buffer.forget_transaction(transaction.id);
                            }
                            Some(transaction)
                        } else {
                            None
                        };
                        Ok(transaction)
                    })?
                } else {
                    Ok(None)
                }
            })
        }
    }

    pub fn pull_diagnostics(
        &mut self,
        buffer_handle: Entity<Buffer>,
        cx: &mut Context<Self>,
    ) -> Task<Result<Vec<LspPullDiagnostics>>> {
        let buffer = buffer_handle.read(cx);
        let buffer_id = buffer.remote_id();

        if let Some((client, upstream_project_id)) = self.upstream_client() {
            let request_task = client.request(proto::MultiLspQuery {
                buffer_id: buffer_id.to_proto(),
                version: serialize_version(&buffer_handle.read(cx).version()),
                project_id: upstream_project_id,
                strategy: Some(proto::multi_lsp_query::Strategy::All(
                    proto::AllLanguageServers {},
                )),
                request: Some(proto::multi_lsp_query::Request::GetDocumentDiagnostics(
                    proto::GetDocumentDiagnostics {
                        project_id: upstream_project_id,
                        buffer_id: buffer_id.to_proto(),
                        version: serialize_version(&buffer_handle.read(cx).version()),
                    },
                )),
            });
            cx.background_spawn(async move {
                Ok(request_task
                    .await?
                    .responses
                    .into_iter()
                    .filter_map(|lsp_response| match lsp_response.response? {
                        proto::lsp_response::Response::GetDocumentDiagnosticsResponse(response) => {
                            Some(response)
                        }
                        unexpected => {
                            debug_panic!("Unexpected response: {unexpected:?}");
                            None
                        }
                    })
                    .flat_map(GetDocumentDiagnostics::diagnostics_from_proto)
                    .collect())
            })
        } else {
            let server_ids = buffer_handle.update(cx, |buffer, cx| {
                self.language_servers_for_local_buffer(buffer, cx)
                    .map(|(_, server)| server.server_id())
                    .collect::<Vec<_>>()
            });
            let pull_diagnostics = server_ids
                .into_iter()
                .map(|server_id| {
                    let result_id = self.result_id(server_id, buffer_id, cx);
                    self.request_lsp(
                        buffer_handle.clone(),
                        LanguageServerToQuery::Other(server_id),
                        GetDocumentDiagnostics {
                            previous_result_id: result_id,
                        },
                        cx,
                    )
                })
                .collect::<Vec<_>>();

            cx.background_spawn(async move {
                let mut responses = Vec::new();
                for diagnostics in join_all(pull_diagnostics).await {
                    responses.extend(diagnostics?);
                }
                Ok(responses)
            })
        }
    }

    pub fn inlay_hints(
        &mut self,
        buffer_handle: Entity<Buffer>,
        range: Range<Anchor>,
        cx: &mut Context<Self>,
    ) -> Task<anyhow::Result<Vec<InlayHint>>> {
        let buffer = buffer_handle.read(cx);
        let range_start = range.start;
        let range_end = range.end;
        let buffer_id = buffer.remote_id().into();
        let lsp_request = InlayHints { range };

        if let Some((client, project_id)) = self.upstream_client() {
            let request = proto::InlayHints {
                project_id,
                buffer_id,
                start: Some(serialize_anchor(&range_start)),
                end: Some(serialize_anchor(&range_end)),
                version: serialize_version(&buffer_handle.read(cx).version()),
            };
            cx.spawn(async move |project, cx| {
                let response = client
                    .request(request)
                    .await
                    .context("inlay hints proto request")?;
                LspCommand::response_from_proto(
                    lsp_request,
                    response,
                    project.upgrade().context("No project")?,
                    buffer_handle.clone(),
                    cx.clone(),
                )
                .await
                .context("inlay hints proto response conversion")
            })
        } else {
            let lsp_request_task = self.request_lsp(
                buffer_handle.clone(),
                LanguageServerToQuery::FirstCapable,
                lsp_request,
                cx,
            );
            cx.spawn(async move |_, cx| {
                buffer_handle
                    .update(cx, |buffer, _| {
                        buffer.wait_for_edits(vec![range_start.timestamp, range_end.timestamp])
                    })?
                    .await
                    .context("waiting for inlay hint request range edits")?;
                lsp_request_task.await.context("inlay hints LSP request")
            })
        }
    }

    pub fn pull_diagnostics_for_buffer(
        &mut self,
        buffer: Entity<Buffer>,
        cx: &mut Context<Self>,
    ) -> Task<anyhow::Result<()>> {
        let buffer_id = buffer.read(cx).remote_id();
        let diagnostics = self.pull_diagnostics(buffer, cx);
        cx.spawn(async move |lsp_store, cx| {
            let diagnostics = diagnostics.await.context("pulling diagnostics")?;
            lsp_store.update(cx, |lsp_store, cx| {
                if lsp_store.as_local().is_none() {
                    return;
                }
<<<<<<< HEAD
=======

                for diagnostics_set in diagnostics {
                    let LspPullDiagnostics::Response {
                        server_id,
                        uri,
                        diagnostics,
                    } = diagnostics_set
                    else {
                        continue;
                    };

                    let adapter = lsp_store.language_server_adapter_for_id(server_id);
                    let disk_based_sources = adapter
                        .as_ref()
                        .map(|adapter| adapter.disk_based_diagnostic_sources.as_slice())
                        .unwrap_or(&[]);
                    match diagnostics {
                        PulledDiagnostics::Unchanged { result_id } => {
                            lsp_store
                                .merge_diagnostics(
                                    server_id,
                                    lsp::PublishDiagnosticsParams {
                                        uri: uri.clone(),
                                        diagnostics: Vec::new(),
                                        version: None,
                                    },
                                    Some(result_id),
                                    DiagnosticSourceKind::Pulled,
                                    disk_based_sources,
                                    |_, _, _| true,
                                    cx,
                                )
                                .log_err();
                        }
                        PulledDiagnostics::Changed {
                            diagnostics,
                            result_id,
                        } => {
                            lsp_store
                                .merge_diagnostics(
                                    server_id,
                                    lsp::PublishDiagnosticsParams {
                                        uri: uri.clone(),
                                        diagnostics,
                                        version: None,
                                    },
                                    result_id,
                                    DiagnosticSourceKind::Pulled,
                                    disk_based_sources,
                                    |buffer, old_diagnostic, _| match old_diagnostic.source_kind {
                                        DiagnosticSourceKind::Pulled => {
                                            buffer.remote_id() != buffer_id
                                        }
                                        DiagnosticSourceKind::Other
                                        | DiagnosticSourceKind::Pushed => true,
                                    },
                                    cx,
                                )
                                .log_err();
                        }
                    }
                }
            })
        })
    }

    pub fn document_colors(
        &mut self,
        fetch_strategy: ColorFetchStrategy,
        buffer: Entity<Buffer>,
        cx: &mut Context<Self>,
    ) -> Option<DocumentColorTask> {
        let version_queried_for = buffer.read(cx).version();
        let buffer_id = buffer.read(cx).remote_id();

        match fetch_strategy {
            ColorFetchStrategy::IgnoreCache => {}
            ColorFetchStrategy::UseCache {
                known_cache_version,
            } => {
                if let Some(cached_data) = self.lsp_data.get(&buffer_id) {
                    if !version_queried_for.changed_since(&cached_data.colors_for_version) {
                        let has_different_servers = self.as_local().is_some_and(|local| {
                            local
                                .buffers_opened_in_servers
                                .get(&buffer_id)
                                .cloned()
                                .unwrap_or_default()
                                != cached_data.colors.keys().copied().collect()
                        });
                        if !has_different_servers {
                            if Some(cached_data.cache_version) == known_cache_version {
                                return None;
                            } else {
                                return Some(
                                    Task::ready(Ok(DocumentColors {
                                        colors: cached_data
                                            .colors
                                            .values()
                                            .flatten()
                                            .cloned()
                                            .collect(),
                                        cache_version: Some(cached_data.cache_version),
                                    }))
                                    .shared(),
                                );
                            }
                        }
                    }
                }
            }
        }

        let lsp_data = self.lsp_data.entry(buffer_id).or_default();
        if let Some((updating_for, running_update)) = &lsp_data.colors_update {
            if !version_queried_for.changed_since(&updating_for) {
                return Some(running_update.clone());
            }
        }
        let query_version_queried_for = version_queried_for.clone();
        let new_task = cx
            .spawn(async move |lsp_store, cx| {
                cx.background_executor()
                    .timer(Duration::from_millis(30))
                    .await;
                let fetched_colors = lsp_store
                    .update(cx, |lsp_store, cx| {
                        lsp_store.fetch_document_colors_for_buffer(buffer.clone(), cx)
                    })?
                    .await
                    .context("fetching document colors")
                    .map_err(Arc::new);
                let fetched_colors = match fetched_colors {
                    Ok(fetched_colors) => {
                        if fetch_strategy != ColorFetchStrategy::IgnoreCache
                            && Some(true)
                                == buffer
                                    .update(cx, |buffer, _| {
                                        buffer.version() != query_version_queried_for
                                    })
                                    .ok()
                        {
                            return Ok(DocumentColors::default());
                        }
                        fetched_colors
                    }
                    Err(e) => {
                        lsp_store
                            .update(cx, |lsp_store, _| {
                                lsp_store
                                    .lsp_data
                                    .entry(buffer_id)
                                    .or_default()
                                    .colors_update = None;
                            })
                            .ok();
                        return Err(e);
                    }
                };

                lsp_store
                    .update(cx, |lsp_store, _| {
                        let lsp_data = lsp_store.lsp_data.entry(buffer_id).or_default();

                        if lsp_data.colors_for_version == query_version_queried_for {
                            lsp_data.colors.extend(fetched_colors.clone());
                            lsp_data.cache_version += 1;
                        } else if !lsp_data
                            .colors_for_version
                            .changed_since(&query_version_queried_for)
                        {
                            lsp_data.colors_for_version = query_version_queried_for;
                            lsp_data.colors = fetched_colors.clone();
                            lsp_data.cache_version += 1;
                        }
                        lsp_data.colors_update = None;
                        let colors = lsp_data
                            .colors
                            .values()
                            .flatten()
                            .cloned()
                            .collect::<HashSet<_>>();
                        DocumentColors {
                            colors,
                            cache_version: Some(lsp_data.cache_version),
                        }
                    })
                    .map_err(Arc::new)
            })
            .shared();
        lsp_data.colors_update = Some((version_queried_for, new_task.clone()));
        Some(new_task)
    }

    fn fetch_document_colors_for_buffer(
        &mut self,
        buffer: Entity<Buffer>,
        cx: &mut Context<Self>,
    ) -> Task<anyhow::Result<HashMap<LanguageServerId, HashSet<DocumentColor>>>> {
        if let Some((client, project_id)) = self.upstream_client() {
            let request_task = client.request(proto::MultiLspQuery {
                project_id,
                buffer_id: buffer.read(cx).remote_id().to_proto(),
                version: serialize_version(&buffer.read(cx).version()),
                strategy: Some(proto::multi_lsp_query::Strategy::All(
                    proto::AllLanguageServers {},
                )),
                request: Some(proto::multi_lsp_query::Request::GetDocumentColor(
                    GetDocumentColor {}.to_proto(project_id, buffer.read(cx)),
                )),
            });
            cx.spawn(async move |project, cx| {
                let Some(project) = project.upgrade() else {
                    return Ok(HashMap::default());
                };
                let colors = join_all(
                    request_task
                        .await
                        .log_err()
                        .map(|response| response.responses)
                        .unwrap_or_default()
                        .into_iter()
                        .filter_map(|lsp_response| match lsp_response.response? {
                            proto::lsp_response::Response::GetDocumentColorResponse(response) => {
                                Some((
                                    LanguageServerId::from_proto(lsp_response.server_id),
                                    response,
                                ))
                            }
                            unexpected => {
                                debug_panic!("Unexpected response: {unexpected:?}");
                                None
                            }
                        })
                        .map(|(server_id, color_response)| {
                            let response = GetDocumentColor {}.response_from_proto(
                                color_response,
                                project.clone(),
                                buffer.clone(),
                                cx.clone(),
                            );
                            async move { (server_id, response.await.log_err().unwrap_or_default()) }
                        }),
                )
                .await
                .into_iter()
                .fold(HashMap::default(), |mut acc, (server_id, colors)| {
                    acc.entry(server_id)
                        .or_insert_with(HashSet::default)
                        .extend(colors);
                    acc
                });
                Ok(colors)
            })
        } else {
            let document_colors_task =
                self.request_multiple_lsp_locally(&buffer, None::<usize>, GetDocumentColor, cx);
            cx.spawn(async move |_, _| {
                Ok(document_colors_task
                    .await
                    .into_iter()
                    .fold(HashMap::default(), |mut acc, (server_id, colors)| {
                        acc.entry(server_id)
                            .or_insert_with(HashSet::default)
                            .extend(colors);
                        acc
                    })
                    .into_iter()
                    .collect())
            })
        }
    }

    pub fn signature_help<T: ToPointUtf16>(
        &mut self,
        buffer: &Entity<Buffer>,
        position: T,
        cx: &mut Context<Self>,
    ) -> Task<Vec<SignatureHelp>> {
        let position = position.to_point_utf16(buffer.read(cx));
>>>>>>> 7c4da373

                for diagnostics_set in diagnostics {
                    let LspPullDiagnostics::Response {
                        server_id,
                        uri,
                        diagnostics,
                    } = diagnostics_set
                    else {
                        continue;
                    };

                    let adapter = lsp_store.language_server_adapter_for_id(server_id);
                    let disk_based_sources = adapter
                        .as_ref()
                        .map(|adapter| adapter.disk_based_diagnostic_sources.as_slice())
                        .unwrap_or(&[]);
                    match diagnostics {
                        PulledDiagnostics::Unchanged { result_id } => {
                            lsp_store
                                .merge_diagnostics(
                                    server_id,
                                    lsp::PublishDiagnosticsParams {
                                        uri: uri.clone(),
                                        diagnostics: Vec::new(),
                                        version: None,
                                    },
                                    Some(result_id),
                                    DiagnosticSourceKind::Pulled,
                                    disk_based_sources,
                                    |_, _, _| true,
                                    cx,
                                )
                                .log_err();
                        }
                        PulledDiagnostics::Changed {
                            diagnostics,
                            result_id,
                        } => {
                            lsp_store
                                .merge_diagnostics(
                                    server_id,
                                    lsp::PublishDiagnosticsParams {
                                        uri: uri.clone(),
                                        diagnostics,
                                        version: None,
                                    },
                                    result_id,
                                    DiagnosticSourceKind::Pulled,
                                    disk_based_sources,
                                    |buffer, old_diagnostic, _| match old_diagnostic.source_kind {
                                        DiagnosticSourceKind::Pulled => {
                                            buffer.remote_id() != buffer_id
                                        }
                                        DiagnosticSourceKind::Other
                                        | DiagnosticSourceKind::Pushed => true,
                                    },
                                    cx,
                                )
                                .log_err();
                        }
                    }
                }
            })
        })
    }

    pub fn document_colors(
        &mut self,
        for_server_id: Option<LanguageServerId>,
        buffer: Entity<Buffer>,
        cx: &mut Context<Self>,
    ) -> Option<DocumentColorTask> {
        let buffer_mtime = buffer.read(cx).saved_mtime()?;
        let buffer_version = buffer.read(cx).version();
        let abs_path = File::from_dyn(buffer.read(cx).file())?.abs_path(cx);

        let mut received_colors_data = false;
        let buffer_lsp_data = self
            .lsp_data
            .as_ref()
            .into_iter()
            .filter(|lsp_data| {
                if buffer_mtime == lsp_data.mtime {
                    lsp_data
                        .last_version_queried
                        .get(&abs_path)
                        .is_none_or(|version_queried| {
                            !buffer_version.changed_since(version_queried)
                        })
                } else {
                    !buffer_mtime.bad_is_greater_than(lsp_data.mtime)
                }
            })
            .flat_map(|lsp_data| lsp_data.buffer_lsp_data.values())
            .filter_map(|buffer_data| buffer_data.get(&abs_path))
            .filter_map(|buffer_data| {
                let colors = buffer_data.colors.as_deref()?;
                received_colors_data = true;
                Some(colors)
            })
            .flatten()
            .cloned()
            .collect::<Vec<_>>();

        if buffer_lsp_data.is_empty() || for_server_id.is_some() {
            if received_colors_data && for_server_id.is_none() {
                return None;
            }

            let mut outdated_lsp_data = false;
            if self.lsp_data.is_none()
                || self.lsp_data.as_ref().is_some_and(|lsp_data| {
                    if buffer_mtime == lsp_data.mtime {
                        lsp_data
                            .last_version_queried
                            .get(&abs_path)
                            .is_none_or(|version_queried| {
                                buffer_version.changed_since(version_queried)
                            })
                    } else {
                        buffer_mtime.bad_is_greater_than(lsp_data.mtime)
                    }
                })
            {
                self.lsp_data = Some(LspData {
                    mtime: buffer_mtime,
                    buffer_lsp_data: HashMap::default(),
                    colors_update: HashMap::default(),
                    last_version_queried: HashMap::default(),
                });
                outdated_lsp_data = true;
            }

            {
                let lsp_data = self.lsp_data.as_mut()?;
                match for_server_id {
                    Some(for_server_id) if !outdated_lsp_data => {
                        lsp_data.buffer_lsp_data.remove(&for_server_id);
                    }
                    None | Some(_) => {
                        let existing_task = lsp_data.colors_update.get(&abs_path).cloned();
                        if !outdated_lsp_data && existing_task.is_some() {
                            return existing_task;
                        }
                        for buffer_data in lsp_data.buffer_lsp_data.values_mut() {
                            if let Some(buffer_data) = buffer_data.get_mut(&abs_path) {
                                buffer_data.colors = None;
                            }
                        }
                    }
                }
            }

            let task_abs_path = abs_path.clone();
            let new_task = cx
                .spawn(async move |lsp_store, cx| {
                    cx.background_executor().timer(Duration::from_millis(50)).await;
                    let fetched_colors = match lsp_store
                        .update(cx, |lsp_store, cx| {
                            lsp_store.fetch_document_colors(buffer, cx)
                        }) {
                            Ok(fetch_task) => fetch_task.await
                            .with_context(|| {
                                format!(
                                    "Fetching document colors for buffer with path {task_abs_path:?}"
                                )
                            }),
                            Err(e) => return Err(Arc::new(e)),
                        };
                    let fetched_colors = match fetched_colors {
                        Ok(fetched_colors) => fetched_colors,
                        Err(e) => return Err(Arc::new(e)),
                    };

                    let lsp_colors = lsp_store.update(cx, |lsp_store, _| {
                        let lsp_data = lsp_store.lsp_data.as_mut().with_context(|| format!(
                            "Document lsp data got updated between fetch and update for path {task_abs_path:?}"
                        ))?;
                        let mut lsp_colors = Vec::new();
                        anyhow::ensure!(lsp_data.mtime == buffer_mtime, "Buffer lsp data got updated between fetch and update for path {task_abs_path:?}");
                        for (server_id, colors) in fetched_colors {
                            let colors_lsp_data = &mut lsp_data.buffer_lsp_data.entry(server_id).or_default().entry(task_abs_path.clone()).or_default().colors;
                            *colors_lsp_data = Some(colors.clone());
                            lsp_colors.extend(colors);
                        }
                        Ok(lsp_colors)
                    });

                    match lsp_colors {
                        Ok(Ok(lsp_colors)) => Ok(lsp_colors),
                        Ok(Err(e)) => Err(Arc::new(e)),
                        Err(e) => Err(Arc::new(e)),
                    }
                })
                .shared();
            let lsp_data = self.lsp_data.as_mut()?;
            lsp_data
                .colors_update
                .insert(abs_path.clone(), new_task.clone());
            lsp_data
                .last_version_queried
                .insert(abs_path, buffer_version);
            lsp_data.mtime = buffer_mtime;
            Some(new_task)
        } else {
            Some(Task::ready(Ok(buffer_lsp_data)).shared())
        }
    }

    fn fetch_document_colors(
        &mut self,
        buffer: Entity<Buffer>,
        cx: &mut Context<Self>,
    ) -> Task<anyhow::Result<Vec<(LanguageServerId, Vec<DocumentColor>)>>> {
        if let Some((client, project_id)) = self.upstream_client() {
            let request_task = client.request(proto::MultiLspQuery {
                project_id,
                buffer_id: buffer.read(cx).remote_id().to_proto(),
                version: serialize_version(&buffer.read(cx).version()),
                strategy: Some(proto::multi_lsp_query::Strategy::All(
                    proto::AllLanguageServers {},
                )),
                request: Some(proto::multi_lsp_query::Request::GetDocumentColor(
                    GetDocumentColor {}.to_proto(project_id, buffer.read(cx)),
                )),
            });
            cx.spawn(async move |project, cx| {
                let Some(project) = project.upgrade() else {
                    return Ok(Vec::new());
                };
                let colors = join_all(
                    request_task
                        .await
                        .log_err()
                        .map(|response| response.responses)
                        .unwrap_or_default()
                        .into_iter()
                        .filter_map(|lsp_response| match lsp_response.response? {
                            proto::lsp_response::Response::GetDocumentColorResponse(response) => {
                                Some((
                                    LanguageServerId::from_proto(lsp_response.server_id),
                                    response,
                                ))
                            }
                            unexpected => {
                                debug_panic!("Unexpected response: {unexpected:?}");
                                None
                            }
                        })
                        .map(|(server_id, color_response)| {
                            let response = GetDocumentColor {}.response_from_proto(
                                color_response,
                                project.clone(),
                                buffer.clone(),
                                cx.clone(),
                            );
                            async move { (server_id, response.await.log_err().unwrap_or_default()) }
                        }),
                )
                .await
                .into_iter()
                .fold(HashMap::default(), |mut acc, (server_id, colors)| {
                    acc.entry(server_id).or_insert_with(Vec::new).extend(colors);
                    acc
                })
                .into_iter()
                .collect();
                Ok(colors)
            })
        } else {
            let document_colors_task =
                self.request_multiple_lsp_locally(&buffer, None::<usize>, GetDocumentColor, cx);
            cx.spawn(async move |_, _| {
                Ok(document_colors_task
                    .await
                    .into_iter()
                    .fold(HashMap::default(), |mut acc, (server_id, colors)| {
                        acc.entry(server_id).or_insert_with(Vec::new).extend(colors);
                        acc
                    })
                    .into_iter()
                    .collect())
            })
        }
    }

    pub fn signature_help<T: ToPointUtf16>(
        &mut self,
        buffer: &Entity<Buffer>,
        position: T,
        cx: &mut Context<Self>,
    ) -> Task<Vec<SignatureHelp>> {
        let position = position.to_point_utf16(buffer.read(cx));

        if let Some((client, upstream_project_id)) = self.upstream_client() {
            let request_task = client.request(proto::MultiLspQuery {
                buffer_id: buffer.read(cx).remote_id().into(),
                version: serialize_version(&buffer.read(cx).version()),
                project_id: upstream_project_id,
                strategy: Some(proto::multi_lsp_query::Strategy::All(
                    proto::AllLanguageServers {},
                )),
                request: Some(proto::multi_lsp_query::Request::GetSignatureHelp(
                    GetSignatureHelp { position }.to_proto(upstream_project_id, buffer.read(cx)),
                )),
            });
            let buffer = buffer.clone();
            cx.spawn(async move |weak_project, cx| {
                let Some(project) = weak_project.upgrade() else {
                    return Vec::new();
                };
                join_all(
                    request_task
                        .await
                        .log_err()
                        .map(|response| response.responses)
                        .unwrap_or_default()
                        .into_iter()
                        .filter_map(|lsp_response| match lsp_response.response? {
                            proto::lsp_response::Response::GetSignatureHelpResponse(response) => {
                                Some(response)
                            }
                            unexpected => {
                                debug_panic!("Unexpected response: {unexpected:?}");
                                None
                            }
                        })
                        .map(|signature_response| {
                            let response = GetSignatureHelp { position }.response_from_proto(
                                signature_response,
                                project.clone(),
                                buffer.clone(),
                                cx.clone(),
                            );
                            async move { response.await.log_err().flatten() }
                        }),
                )
                .await
                .into_iter()
                .flatten()
                .collect()
            })
        } else {
            let all_actions_task = self.request_multiple_lsp_locally(
                buffer,
                Some(position),
                GetSignatureHelp { position },
                cx,
            );
            cx.spawn(async move |_, _| {
                all_actions_task
                    .await
                    .into_iter()
                    .flat_map(|(_, actions)| actions)
                    .filter(|help| !help.label.is_empty())
                    .collect::<Vec<_>>()
            })
        }
    }

    pub fn hover(
        &mut self,
        buffer: &Entity<Buffer>,
        position: PointUtf16,
        cx: &mut Context<Self>,
    ) -> Task<Vec<Hover>> {
        if let Some((client, upstream_project_id)) = self.upstream_client() {
            let request_task = client.request(proto::MultiLspQuery {
                buffer_id: buffer.read(cx).remote_id().into(),
                version: serialize_version(&buffer.read(cx).version()),
                project_id: upstream_project_id,
                strategy: Some(proto::multi_lsp_query::Strategy::All(
                    proto::AllLanguageServers {},
                )),
                request: Some(proto::multi_lsp_query::Request::GetHover(
                    GetHover { position }.to_proto(upstream_project_id, buffer.read(cx)),
                )),
            });
            let buffer = buffer.clone();
            cx.spawn(async move |weak_project, cx| {
                let Some(project) = weak_project.upgrade() else {
                    return Vec::new();
                };
                join_all(
                    request_task
                        .await
                        .log_err()
                        .map(|response| response.responses)
                        .unwrap_or_default()
                        .into_iter()
                        .filter_map(|lsp_response| match lsp_response.response? {
                            proto::lsp_response::Response::GetHoverResponse(response) => {
                                Some(response)
                            }
                            unexpected => {
                                debug_panic!("Unexpected response: {unexpected:?}");
                                None
                            }
                        })
                        .map(|hover_response| {
                            let response = GetHover { position }.response_from_proto(
                                hover_response,
                                project.clone(),
                                buffer.clone(),
                                cx.clone(),
                            );
                            async move {
                                response
                                    .await
                                    .log_err()
                                    .flatten()
                                    .and_then(remove_empty_hover_blocks)
                            }
                        }),
                )
                .await
                .into_iter()
                .flatten()
                .collect()
            })
        } else {
            let all_actions_task = self.request_multiple_lsp_locally(
                buffer,
                Some(position),
                GetHover { position },
                cx,
            );
            cx.spawn(async move |_, _| {
                all_actions_task
                    .await
                    .into_iter()
                    .filter_map(|(_, hover)| remove_empty_hover_blocks(hover?))
                    .collect::<Vec<Hover>>()
            })
        }
    }

    pub fn symbols(&self, query: &str, cx: &mut Context<Self>) -> Task<Result<Vec<Symbol>>> {
        let language_registry = self.languages.clone();

        if let Some((upstream_client, project_id)) = self.upstream_client().as_ref() {
            let request = upstream_client.request(proto::GetProjectSymbols {
                project_id: *project_id,
                query: query.to_string(),
            });
            cx.foreground_executor().spawn(async move {
                let response = request.await?;
                let mut symbols = Vec::new();
                let core_symbols = response
                    .symbols
                    .into_iter()
                    .filter_map(|symbol| Self::deserialize_symbol(symbol).log_err())
                    .collect::<Vec<_>>();
                populate_labels_for_symbols(core_symbols, &language_registry, None, &mut symbols)
                    .await;
                Ok(symbols)
            })
        } else if let Some(local) = self.as_local() {
            struct WorkspaceSymbolsResult {
                server_id: LanguageServerId,
                lsp_adapter: Arc<CachedLspAdapter>,
                worktree: WeakEntity<Worktree>,
                worktree_abs_path: Arc<Path>,
                lsp_symbols: Vec<(String, SymbolKind, lsp::Location)>,
            }

            let mut requests = Vec::new();
            let mut requested_servers = BTreeSet::new();
            'next_server: for ((worktree_id, _), server_ids) in local.language_server_ids.iter() {
                let Some(worktree_handle) = self
                    .worktree_store
                    .read(cx)
                    .worktree_for_id(*worktree_id, cx)
                else {
                    continue;
                };
                let worktree = worktree_handle.read(cx);
                if !worktree.is_visible() {
                    continue;
                }

                let mut servers_to_query = server_ids
                    .difference(&requested_servers)
                    .cloned()
                    .collect::<BTreeSet<_>>();
                for server_id in &servers_to_query {
                    let (lsp_adapter, server) = match local.language_servers.get(server_id) {
                        Some(LanguageServerState::Running {
                            adapter, server, ..
                        }) => (adapter.clone(), server),

                        _ => continue 'next_server,
                    };
                    let supports_workspace_symbol_request =
                        match server.capabilities().workspace_symbol_provider {
                            Some(OneOf::Left(supported)) => supported,
                            Some(OneOf::Right(_)) => true,
                            None => false,
                        };
                    if !supports_workspace_symbol_request {
                        continue 'next_server;
                    }
                    let worktree_abs_path = worktree.abs_path().clone();
                    let worktree_handle = worktree_handle.clone();
                    let server_id = server.server_id();
                    requests.push(
                        server
                            .request::<lsp::request::WorkspaceSymbolRequest>(
                                lsp::WorkspaceSymbolParams {
                                    query: query.to_string(),
                                    ..Default::default()
                                },
                            )
                            .map(move |response| {
                                let lsp_symbols = response.into_response()
                                    .context("workspace symbols request")
                                    .log_err()
                                    .flatten()
                                    .map(|symbol_response| match symbol_response {
                                        lsp::WorkspaceSymbolResponse::Flat(flat_responses) => {
                                            flat_responses.into_iter().map(|lsp_symbol| {
                                            (lsp_symbol.name, lsp_symbol.kind, lsp_symbol.location)
                                            }).collect::<Vec<_>>()
                                        }
                                        lsp::WorkspaceSymbolResponse::Nested(nested_responses) => {
                                            nested_responses.into_iter().filter_map(|lsp_symbol| {
                                                let location = match lsp_symbol.location {
                                                    OneOf::Left(location) => location,
                                                    OneOf::Right(_) => {
                                                        log::error!("Unexpected: client capabilities forbid symbol resolutions in workspace.symbol.resolveSupport");
                                                        return None
                                                    }
                                                };
                                                Some((lsp_symbol.name, lsp_symbol.kind, location))
                                            }).collect::<Vec<_>>()
                                        }
                                    }).unwrap_or_default();

                                WorkspaceSymbolsResult {
                                    server_id,
                                    lsp_adapter,
                                    worktree: worktree_handle.downgrade(),
                                    worktree_abs_path,
                                    lsp_symbols,
                                }
                            }),
                    );
                }
                requested_servers.append(&mut servers_to_query);
            }

            cx.spawn(async move |this, cx| {
                let responses = futures::future::join_all(requests).await;
                let this = match this.upgrade() {
                    Some(this) => this,
                    None => return Ok(Vec::new()),
                };

                let mut symbols = Vec::new();
                for result in responses {
                    let core_symbols = this.update(cx, |this, cx| {
                        result
                            .lsp_symbols
                            .into_iter()
                            .filter_map(|(symbol_name, symbol_kind, symbol_location)| {
                                let abs_path = symbol_location.uri.to_file_path().ok()?;
                                let source_worktree = result.worktree.upgrade()?;
                                let source_worktree_id = source_worktree.read(cx).id();

                                let path;
                                let worktree;
                                if let Some((tree, rel_path)) =
                                    this.worktree_store.read(cx).find_worktree(&abs_path, cx)
                                {
                                    worktree = tree;
                                    path = rel_path;
                                } else {
                                    worktree = source_worktree.clone();
                                    path = relativize_path(&result.worktree_abs_path, &abs_path);
                                }

                                let worktree_id = worktree.read(cx).id();
                                let project_path = ProjectPath {
                                    worktree_id,
                                    path: path.into(),
                                };
                                let signature = this.symbol_signature(&project_path);
                                Some(CoreSymbol {
                                    source_language_server_id: result.server_id,
                                    language_server_name: result.lsp_adapter.name.clone(),
                                    source_worktree_id,
                                    path: project_path,
                                    kind: symbol_kind,
                                    name: symbol_name,
                                    range: range_from_lsp(symbol_location.range),
                                    signature,
                                })
                            })
                            .collect()
                    })?;

                    populate_labels_for_symbols(
                        core_symbols,
                        &language_registry,
                        Some(result.lsp_adapter),
                        &mut symbols,
                    )
                    .await;
                }

                Ok(symbols)
            })
        } else {
            Task::ready(Err(anyhow!("No upstream client or local language server")))
        }
    }

    pub fn diagnostic_summary(&self, include_ignored: bool, cx: &App) -> DiagnosticSummary {
        let mut summary = DiagnosticSummary::default();
        for (_, _, path_summary) in self.diagnostic_summaries(include_ignored, cx) {
            summary.error_count += path_summary.error_count;
            summary.warning_count += path_summary.warning_count;
        }
        summary
    }

    pub fn diagnostic_summaries<'a>(
        &'a self,
        include_ignored: bool,
        cx: &'a App,
    ) -> impl Iterator<Item = (ProjectPath, LanguageServerId, DiagnosticSummary)> + 'a {
        self.worktree_store
            .read(cx)
            .visible_worktrees(cx)
            .filter_map(|worktree| {
                let worktree = worktree.read(cx);
                Some((worktree, self.diagnostic_summaries.get(&worktree.id())?))
            })
            .flat_map(move |(worktree, summaries)| {
                let worktree_id = worktree.id();
                summaries
                    .iter()
                    .filter(move |(path, _)| {
                        include_ignored
                            || worktree
                                .entry_for_path(path.as_ref())
                                .map_or(false, |entry| !entry.is_ignored)
                    })
                    .flat_map(move |(path, summaries)| {
                        summaries.iter().map(move |(server_id, summary)| {
                            (
                                ProjectPath {
                                    worktree_id,
                                    path: path.clone(),
                                },
                                *server_id,
                                *summary,
                            )
                        })
                    })
            })
    }

    pub fn on_buffer_edited(
        &mut self,
        buffer: Entity<Buffer>,
        cx: &mut Context<Self>,
    ) -> Option<()> {
        let language_servers: Vec<_> = buffer.update(cx, |buffer, cx| {
            Some(
                self.as_local()?
                    .language_servers_for_buffer(buffer, cx)
                    .map(|i| i.1.clone())
                    .collect(),
            )
        })?;

        let buffer = buffer.read(cx);
        let file = File::from_dyn(buffer.file())?;
        let abs_path = file.as_local()?.abs_path(cx);
        let uri = lsp::Url::from_file_path(abs_path).unwrap();
        let next_snapshot = buffer.text_snapshot();
        for language_server in language_servers {
            let language_server = language_server.clone();

            let buffer_snapshots = self
                .as_local_mut()
                .unwrap()
                .buffer_snapshots
                .get_mut(&buffer.remote_id())
                .and_then(|m| m.get_mut(&language_server.server_id()))?;
            let previous_snapshot = buffer_snapshots.last()?;

            let build_incremental_change = || {
                buffer
                    .edits_since::<(PointUtf16, usize)>(previous_snapshot.snapshot.version())
                    .map(|edit| {
                        let edit_start = edit.new.start.0;
                        let edit_end = edit_start + (edit.old.end.0 - edit.old.start.0);
                        let new_text = next_snapshot
                            .text_for_range(edit.new.start.1..edit.new.end.1)
                            .collect();
                        lsp::TextDocumentContentChangeEvent {
                            range: Some(lsp::Range::new(
                                point_to_lsp(edit_start),
                                point_to_lsp(edit_end),
                            )),
                            range_length: None,
                            text: new_text,
                        }
                    })
                    .collect()
            };

            let document_sync_kind = language_server
                .capabilities()
                .text_document_sync
                .as_ref()
                .and_then(|sync| match sync {
                    lsp::TextDocumentSyncCapability::Kind(kind) => Some(*kind),
                    lsp::TextDocumentSyncCapability::Options(options) => options.change,
                });

            let content_changes: Vec<_> = match document_sync_kind {
                Some(lsp::TextDocumentSyncKind::FULL) => {
                    vec![lsp::TextDocumentContentChangeEvent {
                        range: None,
                        range_length: None,
                        text: next_snapshot.text(),
                    }]
                }
                Some(lsp::TextDocumentSyncKind::INCREMENTAL) => build_incremental_change(),
                _ => {
                    #[cfg(any(test, feature = "test-support"))]
                    {
                        build_incremental_change()
                    }

                    #[cfg(not(any(test, feature = "test-support")))]
                    {
                        continue;
                    }
                }
            };

            let next_version = previous_snapshot.version + 1;
            buffer_snapshots.push(LspBufferSnapshot {
                version: next_version,
                snapshot: next_snapshot.clone(),
            });

            language_server
                .notify::<lsp::notification::DidChangeTextDocument>(
                    &lsp::DidChangeTextDocumentParams {
                        text_document: lsp::VersionedTextDocumentIdentifier::new(
                            uri.clone(),
                            next_version,
                        ),
                        content_changes,
                    },
                )
                .ok();
            self.pull_workspace_diagnostics(language_server.server_id());
        }

        None
    }

    pub fn on_buffer_saved(
        &mut self,
        buffer: Entity<Buffer>,
        cx: &mut Context<Self>,
    ) -> Option<()> {
        let file = File::from_dyn(buffer.read(cx).file())?;
        let worktree_id = file.worktree_id(cx);
        let abs_path = file.as_local()?.abs_path(cx);
        let text_document = lsp::TextDocumentIdentifier {
            uri: file_path_to_lsp_url(&abs_path).log_err()?,
        };
        let local = self.as_local()?;

        for server in local.language_servers_for_worktree(worktree_id) {
            if let Some(include_text) = include_text(server.as_ref()) {
                let text = if include_text {
                    Some(buffer.read(cx).text())
                } else {
                    None
                };
                server
                    .notify::<lsp::notification::DidSaveTextDocument>(
                        &lsp::DidSaveTextDocumentParams {
                            text_document: text_document.clone(),
                            text,
                        },
                    )
                    .ok();
            }
        }

        let language_servers = buffer.update(cx, |buffer, cx| {
            local.language_server_ids_for_buffer(buffer, cx)
        });
        for language_server_id in language_servers {
            self.simulate_disk_based_diagnostics_events_if_needed(language_server_id, cx);
        }

        None
    }

    pub(crate) async fn refresh_workspace_configurations(
        this: &WeakEntity<Self>,
        fs: Arc<dyn Fs>,
        cx: &mut AsyncApp,
    ) {
        maybe!(async move {
            let servers = this
                .update(cx, |this, cx| {
                    let Some(local) = this.as_local() else {
                        return Vec::default();
                    };
                    local
                        .language_server_ids
                        .iter()
                        .flat_map(|((worktree_id, _), server_ids)| {
                            let worktree = this
                                .worktree_store
                                .read(cx)
                                .worktree_for_id(*worktree_id, cx);
                            let delegate = worktree.map(|worktree| {
                                LocalLspAdapterDelegate::new(
                                    local.languages.clone(),
                                    &local.environment,
                                    cx.weak_entity(),
                                    &worktree,
                                    local.http_client.clone(),
                                    local.fs.clone(),
                                    cx,
                                )
                            });

                            server_ids.iter().filter_map(move |server_id| {
                                let states = local.language_servers.get(server_id)?;

                                match states {
                                    LanguageServerState::Starting { .. } => None,
                                    LanguageServerState::Running {
                                        adapter, server, ..
                                    } => Some((
                                        adapter.adapter.clone(),
                                        server.clone(),
                                        delegate.clone()? as Arc<dyn LspAdapterDelegate>,
                                    )),
                                }
                            })
                        })
                        .collect::<Vec<_>>()
                })
                .ok()?;

            let toolchain_store = this.update(cx, |this, cx| this.toolchain_store(cx)).ok()?;
            for (adapter, server, delegate) in servers {
                let settings = LocalLspStore::workspace_configuration_for_adapter(
                    adapter,
                    fs.as_ref(),
                    &delegate,
                    toolchain_store.clone(),
                    cx,
                )
                .await
                .ok()?;

                server
                    .notify::<lsp::notification::DidChangeConfiguration>(
                        &lsp::DidChangeConfigurationParams { settings },
                    )
                    .ok();
            }
            Some(())
        })
        .await;
    }

    fn toolchain_store(&self, cx: &App) -> Arc<dyn LanguageToolchainStore> {
        if let Some(toolchain_store) = self.toolchain_store.as_ref() {
            toolchain_store.read(cx).as_language_toolchain_store()
        } else {
            Arc::new(EmptyToolchainStore)
        }
    }
    fn maintain_workspace_config(
        fs: Arc<dyn Fs>,
        external_refresh_requests: watch::Receiver<()>,
        cx: &mut Context<Self>,
    ) -> Task<Result<()>> {
        let (mut settings_changed_tx, mut settings_changed_rx) = watch::channel();
        let _ = postage::stream::Stream::try_recv(&mut settings_changed_rx);

        let settings_observation = cx.observe_global::<SettingsStore>(move |_, _| {
            *settings_changed_tx.borrow_mut() = ();
        });

        let mut joint_future =
            futures::stream::select(settings_changed_rx, external_refresh_requests);
        cx.spawn(async move |this, cx| {
            while let Some(()) = joint_future.next().await {
                Self::refresh_workspace_configurations(&this, fs.clone(), cx).await;
            }

            drop(settings_observation);
            anyhow::Ok(())
        })
    }

    pub fn language_servers_for_local_buffer<'a>(
        &'a self,
        buffer: &Buffer,
        cx: &mut App,
    ) -> impl Iterator<Item = (&'a Arc<CachedLspAdapter>, &'a Arc<LanguageServer>)> {
        let local = self.as_local();
        let language_server_ids = local
            .map(|local| local.language_server_ids_for_buffer(buffer, cx))
            .unwrap_or_default();

        language_server_ids
            .into_iter()
            .filter_map(
                move |server_id| match local?.language_servers.get(&server_id)? {
                    LanguageServerState::Running {
                        adapter, server, ..
                    } => Some((adapter, server)),
                    _ => None,
                },
            )
    }

    pub fn language_server_for_local_buffer<'a>(
        &'a self,
        buffer: &'a Buffer,
        server_id: LanguageServerId,
        cx: &'a mut App,
    ) -> Option<(&'a Arc<CachedLspAdapter>, &'a Arc<LanguageServer>)> {
        self.as_local()?
            .language_servers_for_buffer(buffer, cx)
            .find(|(_, s)| s.server_id() == server_id)
    }

    fn remove_worktree(&mut self, id_to_remove: WorktreeId, cx: &mut Context<Self>) {
        self.diagnostic_summaries.remove(&id_to_remove);
        if let Some(local) = self.as_local_mut() {
            let to_remove = local.remove_worktree(id_to_remove, cx);
            for server in to_remove {
                self.language_server_statuses.remove(&server);
            }
        }
    }

    pub fn shared(
        &mut self,
        project_id: u64,
        downstream_client: AnyProtoClient,
        _: &mut Context<Self>,
    ) {
        self.downstream_client = Some((downstream_client.clone(), project_id));

        for (server_id, status) in &self.language_server_statuses {
            downstream_client
                .send(proto::StartLanguageServer {
                    project_id,
                    server: Some(proto::LanguageServer {
                        id: server_id.0 as u64,
                        name: status.name.clone(),
                        worktree_id: None,
                    }),
                })
                .log_err();
        }
    }

    pub fn disconnected_from_host(&mut self) {
        self.downstream_client.take();
    }

    pub fn disconnected_from_ssh_remote(&mut self) {
        if let LspStoreMode::Remote(RemoteLspStore {
            upstream_client, ..
        }) = &mut self.mode
        {
            upstream_client.take();
        }
    }

    pub(crate) fn set_language_server_statuses_from_proto(
        &mut self,
        language_servers: Vec<proto::LanguageServer>,
    ) {
        self.language_server_statuses = language_servers
            .into_iter()
            .map(|server| {
                (
                    LanguageServerId(server.id as usize),
                    LanguageServerStatus {
                        name: server.name,
                        pending_work: Default::default(),
                        has_pending_diagnostic_updates: false,
                        progress_tokens: Default::default(),
                    },
                )
            })
            .collect();
    }

    fn register_local_language_server(
        &mut self,
        worktree: Entity<Worktree>,
        language_server_name: LanguageServerName,
        language_server_id: LanguageServerId,
        cx: &mut App,
    ) {
        let Some(local) = self.as_local_mut() else {
            return;
        };

        let worktree_id = worktree.read(cx).id();
        if worktree.read(cx).is_visible() {
            let path = ProjectPath {
                worktree_id,
                path: Arc::from("".as_ref()),
            };
            let delegate = Arc::new(ManifestQueryDelegate::new(worktree.read(cx).snapshot()));
            local.lsp_tree.update(cx, |language_server_tree, cx| {
                for node in language_server_tree.get(
                    path,
                    AdapterQuery::Adapter(&language_server_name),
                    delegate,
                    cx,
                ) {
                    node.server_id_or_init(|disposition| {
                        assert_eq!(disposition.server_name, &language_server_name);

                        language_server_id
                    });
                }
            });
        }

        local
            .language_server_ids
            .entry((worktree_id, language_server_name))
            .or_default()
            .insert(language_server_id);
    }

    #[cfg(test)]
    pub fn update_diagnostic_entries(
        &mut self,
        server_id: LanguageServerId,
        abs_path: PathBuf,
        result_id: Option<String>,
        version: Option<i32>,
        diagnostics: Vec<DiagnosticEntry<Unclipped<PointUtf16>>>,
        cx: &mut Context<Self>,
    ) -> anyhow::Result<()> {
        self.merge_diagnostic_entries(
            server_id,
            abs_path,
            result_id,
            version,
            diagnostics,
            |_, _, _| false,
            cx,
        )
    }

    pub fn merge_diagnostic_entries(
        &mut self,
        server_id: LanguageServerId,
        abs_path: PathBuf,
        result_id: Option<String>,
        version: Option<i32>,
        mut diagnostics: Vec<DiagnosticEntry<Unclipped<PointUtf16>>>,
        filter: impl Fn(&Buffer, &Diagnostic, &App) -> bool + Clone,
        cx: &mut Context<Self>,
    ) -> anyhow::Result<()> {
        let Some((worktree, relative_path)) =
            self.worktree_store.read(cx).find_worktree(&abs_path, cx)
        else {
            log::warn!("skipping diagnostics update, no worktree found for path {abs_path:?}");
            return Ok(());
        };

        let project_path = ProjectPath {
            worktree_id: worktree.read(cx).id(),
            path: relative_path.into(),
        };

        if let Some(buffer_handle) = self.buffer_store.read(cx).get_by_path(&project_path) {
            let snapshot = buffer_handle.read(cx).snapshot();
            let buffer = buffer_handle.read(cx);
            let reused_diagnostics = buffer
                .get_diagnostics(server_id)
                .into_iter()
                .flat_map(|diag| {
                    diag.iter()
                        .filter(|v| filter(buffer, &v.diagnostic, cx))
                        .map(|v| {
                            let start = Unclipped(v.range.start.to_point_utf16(&snapshot));
                            let end = Unclipped(v.range.end.to_point_utf16(&snapshot));
                            DiagnosticEntry {
                                range: start..end,
                                diagnostic: v.diagnostic.clone(),
                            }
                        })
                })
                .collect::<Vec<_>>();

            self.as_local_mut()
                .context("cannot merge diagnostics on a remote LspStore")?
                .update_buffer_diagnostics(
                    &buffer_handle,
                    server_id,
                    result_id,
                    version,
                    diagnostics.clone(),
                    reused_diagnostics.clone(),
                    cx,
                )?;

            diagnostics.extend(reused_diagnostics);
        }

        let updated = worktree.update(cx, |worktree, cx| {
            self.update_worktree_diagnostics(
                worktree.id(),
                server_id,
                project_path.path.clone(),
                diagnostics,
                cx,
            )
        })?;
        if updated {
            cx.emit(LspStoreEvent::DiagnosticsUpdated {
                language_server_id: server_id,
                path: project_path,
            })
        }
        Ok(())
    }

    fn update_worktree_diagnostics(
        &mut self,
        worktree_id: WorktreeId,
        server_id: LanguageServerId,
        worktree_path: Arc<Path>,
        diagnostics: Vec<DiagnosticEntry<Unclipped<PointUtf16>>>,
        _: &mut Context<Worktree>,
    ) -> Result<bool> {
        let local = match &mut self.mode {
            LspStoreMode::Local(local_lsp_store) => local_lsp_store,
            _ => anyhow::bail!("update_worktree_diagnostics called on remote"),
        };

        let summaries_for_tree = self.diagnostic_summaries.entry(worktree_id).or_default();
        let diagnostics_for_tree = local.diagnostics.entry(worktree_id).or_default();
        let summaries_by_server_id = summaries_for_tree.entry(worktree_path.clone()).or_default();

        let old_summary = summaries_by_server_id
            .remove(&server_id)
            .unwrap_or_default();

        let new_summary = DiagnosticSummary::new(&diagnostics);
        if new_summary.is_empty() {
            if let Some(diagnostics_by_server_id) = diagnostics_for_tree.get_mut(&worktree_path) {
                if let Ok(ix) = diagnostics_by_server_id.binary_search_by_key(&server_id, |e| e.0) {
                    diagnostics_by_server_id.remove(ix);
                }
                if diagnostics_by_server_id.is_empty() {
                    diagnostics_for_tree.remove(&worktree_path);
                }
            }
        } else {
            summaries_by_server_id.insert(server_id, new_summary);
            let diagnostics_by_server_id = diagnostics_for_tree
                .entry(worktree_path.clone())
                .or_default();
            match diagnostics_by_server_id.binary_search_by_key(&server_id, |e| e.0) {
                Ok(ix) => {
                    diagnostics_by_server_id[ix] = (server_id, diagnostics);
                }
                Err(ix) => {
                    diagnostics_by_server_id.insert(ix, (server_id, diagnostics));
                }
            }
        }

        if !old_summary.is_empty() || !new_summary.is_empty() {
            if let Some((downstream_client, project_id)) = &self.downstream_client {
                downstream_client
                    .send(proto::UpdateDiagnosticSummary {
                        project_id: *project_id,
                        worktree_id: worktree_id.to_proto(),
                        summary: Some(proto::DiagnosticSummary {
                            path: worktree_path.to_proto(),
                            language_server_id: server_id.0 as u64,
                            error_count: new_summary.error_count as u32,
                            warning_count: new_summary.warning_count as u32,
                        }),
                    })
                    .log_err();
            }
        }

        Ok(!old_summary.is_empty() || !new_summary.is_empty())
    }

    pub fn open_buffer_for_symbol(
        &mut self,
        symbol: &Symbol,
        cx: &mut Context<Self>,
    ) -> Task<Result<Entity<Buffer>>> {
        if let Some((client, project_id)) = self.upstream_client() {
            let request = client.request(proto::OpenBufferForSymbol {
                project_id,
                symbol: Some(Self::serialize_symbol(symbol)),
            });
            cx.spawn(async move |this, cx| {
                let response = request.await?;
                let buffer_id = BufferId::new(response.buffer_id)?;
                this.update(cx, |this, cx| this.wait_for_remote_buffer(buffer_id, cx))?
                    .await
            })
        } else if let Some(local) = self.as_local() {
            let Some(language_server_id) = local
                .language_server_ids
                .get(&(
                    symbol.source_worktree_id,
                    symbol.language_server_name.clone(),
                ))
                .and_then(|ids| {
                    ids.contains(&symbol.source_language_server_id)
                        .then_some(symbol.source_language_server_id)
                })
            else {
                return Task::ready(Err(anyhow!(
                    "language server for worktree and language not found"
                )));
            };

            let worktree_abs_path = if let Some(worktree_abs_path) = self
                .worktree_store
                .read(cx)
                .worktree_for_id(symbol.path.worktree_id, cx)
                .map(|worktree| worktree.read(cx).abs_path())
            {
                worktree_abs_path
            } else {
                return Task::ready(Err(anyhow!("worktree not found for symbol")));
            };

            let symbol_abs_path = resolve_path(&worktree_abs_path, &symbol.path.path);
            let symbol_uri = if let Ok(uri) = lsp::Url::from_file_path(symbol_abs_path) {
                uri
            } else {
                return Task::ready(Err(anyhow!("invalid symbol path")));
            };

            self.open_local_buffer_via_lsp(
                symbol_uri,
                language_server_id,
                symbol.language_server_name.clone(),
                cx,
            )
        } else {
            Task::ready(Err(anyhow!("no upstream client or local store")))
        }
    }

    pub fn open_local_buffer_via_lsp(
        &mut self,
        mut abs_path: lsp::Url,
        language_server_id: LanguageServerId,
        language_server_name: LanguageServerName,
        cx: &mut Context<Self>,
    ) -> Task<Result<Entity<Buffer>>> {
        cx.spawn(async move |lsp_store, cx| {
            // Escape percent-encoded string.
            let current_scheme = abs_path.scheme().to_owned();
            let _ = abs_path.set_scheme("file");

            let abs_path = abs_path
                .to_file_path()
                .map_err(|()| anyhow!("can't convert URI to path"))?;
            let p = abs_path.clone();
            let yarn_worktree = lsp_store
                .update(cx, move |lsp_store, cx| match lsp_store.as_local() {
                    Some(local_lsp_store) => local_lsp_store.yarn.update(cx, |_, cx| {
                        cx.spawn(async move |this, cx| {
                            let t = this
                                .update(cx, |this, cx| this.process_path(&p, &current_scheme, cx))
                                .ok()?;
                            t.await
                        })
                    }),
                    None => Task::ready(None),
                })?
                .await;
            let (worktree_root_target, known_relative_path) =
                if let Some((zip_root, relative_path)) = yarn_worktree {
                    (zip_root, Some(relative_path))
                } else {
                    (Arc::<Path>::from(abs_path.as_path()), None)
                };
            let (worktree, relative_path) = if let Some(result) =
                lsp_store.update(cx, |lsp_store, cx| {
                    lsp_store.worktree_store.update(cx, |worktree_store, cx| {
                        worktree_store.find_worktree(&worktree_root_target, cx)
                    })
                })? {
                let relative_path =
                    known_relative_path.unwrap_or_else(|| Arc::<Path>::from(result.1));
                (result.0, relative_path)
            } else {
                let worktree = lsp_store
                    .update(cx, |lsp_store, cx| {
                        lsp_store.worktree_store.update(cx, |worktree_store, cx| {
                            worktree_store.create_worktree(&worktree_root_target, false, cx)
                        })
                    })?
                    .await?;
                if worktree.read_with(cx, |worktree, _| worktree.is_local())? {
                    lsp_store
                        .update(cx, |lsp_store, cx| {
                            lsp_store.register_local_language_server(
                                worktree.clone(),
                                language_server_name,
                                language_server_id,
                                cx,
                            )
                        })
                        .ok();
                }
                let worktree_root = worktree.read_with(cx, |worktree, _| worktree.abs_path())?;
                let relative_path = if let Some(known_path) = known_relative_path {
                    known_path
                } else {
                    abs_path.strip_prefix(worktree_root)?.into()
                };
                (worktree, relative_path)
            };
            let project_path = ProjectPath {
                worktree_id: worktree.read_with(cx, |worktree, _| worktree.id())?,
                path: relative_path,
            };
            lsp_store
                .update(cx, |lsp_store, cx| {
                    lsp_store.buffer_store().update(cx, |buffer_store, cx| {
                        buffer_store.open_buffer(project_path, cx)
                    })
                })?
                .await
        })
    }

    fn request_multiple_lsp_locally<P, R>(
        &mut self,
        buffer: &Entity<Buffer>,
        position: Option<P>,
        request: R,
        cx: &mut Context<Self>,
    ) -> Task<Vec<(LanguageServerId, R::Response)>>
    where
        P: ToOffset,
        R: LspCommand + Clone,
        <R::LspRequest as lsp::request::Request>::Result: Send,
        <R::LspRequest as lsp::request::Request>::Params: Send,
    {
        let Some(local) = self.as_local() else {
            return Task::ready(Vec::new());
        };

        let snapshot = buffer.read(cx).snapshot();
        let scope = position.and_then(|position| snapshot.language_scope_at(position));

        let server_ids = buffer.update(cx, |buffer, cx| {
            local
                .language_servers_for_buffer(buffer, cx)
                .filter(|(adapter, _)| {
                    scope
                        .as_ref()
                        .map(|scope| scope.language_allowed(&adapter.name))
                        .unwrap_or(true)
                })
                .map(|(_, server)| server.server_id())
                .filter(|server_id| {
                    self.as_local().is_none_or(|local| {
                        local
                            .buffers_opened_in_servers
                            .get(&snapshot.remote_id())
                            .is_some_and(|servers| servers.contains(server_id))
                    })
                })
                .collect::<Vec<_>>()
        });

        let mut response_results = server_ids
            .into_iter()
            .map(|server_id| {
                let task = self.request_lsp(
                    buffer.clone(),
                    LanguageServerToQuery::Other(server_id),
                    request.clone(),
                    cx,
                );
                async move { (server_id, task.await) }
            })
            .collect::<FuturesUnordered<_>>();

        cx.spawn(async move |_, _| {
            let mut responses = Vec::with_capacity(response_results.len());
            while let Some((server_id, response_result)) = response_results.next().await {
                if let Some(response) = response_result.log_err() {
                    responses.push((server_id, response));
                }
            }
            responses
        })
    }

    async fn handle_lsp_command<T: LspCommand>(
        this: Entity<Self>,
        envelope: TypedEnvelope<T::ProtoRequest>,
        mut cx: AsyncApp,
    ) -> Result<<T::ProtoRequest as proto::RequestMessage>::Response>
    where
        <T::LspRequest as lsp::request::Request>::Params: Send,
        <T::LspRequest as lsp::request::Request>::Result: Send,
    {
        let sender_id = envelope.original_sender_id().unwrap_or_default();
        let buffer_id = T::buffer_id_from_proto(&envelope.payload)?;
        let buffer_handle = this.update(&mut cx, |this, cx| {
            this.buffer_store.read(cx).get_existing(buffer_id)
        })??;
        let request = T::from_proto(
            envelope.payload,
            this.clone(),
            buffer_handle.clone(),
            cx.clone(),
        )
        .await?;
        let response = this
            .update(&mut cx, |this, cx| {
                this.request_lsp(
                    buffer_handle.clone(),
                    LanguageServerToQuery::FirstCapable,
                    request,
                    cx,
                )
            })?
            .await?;
        this.update(&mut cx, |this, cx| {
            Ok(T::response_to_proto(
                response,
                this,
                sender_id,
                &buffer_handle.read(cx).version(),
                cx,
            ))
        })?
    }

    async fn handle_multi_lsp_query(
        lsp_store: Entity<Self>,
        envelope: TypedEnvelope<proto::MultiLspQuery>,
        mut cx: AsyncApp,
    ) -> Result<proto::MultiLspQueryResponse> {
        let response_from_ssh = lsp_store.read_with(&mut cx, |this, _| {
            let (upstream_client, project_id) = this.upstream_client()?;
            let mut payload = envelope.payload.clone();
            payload.project_id = project_id;

            Some(upstream_client.request(payload))
        })?;
        if let Some(response_from_ssh) = response_from_ssh {
            return response_from_ssh.await;
        }

        let sender_id = envelope.original_sender_id().unwrap_or_default();
        let buffer_id = BufferId::new(envelope.payload.buffer_id)?;
        let version = deserialize_version(&envelope.payload.version);
        let buffer = lsp_store.update(&mut cx, |this, cx| {
            this.buffer_store.read(cx).get_existing(buffer_id)
        })??;
        buffer
            .update(&mut cx, |buffer, _| {
                buffer.wait_for_version(version.clone())
            })?
            .await?;
        let buffer_version = buffer.read_with(&mut cx, |buffer, _| buffer.version())?;
        match envelope
            .payload
            .strategy
            .context("invalid request without the strategy")?
        {
            proto::multi_lsp_query::Strategy::All(_) => {
                // currently, there's only one multiple language servers query strategy,
                // so just ensure it's specified correctly
            }
        }
        match envelope.payload.request {
            Some(proto::multi_lsp_query::Request::GetHover(message)) => {
                buffer
                    .update(&mut cx, |buffer, _| {
                        buffer.wait_for_version(deserialize_version(&message.version))
                    })?
                    .await?;
                let get_hover =
                    GetHover::from_proto(message, lsp_store.clone(), buffer.clone(), cx.clone())
                        .await?;
                let all_hovers = lsp_store
                    .update(&mut cx, |this, cx| {
                        this.request_multiple_lsp_locally(
                            &buffer,
                            Some(get_hover.position),
                            get_hover,
                            cx,
                        )
                    })?
                    .await
                    .into_iter()
                    .filter_map(|(server_id, hover)| {
                        Some((server_id, remove_empty_hover_blocks(hover?)?))
                    });
                lsp_store.update(&mut cx, |project, cx| proto::MultiLspQueryResponse {
                    responses: all_hovers
                        .map(|(server_id, hover)| proto::LspResponse {
                            server_id: server_id.to_proto(),
                            response: Some(proto::lsp_response::Response::GetHoverResponse(
                                GetHover::response_to_proto(
                                    Some(hover),
                                    project,
                                    sender_id,
                                    &buffer_version,
                                    cx,
                                ),
                            )),
                        })
                        .collect(),
                })
            }
            Some(proto::multi_lsp_query::Request::GetCodeActions(message)) => {
                buffer
                    .update(&mut cx, |buffer, _| {
                        buffer.wait_for_version(deserialize_version(&message.version))
                    })?
                    .await?;
                let get_code_actions = GetCodeActions::from_proto(
                    message,
                    lsp_store.clone(),
                    buffer.clone(),
                    cx.clone(),
                )
                .await?;

                let all_actions = lsp_store
                    .update(&mut cx, |project, cx| {
                        project.request_multiple_lsp_locally(
                            &buffer,
                            Some(get_code_actions.range.start),
                            get_code_actions,
                            cx,
                        )
                    })?
                    .await
                    .into_iter();

                lsp_store.update(&mut cx, |project, cx| proto::MultiLspQueryResponse {
                    responses: all_actions
                        .map(|(server_id, code_actions)| proto::LspResponse {
                            server_id: server_id.to_proto(),
                            response: Some(proto::lsp_response::Response::GetCodeActionsResponse(
                                GetCodeActions::response_to_proto(
                                    code_actions,
                                    project,
                                    sender_id,
                                    &buffer_version,
                                    cx,
                                ),
                            )),
                        })
                        .collect(),
                })
            }
            Some(proto::multi_lsp_query::Request::GetSignatureHelp(message)) => {
                buffer
                    .update(&mut cx, |buffer, _| {
                        buffer.wait_for_version(deserialize_version(&message.version))
                    })?
                    .await?;
                let get_signature_help = GetSignatureHelp::from_proto(
                    message,
                    lsp_store.clone(),
                    buffer.clone(),
                    cx.clone(),
                )
                .await?;

                let all_signatures = lsp_store
                    .update(&mut cx, |project, cx| {
                        project.request_multiple_lsp_locally(
                            &buffer,
                            Some(get_signature_help.position),
                            get_signature_help,
                            cx,
                        )
                    })?
                    .await
                    .into_iter();

                lsp_store.update(&mut cx, |project, cx| proto::MultiLspQueryResponse {
                    responses: all_signatures
                        .map(|(server_id, signature_help)| proto::LspResponse {
                            server_id: server_id.to_proto(),
                            response: Some(
                                proto::lsp_response::Response::GetSignatureHelpResponse(
                                    GetSignatureHelp::response_to_proto(
                                        signature_help,
                                        project,
                                        sender_id,
                                        &buffer_version,
                                        cx,
                                    ),
                                ),
                            ),
                        })
                        .collect(),
                })
            }
            Some(proto::multi_lsp_query::Request::GetCodeLens(message)) => {
                buffer
                    .update(&mut cx, |buffer, _| {
                        buffer.wait_for_version(deserialize_version(&message.version))
                    })?
                    .await?;
                let get_code_lens =
                    GetCodeLens::from_proto(message, lsp_store.clone(), buffer.clone(), cx.clone())
                        .await?;

                let code_lens_actions = lsp_store
                    .update(&mut cx, |project, cx| {
                        project.request_multiple_lsp_locally(
                            &buffer,
                            None::<usize>,
                            get_code_lens,
                            cx,
                        )
                    })?
                    .await
                    .into_iter();

                lsp_store.update(&mut cx, |project, cx| proto::MultiLspQueryResponse {
                    responses: code_lens_actions
                        .map(|(server_id, actions)| proto::LspResponse {
                            server_id: server_id.to_proto(),
                            response: Some(proto::lsp_response::Response::GetCodeLensResponse(
                                GetCodeLens::response_to_proto(
                                    actions,
                                    project,
                                    sender_id,
                                    &buffer_version,
                                    cx,
                                ),
                            )),
                        })
                        .collect(),
                })
            }
            Some(proto::multi_lsp_query::Request::GetDocumentDiagnostics(message)) => {
                buffer
                    .update(&mut cx, |buffer, _| {
                        buffer.wait_for_version(deserialize_version(&message.version))
                    })?
                    .await?;
                lsp_store
                    .update(&mut cx, |lsp_store, cx| {
                        lsp_store.pull_diagnostics_for_buffer(buffer, cx)
                    })?
                    .await?;
                // `pull_diagnostics_for_buffer` will merge in the new diagnostics and send them to the client.
                // The client cannot merge anything into its non-local LspStore, so we do not need to return anything.
                Ok(proto::MultiLspQueryResponse {
                    responses: Vec::new(),
                })
            }
            Some(proto::multi_lsp_query::Request::GetDocumentColor(message)) => {
                buffer
                    .update(&mut cx, |buffer, _| {
                        buffer.wait_for_version(deserialize_version(&message.version))
                    })?
                    .await?;
                let get_document_color = GetDocumentColor::from_proto(
                    message,
                    lsp_store.clone(),
                    buffer.clone(),
                    cx.clone(),
                )
                .await?;

                let all_colors = lsp_store
                    .update(&mut cx, |project, cx| {
                        project.request_multiple_lsp_locally(
                            &buffer,
                            None::<usize>,
                            get_document_color,
                            cx,
                        )
                    })?
                    .await
                    .into_iter();

                lsp_store.update(&mut cx, |project, cx| proto::MultiLspQueryResponse {
                    responses: all_colors
                        .map(|(server_id, colors)| proto::LspResponse {
                            server_id: server_id.to_proto(),
                            response: Some(
                                proto::lsp_response::Response::GetDocumentColorResponse(
                                    GetDocumentColor::response_to_proto(
                                        colors,
                                        project,
                                        sender_id,
                                        &buffer_version,
                                        cx,
                                    ),
                                ),
                            ),
                        })
                        .collect(),
                })
            }
            None => anyhow::bail!("empty multi lsp query request"),
        }
    }

    async fn handle_apply_code_action(
        this: Entity<Self>,
        envelope: TypedEnvelope<proto::ApplyCodeAction>,
        mut cx: AsyncApp,
    ) -> Result<proto::ApplyCodeActionResponse> {
        let sender_id = envelope.original_sender_id().unwrap_or_default();
        let action =
            Self::deserialize_code_action(envelope.payload.action.context("invalid action")?)?;
        let apply_code_action = this.update(&mut cx, |this, cx| {
            let buffer_id = BufferId::new(envelope.payload.buffer_id)?;
            let buffer = this.buffer_store.read(cx).get_existing(buffer_id)?;
            anyhow::Ok(this.apply_code_action(buffer, action, false, cx))
        })??;

        let project_transaction = apply_code_action.await?;
        let project_transaction = this.update(&mut cx, |this, cx| {
            this.buffer_store.update(cx, |buffer_store, cx| {
                buffer_store.serialize_project_transaction_for_peer(
                    project_transaction,
                    sender_id,
                    cx,
                )
            })
        })?;
        Ok(proto::ApplyCodeActionResponse {
            transaction: Some(project_transaction),
        })
    }

    async fn handle_register_buffer_with_language_servers(
        this: Entity<Self>,
        envelope: TypedEnvelope<proto::RegisterBufferWithLanguageServers>,
        mut cx: AsyncApp,
    ) -> Result<proto::Ack> {
        let buffer_id = BufferId::new(envelope.payload.buffer_id)?;
        let peer_id = envelope.original_sender_id.unwrap_or(envelope.sender_id);
        this.update(&mut cx, |this, cx| {
            if let Some((upstream_client, upstream_project_id)) = this.upstream_client() {
                return upstream_client.send(proto::RegisterBufferWithLanguageServers {
                    project_id: upstream_project_id,
                    buffer_id: buffer_id.to_proto(),
                    only_servers: envelope.payload.only_servers,
                });
            }

            let Some(buffer) = this.buffer_store().read(cx).get(buffer_id) else {
                anyhow::bail!("buffer is not open");
            };

            let handle = this.register_buffer_with_language_servers(
                &buffer,
                envelope
                    .payload
                    .only_servers
                    .into_iter()
                    .filter_map(|selector| {
                        Some(match selector.selector? {
                            proto::language_server_selector::Selector::ServerId(server_id) => {
                                LanguageServerSelector::Id(LanguageServerId::from_proto(server_id))
                            }
                            proto::language_server_selector::Selector::Name(name) => {
                                LanguageServerSelector::Name(LanguageServerName(
                                    SharedString::from(name),
                                ))
                            }
                        })
                    })
                    .collect(),
                false,
                cx,
            );
            this.buffer_store().update(cx, |buffer_store, _| {
                buffer_store.register_shared_lsp_handle(peer_id, buffer_id, handle);
            });

            Ok(())
        })??;
        Ok(proto::Ack {})
    }

    async fn handle_language_server_id_for_name(
        lsp_store: Entity<Self>,
        envelope: TypedEnvelope<proto::LanguageServerIdForName>,
        mut cx: AsyncApp,
    ) -> Result<proto::LanguageServerIdForNameResponse> {
        let name = &envelope.payload.name;
        let buffer_id = BufferId::new(envelope.payload.buffer_id)?;
        lsp_store
            .update(&mut cx, |lsp_store, cx| {
                let buffer = lsp_store.buffer_store.read(cx).get_existing(buffer_id)?;
                let server_id = buffer.update(cx, |buffer, cx| {
                    lsp_store
                        .language_servers_for_local_buffer(buffer, cx)
                        .find_map(|(adapter, server)| {
                            if adapter.name.0.as_ref() == name {
                                Some(server.server_id())
                            } else {
                                None
                            }
                        })
                });
                Ok(server_id)
            })?
            .map(|server_id| proto::LanguageServerIdForNameResponse {
                server_id: server_id.map(|id| id.to_proto()),
            })
    }

    async fn handle_rename_project_entry(
        this: Entity<Self>,
        envelope: TypedEnvelope<proto::RenameProjectEntry>,
        mut cx: AsyncApp,
    ) -> Result<proto::ProjectEntryResponse> {
        let entry_id = ProjectEntryId::from_proto(envelope.payload.entry_id);
        let (worktree_id, worktree, old_path, is_dir) = this
            .update(&mut cx, |this, cx| {
                this.worktree_store
                    .read(cx)
                    .worktree_and_entry_for_id(entry_id, cx)
                    .map(|(worktree, entry)| {
                        (
                            worktree.read(cx).id(),
                            worktree,
                            entry.path.clone(),
                            entry.is_dir(),
                        )
                    })
            })?
            .context("worktree not found")?;
        let (old_abs_path, new_abs_path) = {
            let root_path = worktree.read_with(&mut cx, |this, _| this.abs_path())?;
            let new_path = PathBuf::from_proto(envelope.payload.new_path.clone());
            (root_path.join(&old_path), root_path.join(&new_path))
        };

        Self::will_rename_entry(
            this.downgrade(),
            worktree_id,
            &old_abs_path,
            &new_abs_path,
            is_dir,
            cx.clone(),
        )
        .await;
        let response = Worktree::handle_rename_entry(worktree, envelope.payload, cx.clone()).await;
        this.read_with(&mut cx, |this, _| {
            this.did_rename_entry(worktree_id, &old_abs_path, &new_abs_path, is_dir);
        })
        .ok();
        response
    }

    async fn handle_update_diagnostic_summary(
        this: Entity<Self>,
        envelope: TypedEnvelope<proto::UpdateDiagnosticSummary>,
        mut cx: AsyncApp,
    ) -> Result<()> {
        this.update(&mut cx, |this, cx| {
            let worktree_id = WorktreeId::from_proto(envelope.payload.worktree_id);
            if let Some(message) = envelope.payload.summary {
                let project_path = ProjectPath {
                    worktree_id,
                    path: Arc::<Path>::from_proto(message.path),
                };
                let path = project_path.path.clone();
                let server_id = LanguageServerId(message.language_server_id as usize);
                let summary = DiagnosticSummary {
                    error_count: message.error_count as usize,
                    warning_count: message.warning_count as usize,
                };

                if summary.is_empty() {
                    if let Some(worktree_summaries) =
                        this.diagnostic_summaries.get_mut(&worktree_id)
                    {
                        if let Some(summaries) = worktree_summaries.get_mut(&path) {
                            summaries.remove(&server_id);
                            if summaries.is_empty() {
                                worktree_summaries.remove(&path);
                            }
                        }
                    }
                } else {
                    this.diagnostic_summaries
                        .entry(worktree_id)
                        .or_default()
                        .entry(path)
                        .or_default()
                        .insert(server_id, summary);
                }
                if let Some((downstream_client, project_id)) = &this.downstream_client {
                    downstream_client
                        .send(proto::UpdateDiagnosticSummary {
                            project_id: *project_id,
                            worktree_id: worktree_id.to_proto(),
                            summary: Some(proto::DiagnosticSummary {
                                path: project_path.path.as_ref().to_proto(),
                                language_server_id: server_id.0 as u64,
                                error_count: summary.error_count as u32,
                                warning_count: summary.warning_count as u32,
                            }),
                        })
                        .log_err();
                }
                cx.emit(LspStoreEvent::DiagnosticsUpdated {
                    language_server_id: LanguageServerId(message.language_server_id as usize),
                    path: project_path,
                });
            }
            Ok(())
        })?
    }

    async fn handle_start_language_server(
        this: Entity<Self>,
        envelope: TypedEnvelope<proto::StartLanguageServer>,
        mut cx: AsyncApp,
    ) -> Result<()> {
        let server = envelope.payload.server.context("invalid server")?;

        this.update(&mut cx, |this, cx| {
            let server_id = LanguageServerId(server.id as usize);
            this.language_server_statuses.insert(
                server_id,
                LanguageServerStatus {
                    name: server.name.clone(),
                    pending_work: Default::default(),
                    has_pending_diagnostic_updates: false,
                    progress_tokens: Default::default(),
                },
            );
            cx.emit(LspStoreEvent::LanguageServerAdded(
                server_id,
                LanguageServerName(server.name.into()),
                server.worktree_id.map(WorktreeId::from_proto),
            ));
            cx.notify();
        })?;
        Ok(())
    }

    async fn handle_update_language_server(
        lsp_store: Entity<Self>,
        envelope: TypedEnvelope<proto::UpdateLanguageServer>,
        mut cx: AsyncApp,
    ) -> Result<()> {
        lsp_store.update(&mut cx, |lsp_store, cx| {
            let language_server_id = LanguageServerId(envelope.payload.language_server_id as usize);

            match envelope.payload.variant.context("invalid variant")? {
                proto::update_language_server::Variant::WorkStart(payload) => {
                    lsp_store.on_lsp_work_start(
                        language_server_id,
                        payload.token,
                        LanguageServerProgress {
                            title: payload.title,
                            is_disk_based_diagnostics_progress: false,
                            is_cancellable: payload.is_cancellable.unwrap_or(false),
                            message: payload.message,
                            percentage: payload.percentage.map(|p| p as usize),
                            last_update_at: cx.background_executor().now(),
                        },
                        cx,
                    );
                }
                proto::update_language_server::Variant::WorkProgress(payload) => {
                    lsp_store.on_lsp_work_progress(
                        language_server_id,
                        payload.token,
                        LanguageServerProgress {
                            title: None,
                            is_disk_based_diagnostics_progress: false,
                            is_cancellable: payload.is_cancellable.unwrap_or(false),
                            message: payload.message,
                            percentage: payload.percentage.map(|p| p as usize),
                            last_update_at: cx.background_executor().now(),
                        },
                        cx,
                    );
                }

                proto::update_language_server::Variant::WorkEnd(payload) => {
                    lsp_store.on_lsp_work_end(language_server_id, payload.token, cx);
                }

                proto::update_language_server::Variant::DiskBasedDiagnosticsUpdating(_) => {
                    lsp_store.disk_based_diagnostics_started(language_server_id, cx);
                }

                proto::update_language_server::Variant::DiskBasedDiagnosticsUpdated(_) => {
                    lsp_store.disk_based_diagnostics_finished(language_server_id, cx)
                }

                non_lsp @ proto::update_language_server::Variant::StatusUpdate(_)
                | non_lsp @ proto::update_language_server::Variant::RegisteredForBuffer(_) => {
                    cx.emit(LspStoreEvent::LanguageServerUpdate {
                        language_server_id,
                        name: envelope
                            .payload
                            .server_name
                            .map(SharedString::new)
                            .map(LanguageServerName),
                        message: non_lsp,
                    });
                }
            }

            Ok(())
        })?
    }

    async fn handle_language_server_log(
        this: Entity<Self>,
        envelope: TypedEnvelope<proto::LanguageServerLog>,
        mut cx: AsyncApp,
    ) -> Result<()> {
        let language_server_id = LanguageServerId(envelope.payload.language_server_id as usize);
        let log_type = envelope
            .payload
            .log_type
            .map(LanguageServerLogType::from_proto)
            .context("invalid language server log type")?;

        let message = envelope.payload.message;

        this.update(&mut cx, |_, cx| {
            cx.emit(LspStoreEvent::LanguageServerLog(
                language_server_id,
                log_type,
                message,
            ));
        })
    }

    async fn handle_lsp_ext_cancel_flycheck(
        lsp_store: Entity<Self>,
        envelope: TypedEnvelope<proto::LspExtCancelFlycheck>,
        mut cx: AsyncApp,
    ) -> Result<proto::Ack> {
        let server_id = LanguageServerId(envelope.payload.language_server_id as usize);
        lsp_store.read_with(&mut cx, |lsp_store, _| {
            if let Some(server) = lsp_store.language_server_for_id(server_id) {
                server
                    .notify::<lsp_store::lsp_ext_command::LspExtCancelFlycheck>(&())
                    .context("handling lsp ext cancel flycheck")
            } else {
                anyhow::Ok(())
            }
        })??;

        Ok(proto::Ack {})
    }

    async fn handle_lsp_ext_run_flycheck(
        lsp_store: Entity<Self>,
        envelope: TypedEnvelope<proto::LspExtRunFlycheck>,
        mut cx: AsyncApp,
    ) -> Result<proto::Ack> {
        let server_id = LanguageServerId(envelope.payload.language_server_id as usize);
        lsp_store.update(&mut cx, |lsp_store, cx| {
            if let Some(server) = lsp_store.language_server_for_id(server_id) {
                let text_document = if envelope.payload.current_file_only {
                    let buffer_id = BufferId::new(envelope.payload.buffer_id)?;
                    lsp_store
                        .buffer_store()
                        .read(cx)
                        .get(buffer_id)
                        .and_then(|buffer| Some(buffer.read(cx).file()?.as_local()?.abs_path(cx)))
                        .map(|path| make_text_document_identifier(&path))
                        .transpose()?
                } else {
                    None
                };
                server
                    .notify::<lsp_store::lsp_ext_command::LspExtRunFlycheck>(
                        &lsp_store::lsp_ext_command::RunFlycheckParams { text_document },
                    )
                    .context("handling lsp ext run flycheck")
            } else {
                anyhow::Ok(())
            }
        })??;

        Ok(proto::Ack {})
    }

    async fn handle_lsp_ext_clear_flycheck(
        lsp_store: Entity<Self>,
        envelope: TypedEnvelope<proto::LspExtClearFlycheck>,
        mut cx: AsyncApp,
    ) -> Result<proto::Ack> {
        let server_id = LanguageServerId(envelope.payload.language_server_id as usize);
        lsp_store.read_with(&mut cx, |lsp_store, _| {
            if let Some(server) = lsp_store.language_server_for_id(server_id) {
                server
                    .notify::<lsp_store::lsp_ext_command::LspExtClearFlycheck>(&())
                    .context("handling lsp ext clear flycheck")
            } else {
                anyhow::Ok(())
            }
        })??;

        Ok(proto::Ack {})
    }

    pub fn disk_based_diagnostics_started(
        &mut self,
        language_server_id: LanguageServerId,
        cx: &mut Context<Self>,
    ) {
        if let Some(language_server_status) =
            self.language_server_statuses.get_mut(&language_server_id)
        {
            language_server_status.has_pending_diagnostic_updates = true;
        }

        cx.emit(LspStoreEvent::DiskBasedDiagnosticsStarted { language_server_id });
        cx.emit(LspStoreEvent::LanguageServerUpdate {
            language_server_id,
            name: self
                .language_server_adapter_for_id(language_server_id)
                .map(|adapter| adapter.name()),
            message: proto::update_language_server::Variant::DiskBasedDiagnosticsUpdating(
                Default::default(),
            ),
        })
    }

    pub fn disk_based_diagnostics_finished(
        &mut self,
        language_server_id: LanguageServerId,
        cx: &mut Context<Self>,
    ) {
        if let Some(language_server_status) =
            self.language_server_statuses.get_mut(&language_server_id)
        {
            language_server_status.has_pending_diagnostic_updates = false;
        }

        cx.emit(LspStoreEvent::DiskBasedDiagnosticsFinished { language_server_id });
        cx.emit(LspStoreEvent::LanguageServerUpdate {
            language_server_id,
            name: self
                .language_server_adapter_for_id(language_server_id)
                .map(|adapter| adapter.name()),
            message: proto::update_language_server::Variant::DiskBasedDiagnosticsUpdated(
                Default::default(),
            ),
        })
    }

    // After saving a buffer using a language server that doesn't provide a disk-based progress token,
    // kick off a timer that will reset every time the buffer is saved. If the timer eventually fires,
    // simulate disk-based diagnostics being finished so that other pieces of UI (e.g., project
    // diagnostics view, diagnostic status bar) can update. We don't emit an event right away because
    // the language server might take some time to publish diagnostics.
    fn simulate_disk_based_diagnostics_events_if_needed(
        &mut self,
        language_server_id: LanguageServerId,
        cx: &mut Context<Self>,
    ) {
        const DISK_BASED_DIAGNOSTICS_DEBOUNCE: Duration = Duration::from_secs(1);

        let Some(LanguageServerState::Running {
            simulate_disk_based_diagnostics_completion,
            adapter,
            ..
        }) = self
            .as_local_mut()
            .and_then(|local_store| local_store.language_servers.get_mut(&language_server_id))
        else {
            return;
        };

        if adapter.disk_based_diagnostics_progress_token.is_some() {
            return;
        }

        let prev_task =
            simulate_disk_based_diagnostics_completion.replace(cx.spawn(async move |this, cx| {
                cx.background_executor()
                    .timer(DISK_BASED_DIAGNOSTICS_DEBOUNCE)
                    .await;

                this.update(cx, |this, cx| {
                    this.disk_based_diagnostics_finished(language_server_id, cx);

                    if let Some(LanguageServerState::Running {
                        simulate_disk_based_diagnostics_completion,
                        ..
                    }) = this.as_local_mut().and_then(|local_store| {
                        local_store.language_servers.get_mut(&language_server_id)
                    }) {
                        *simulate_disk_based_diagnostics_completion = None;
                    }
                })
                .ok();
            }));

        if prev_task.is_none() {
            self.disk_based_diagnostics_started(language_server_id, cx);
        }
    }

    pub fn language_server_statuses(
        &self,
    ) -> impl DoubleEndedIterator<Item = (LanguageServerId, &LanguageServerStatus)> {
        self.language_server_statuses
            .iter()
            .map(|(key, value)| (*key, value))
    }

    pub(super) fn did_rename_entry(
        &self,
        worktree_id: WorktreeId,
        old_path: &Path,
        new_path: &Path,
        is_dir: bool,
    ) {
        maybe!({
            let local_store = self.as_local()?;

            let old_uri = lsp::Url::from_file_path(old_path).ok().map(String::from)?;
            let new_uri = lsp::Url::from_file_path(new_path).ok().map(String::from)?;

            for language_server in local_store.language_servers_for_worktree(worktree_id) {
                let Some(filter) = local_store
                    .language_server_paths_watched_for_rename
                    .get(&language_server.server_id())
                else {
                    continue;
                };

                if filter.should_send_did_rename(&old_uri, is_dir) {
                    language_server
                        .notify::<DidRenameFiles>(&RenameFilesParams {
                            files: vec![FileRename {
                                old_uri: old_uri.clone(),
                                new_uri: new_uri.clone(),
                            }],
                        })
                        .ok();
                }
            }
            Some(())
        });
    }

    pub(super) fn will_rename_entry(
        this: WeakEntity<Self>,
        worktree_id: WorktreeId,
        old_path: &Path,
        new_path: &Path,
        is_dir: bool,
        cx: AsyncApp,
    ) -> Task<()> {
        let old_uri = lsp::Url::from_file_path(old_path).ok().map(String::from);
        let new_uri = lsp::Url::from_file_path(new_path).ok().map(String::from);
        cx.spawn(async move |cx| {
            let mut tasks = vec![];
            this.update(cx, |this, cx| {
                let local_store = this.as_local()?;
                let old_uri = old_uri?;
                let new_uri = new_uri?;
                for language_server in local_store.language_servers_for_worktree(worktree_id) {
                    let Some(filter) = local_store
                        .language_server_paths_watched_for_rename
                        .get(&language_server.server_id())
                    else {
                        continue;
                    };
                    let Some(adapter) =
                        this.language_server_adapter_for_id(language_server.server_id())
                    else {
                        continue;
                    };
                    if filter.should_send_will_rename(&old_uri, is_dir) {
                        let apply_edit = cx.spawn({
                            let old_uri = old_uri.clone();
                            let new_uri = new_uri.clone();
                            let language_server = language_server.clone();
                            async move |this, cx| {
                                let edit = language_server
                                    .request::<WillRenameFiles>(RenameFilesParams {
                                        files: vec![FileRename { old_uri, new_uri }],
                                    })
                                    .await
                                    .into_response()
                                    .context("will rename files")
                                    .log_err()
                                    .flatten()?;

                                LocalLspStore::deserialize_workspace_edit(
                                    this.upgrade()?,
                                    edit,
                                    false,
                                    adapter.clone(),
                                    language_server.clone(),
                                    cx,
                                )
                                .await
                                .ok();
                                Some(())
                            }
                        });
                        tasks.push(apply_edit);
                    }
                }
                Some(())
            })
            .ok()
            .flatten();
            for task in tasks {
                // Await on tasks sequentially so that the order of application of edits is deterministic
                // (at least with regards to the order of registration of language servers)
                task.await;
            }
        })
    }

    fn lsp_notify_abs_paths_changed(
        &mut self,
        server_id: LanguageServerId,
        changes: Vec<PathEvent>,
    ) {
        maybe!({
            let server = self.language_server_for_id(server_id)?;
            let changes = changes
                .into_iter()
                .filter_map(|event| {
                    let typ = match event.kind? {
                        PathEventKind::Created => lsp::FileChangeType::CREATED,
                        PathEventKind::Removed => lsp::FileChangeType::DELETED,
                        PathEventKind::Changed => lsp::FileChangeType::CHANGED,
                    };
                    Some(lsp::FileEvent {
                        uri: file_path_to_lsp_url(&event.path).log_err()?,
                        typ,
                    })
                })
                .collect::<Vec<_>>();
            if !changes.is_empty() {
                server
                    .notify::<lsp::notification::DidChangeWatchedFiles>(
                        &lsp::DidChangeWatchedFilesParams { changes },
                    )
                    .ok();
            }
            Some(())
        });
    }

    pub fn language_server_for_id(&self, id: LanguageServerId) -> Option<Arc<LanguageServer>> {
        let local_lsp_store = self.as_local()?;
        if let Some(LanguageServerState::Running { server, .. }) =
            local_lsp_store.language_servers.get(&id)
        {
            Some(server.clone())
        } else if let Some((_, server)) = local_lsp_store.supplementary_language_servers.get(&id) {
            Some(Arc::clone(server))
        } else {
            None
        }
    }

    fn on_lsp_progress(
        &mut self,
        progress: lsp::ProgressParams,
        language_server_id: LanguageServerId,
        disk_based_diagnostics_progress_token: Option<String>,
        cx: &mut Context<Self>,
    ) {
        let token = match progress.token {
            lsp::NumberOrString::String(token) => token,
            lsp::NumberOrString::Number(token) => {
                log::info!("skipping numeric progress token {}", token);
                return;
            }
        };

        let lsp::ProgressParamsValue::WorkDone(progress) = progress.value;
        let language_server_status =
            if let Some(status) = self.language_server_statuses.get_mut(&language_server_id) {
                status
            } else {
                return;
            };

        if !language_server_status.progress_tokens.contains(&token) {
            return;
        }

        let is_disk_based_diagnostics_progress = disk_based_diagnostics_progress_token
            .as_ref()
            .map_or(false, |disk_based_token| {
                token.starts_with(disk_based_token)
            });

        match progress {
            lsp::WorkDoneProgress::Begin(report) => {
                if is_disk_based_diagnostics_progress {
                    self.disk_based_diagnostics_started(language_server_id, cx);
                }
                self.on_lsp_work_start(
                    language_server_id,
                    token.clone(),
                    LanguageServerProgress {
                        title: Some(report.title),
                        is_disk_based_diagnostics_progress,
                        is_cancellable: report.cancellable.unwrap_or(false),
                        message: report.message.clone(),
                        percentage: report.percentage.map(|p| p as usize),
                        last_update_at: cx.background_executor().now(),
                    },
                    cx,
                );
            }
            lsp::WorkDoneProgress::Report(report) => self.on_lsp_work_progress(
                language_server_id,
                token,
                LanguageServerProgress {
                    title: None,
                    is_disk_based_diagnostics_progress,
                    is_cancellable: report.cancellable.unwrap_or(false),
                    message: report.message,
                    percentage: report.percentage.map(|p| p as usize),
                    last_update_at: cx.background_executor().now(),
                },
                cx,
            ),
            lsp::WorkDoneProgress::End(_) => {
                language_server_status.progress_tokens.remove(&token);
                self.on_lsp_work_end(language_server_id, token.clone(), cx);
                if is_disk_based_diagnostics_progress {
                    self.disk_based_diagnostics_finished(language_server_id, cx);
                }
            }
        }
    }

    fn on_lsp_work_start(
        &mut self,
        language_server_id: LanguageServerId,
        token: String,
        progress: LanguageServerProgress,
        cx: &mut Context<Self>,
    ) {
        if let Some(status) = self.language_server_statuses.get_mut(&language_server_id) {
            status.pending_work.insert(token.clone(), progress.clone());
            cx.notify();
        }
        cx.emit(LspStoreEvent::LanguageServerUpdate {
            language_server_id,
            name: self
                .language_server_adapter_for_id(language_server_id)
                .map(|adapter| adapter.name()),
            message: proto::update_language_server::Variant::WorkStart(proto::LspWorkStart {
                token,
                title: progress.title,
                message: progress.message,
                percentage: progress.percentage.map(|p| p as u32),
                is_cancellable: Some(progress.is_cancellable),
            }),
        })
    }

    fn on_lsp_work_progress(
        &mut self,
        language_server_id: LanguageServerId,
        token: String,
        progress: LanguageServerProgress,
        cx: &mut Context<Self>,
    ) {
        let mut did_update = false;
        if let Some(status) = self.language_server_statuses.get_mut(&language_server_id) {
            match status.pending_work.entry(token.clone()) {
                btree_map::Entry::Vacant(entry) => {
                    entry.insert(progress.clone());
                    did_update = true;
                }
                btree_map::Entry::Occupied(mut entry) => {
                    let entry = entry.get_mut();
                    if (progress.last_update_at - entry.last_update_at)
                        >= SERVER_PROGRESS_THROTTLE_TIMEOUT
                    {
                        entry.last_update_at = progress.last_update_at;
                        if progress.message.is_some() {
                            entry.message = progress.message.clone();
                        }
                        if progress.percentage.is_some() {
                            entry.percentage = progress.percentage;
                        }
                        if progress.is_cancellable != entry.is_cancellable {
                            entry.is_cancellable = progress.is_cancellable;
                        }
                        did_update = true;
                    }
                }
            }
        }

        if did_update {
            cx.emit(LspStoreEvent::LanguageServerUpdate {
                language_server_id,
                name: self
                    .language_server_adapter_for_id(language_server_id)
                    .map(|adapter| adapter.name()),
                message: proto::update_language_server::Variant::WorkProgress(
                    proto::LspWorkProgress {
                        token,
                        message: progress.message,
                        percentage: progress.percentage.map(|p| p as u32),
                        is_cancellable: Some(progress.is_cancellable),
                    },
                ),
            })
        }
    }

    fn on_lsp_work_end(
        &mut self,
        language_server_id: LanguageServerId,
        token: String,
        cx: &mut Context<Self>,
    ) {
        if let Some(status) = self.language_server_statuses.get_mut(&language_server_id) {
            if let Some(work) = status.pending_work.remove(&token) {
                if !work.is_disk_based_diagnostics_progress {
                    cx.emit(LspStoreEvent::RefreshInlayHints);
                }
            }
            cx.notify();
        }

        cx.emit(LspStoreEvent::LanguageServerUpdate {
            language_server_id,
            name: self
                .language_server_adapter_for_id(language_server_id)
                .map(|adapter| adapter.name()),
            message: proto::update_language_server::Variant::WorkEnd(proto::LspWorkEnd { token }),
        })
    }

    pub async fn handle_resolve_completion_documentation(
        this: Entity<Self>,
        envelope: TypedEnvelope<proto::ResolveCompletionDocumentation>,
        mut cx: AsyncApp,
    ) -> Result<proto::ResolveCompletionDocumentationResponse> {
        let lsp_completion = serde_json::from_slice(&envelope.payload.lsp_completion)?;

        let completion = this
            .read_with(&cx, |this, cx| {
                let id = LanguageServerId(envelope.payload.language_server_id as usize);
                let server = this
                    .language_server_for_id(id)
                    .with_context(|| format!("No language server {id}"))?;

                anyhow::Ok(cx.background_spawn(async move {
                    let can_resolve = server
                        .capabilities()
                        .completion_provider
                        .as_ref()
                        .and_then(|options| options.resolve_provider)
                        .unwrap_or(false);
                    if can_resolve {
                        server
                            .request::<lsp::request::ResolveCompletionItem>(lsp_completion)
                            .await
                            .into_response()
                            .context("resolve completion item")
                    } else {
                        anyhow::Ok(lsp_completion)
                    }
                }))
            })??
            .await?;

        let mut documentation_is_markdown = false;
        let lsp_completion = serde_json::to_string(&completion)?.into_bytes();
        let documentation = match completion.documentation {
            Some(lsp::Documentation::String(text)) => text,

            Some(lsp::Documentation::MarkupContent(lsp::MarkupContent { kind, value })) => {
                documentation_is_markdown = kind == lsp::MarkupKind::Markdown;
                value
            }

            _ => String::new(),
        };

        // If we have a new buffer_id, that means we're talking to a new client
        // and want to check for new text_edits in the completion too.
        let mut old_replace_start = None;
        let mut old_replace_end = None;
        let mut old_insert_start = None;
        let mut old_insert_end = None;
        let mut new_text = String::default();
        if let Ok(buffer_id) = BufferId::new(envelope.payload.buffer_id) {
            let buffer_snapshot = this.update(&mut cx, |this, cx| {
                let buffer = this.buffer_store.read(cx).get_existing(buffer_id)?;
                anyhow::Ok(buffer.read(cx).snapshot())
            })??;

            if let Some(text_edit) = completion.text_edit.as_ref() {
                let edit = parse_completion_text_edit(text_edit, &buffer_snapshot);

                if let Some(mut edit) = edit {
                    LineEnding::normalize(&mut edit.new_text);

                    new_text = edit.new_text;
                    old_replace_start = Some(serialize_anchor(&edit.replace_range.start));
                    old_replace_end = Some(serialize_anchor(&edit.replace_range.end));
                    if let Some(insert_range) = edit.insert_range {
                        old_insert_start = Some(serialize_anchor(&insert_range.start));
                        old_insert_end = Some(serialize_anchor(&insert_range.end));
                    }
                }
            }
        }

        Ok(proto::ResolveCompletionDocumentationResponse {
            documentation,
            documentation_is_markdown,
            old_replace_start,
            old_replace_end,
            new_text,
            lsp_completion,
            old_insert_start,
            old_insert_end,
        })
    }

    async fn handle_on_type_formatting(
        this: Entity<Self>,
        envelope: TypedEnvelope<proto::OnTypeFormatting>,
        mut cx: AsyncApp,
    ) -> Result<proto::OnTypeFormattingResponse> {
        let on_type_formatting = this.update(&mut cx, |this, cx| {
            let buffer_id = BufferId::new(envelope.payload.buffer_id)?;
            let buffer = this.buffer_store.read(cx).get_existing(buffer_id)?;
            let position = envelope
                .payload
                .position
                .and_then(deserialize_anchor)
                .context("invalid position")?;
            anyhow::Ok(this.apply_on_type_formatting(
                buffer,
                position,
                envelope.payload.trigger.clone(),
                cx,
            ))
        })??;

        let transaction = on_type_formatting
            .await?
            .as_ref()
            .map(language::proto::serialize_transaction);
        Ok(proto::OnTypeFormattingResponse { transaction })
    }

    async fn handle_refresh_inlay_hints(
        this: Entity<Self>,
        _: TypedEnvelope<proto::RefreshInlayHints>,
        mut cx: AsyncApp,
    ) -> Result<proto::Ack> {
        this.update(&mut cx, |_, cx| {
            cx.emit(LspStoreEvent::RefreshInlayHints);
        })?;
        Ok(proto::Ack {})
    }

    async fn handle_pull_workspace_diagnostics(
        lsp_store: Entity<Self>,
        envelope: TypedEnvelope<proto::PullWorkspaceDiagnostics>,
        mut cx: AsyncApp,
    ) -> Result<proto::Ack> {
        let server_id = LanguageServerId::from_proto(envelope.payload.server_id);
        lsp_store.update(&mut cx, |lsp_store, _| {
            lsp_store.pull_workspace_diagnostics(server_id);
        })?;
        Ok(proto::Ack {})
    }

    async fn handle_inlay_hints(
        this: Entity<Self>,
        envelope: TypedEnvelope<proto::InlayHints>,
        mut cx: AsyncApp,
    ) -> Result<proto::InlayHintsResponse> {
        let sender_id = envelope.original_sender_id().unwrap_or_default();
        let buffer_id = BufferId::new(envelope.payload.buffer_id)?;
        let buffer = this.update(&mut cx, |this, cx| {
            this.buffer_store.read(cx).get_existing(buffer_id)
        })??;
        buffer
            .update(&mut cx, |buffer, _| {
                buffer.wait_for_version(deserialize_version(&envelope.payload.version))
            })?
            .await
            .with_context(|| format!("waiting for version for buffer {}", buffer.entity_id()))?;

        let start = envelope
            .payload
            .start
            .and_then(deserialize_anchor)
            .context("missing range start")?;
        let end = envelope
            .payload
            .end
            .and_then(deserialize_anchor)
            .context("missing range end")?;
        let buffer_hints = this
            .update(&mut cx, |lsp_store, cx| {
                lsp_store.inlay_hints(buffer.clone(), start..end, cx)
            })?
            .await
            .context("inlay hints fetch")?;

        this.update(&mut cx, |project, cx| {
            InlayHints::response_to_proto(
                buffer_hints,
                project,
                sender_id,
                &buffer.read(cx).version(),
                cx,
            )
        })
    }

    async fn handle_get_color_presentation(
        lsp_store: Entity<Self>,
        envelope: TypedEnvelope<proto::GetColorPresentation>,
        mut cx: AsyncApp,
    ) -> Result<proto::GetColorPresentationResponse> {
        let buffer_id = BufferId::new(envelope.payload.buffer_id)?;
        let buffer = lsp_store.update(&mut cx, |lsp_store, cx| {
            lsp_store.buffer_store.read(cx).get_existing(buffer_id)
        })??;

        let color = envelope
            .payload
            .color
            .context("invalid color resolve request")?;
        let start = color
            .lsp_range_start
            .context("invalid color resolve request")?;
        let end = color
            .lsp_range_end
            .context("invalid color resolve request")?;

        let color = DocumentColor {
            lsp_range: lsp::Range {
                start: point_to_lsp(PointUtf16::new(start.row, start.column)),
                end: point_to_lsp(PointUtf16::new(end.row, end.column)),
            },
            color: lsp::Color {
                red: color.red,
                green: color.green,
                blue: color.blue,
                alpha: color.alpha,
            },
            resolved: false,
            color_presentations: Vec::new(),
        };
        let resolved_color = lsp_store
            .update(&mut cx, |lsp_store, cx| {
                lsp_store.resolve_color_presentation(
                    color,
                    buffer.clone(),
                    LanguageServerId(envelope.payload.server_id as usize),
                    cx,
                )
            })?
            .await
            .context("resolving color presentation")?;

        Ok(proto::GetColorPresentationResponse {
            presentations: resolved_color
                .color_presentations
                .into_iter()
                .map(|presentation| proto::ColorPresentation {
<<<<<<< HEAD
                    label: presentation.label,
=======
                    label: presentation.label.to_string(),
>>>>>>> 7c4da373
                    text_edit: presentation.text_edit.map(serialize_lsp_edit),
                    additional_text_edits: presentation
                        .additional_text_edits
                        .into_iter()
                        .map(serialize_lsp_edit)
                        .collect(),
                })
                .collect(),
        })
    }

    async fn handle_resolve_inlay_hint(
        this: Entity<Self>,
        envelope: TypedEnvelope<proto::ResolveInlayHint>,
        mut cx: AsyncApp,
    ) -> Result<proto::ResolveInlayHintResponse> {
        let proto_hint = envelope
            .payload
            .hint
            .expect("incorrect protobuf resolve inlay hint message: missing the inlay hint");
        let hint = InlayHints::proto_to_project_hint(proto_hint)
            .context("resolved proto inlay hint conversion")?;
        let buffer = this.update(&mut cx, |this, cx| {
            let buffer_id = BufferId::new(envelope.payload.buffer_id)?;
            this.buffer_store.read(cx).get_existing(buffer_id)
        })??;
        let response_hint = this
            .update(&mut cx, |this, cx| {
                this.resolve_inlay_hint(
                    hint,
                    buffer,
                    LanguageServerId(envelope.payload.language_server_id as usize),
                    cx,
                )
            })?
            .await
            .context("inlay hints fetch")?;
        Ok(proto::ResolveInlayHintResponse {
            hint: Some(InlayHints::project_to_proto_hint(response_hint)),
        })
    }

    async fn handle_refresh_code_lens(
        this: Entity<Self>,
        _: TypedEnvelope<proto::RefreshCodeLens>,
        mut cx: AsyncApp,
    ) -> Result<proto::Ack> {
        this.update(&mut cx, |_, cx| {
            cx.emit(LspStoreEvent::RefreshCodeLens);
        })?;
        Ok(proto::Ack {})
    }

    async fn handle_open_buffer_for_symbol(
        this: Entity<Self>,
        envelope: TypedEnvelope<proto::OpenBufferForSymbol>,
        mut cx: AsyncApp,
    ) -> Result<proto::OpenBufferForSymbolResponse> {
        let peer_id = envelope.original_sender_id().unwrap_or_default();
        let symbol = envelope.payload.symbol.context("invalid symbol")?;
        let symbol = Self::deserialize_symbol(symbol)?;
        let symbol = this.read_with(&mut cx, |this, _| {
            let signature = this.symbol_signature(&symbol.path);
            anyhow::ensure!(signature == symbol.signature, "invalid symbol signature");
            Ok(symbol)
        })??;
        let buffer = this
            .update(&mut cx, |this, cx| {
                this.open_buffer_for_symbol(
                    &Symbol {
                        language_server_name: symbol.language_server_name,
                        source_worktree_id: symbol.source_worktree_id,
                        source_language_server_id: symbol.source_language_server_id,
                        path: symbol.path,
                        name: symbol.name,
                        kind: symbol.kind,
                        range: symbol.range,
                        signature: symbol.signature,
                        label: CodeLabel {
                            text: Default::default(),
                            runs: Default::default(),
                            filter_range: Default::default(),
                        },
                    },
                    cx,
                )
            })?
            .await?;

        this.update(&mut cx, |this, cx| {
            let is_private = buffer
                .read(cx)
                .file()
                .map(|f| f.is_private())
                .unwrap_or_default();
            if is_private {
                Err(anyhow!(rpc::ErrorCode::UnsharedItem))
            } else {
                this.buffer_store
                    .update(cx, |buffer_store, cx| {
                        buffer_store.create_buffer_for_peer(&buffer, peer_id, cx)
                    })
                    .detach_and_log_err(cx);
                let buffer_id = buffer.read(cx).remote_id().to_proto();
                Ok(proto::OpenBufferForSymbolResponse { buffer_id })
            }
        })?
    }

    fn symbol_signature(&self, project_path: &ProjectPath) -> [u8; 32] {
        let mut hasher = Sha256::new();
        hasher.update(project_path.worktree_id.to_proto().to_be_bytes());
        hasher.update(project_path.path.to_string_lossy().as_bytes());
        hasher.update(self.nonce.to_be_bytes());
        hasher.finalize().as_slice().try_into().unwrap()
    }

    pub async fn handle_get_project_symbols(
        this: Entity<Self>,
        envelope: TypedEnvelope<proto::GetProjectSymbols>,
        mut cx: AsyncApp,
    ) -> Result<proto::GetProjectSymbolsResponse> {
        let symbols = this
            .update(&mut cx, |this, cx| {
                this.symbols(&envelope.payload.query, cx)
            })?
            .await?;

        Ok(proto::GetProjectSymbolsResponse {
            symbols: symbols.iter().map(Self::serialize_symbol).collect(),
        })
    }

    pub async fn handle_restart_language_servers(
        this: Entity<Self>,
        envelope: TypedEnvelope<proto::RestartLanguageServers>,
        mut cx: AsyncApp,
    ) -> Result<proto::Ack> {
        this.update(&mut cx, |lsp_store, cx| {
            let buffers =
                lsp_store.buffer_ids_to_buffers(envelope.payload.buffer_ids.into_iter(), cx);
            lsp_store.restart_language_servers_for_buffers(
                buffers,
                envelope
                    .payload
                    .only_servers
                    .into_iter()
                    .filter_map(|selector| {
                        Some(match selector.selector? {
                            proto::language_server_selector::Selector::ServerId(server_id) => {
                                LanguageServerSelector::Id(LanguageServerId::from_proto(server_id))
                            }
                            proto::language_server_selector::Selector::Name(name) => {
                                LanguageServerSelector::Name(LanguageServerName(
                                    SharedString::from(name),
                                ))
                            }
                        })
                    })
                    .collect(),
                cx,
            );
        })?;

        Ok(proto::Ack {})
    }

    pub async fn handle_stop_language_servers(
        lsp_store: Entity<Self>,
        envelope: TypedEnvelope<proto::StopLanguageServers>,
        mut cx: AsyncApp,
    ) -> Result<proto::Ack> {
        lsp_store.update(&mut cx, |lsp_store, cx| {
            if envelope.payload.all
                && envelope.payload.also_servers.is_empty()
                && envelope.payload.buffer_ids.is_empty()
            {
                lsp_store.stop_all_language_servers(cx);
            } else {
                let buffers =
                    lsp_store.buffer_ids_to_buffers(envelope.payload.buffer_ids.into_iter(), cx);
                lsp_store.stop_language_servers_for_buffers(
                    buffers,
                    envelope
                        .payload
                        .also_servers
                        .into_iter()
                        .filter_map(|selector| {
                            Some(match selector.selector? {
                                proto::language_server_selector::Selector::ServerId(server_id) => {
                                    LanguageServerSelector::Id(LanguageServerId::from_proto(
                                        server_id,
                                    ))
                                }
                                proto::language_server_selector::Selector::Name(name) => {
                                    LanguageServerSelector::Name(LanguageServerName(
                                        SharedString::from(name),
                                    ))
                                }
                            })
                        })
                        .collect(),
                    cx,
                );
            }
        })?;

        Ok(proto::Ack {})
    }

    pub async fn handle_cancel_language_server_work(
        this: Entity<Self>,
        envelope: TypedEnvelope<proto::CancelLanguageServerWork>,
        mut cx: AsyncApp,
    ) -> Result<proto::Ack> {
        this.update(&mut cx, |this, cx| {
            if let Some(work) = envelope.payload.work {
                match work {
                    proto::cancel_language_server_work::Work::Buffers(buffers) => {
                        let buffers =
                            this.buffer_ids_to_buffers(buffers.buffer_ids.into_iter(), cx);
                        this.cancel_language_server_work_for_buffers(buffers, cx);
                    }
                    proto::cancel_language_server_work::Work::LanguageServerWork(work) => {
                        let server_id = LanguageServerId::from_proto(work.language_server_id);
                        this.cancel_language_server_work(server_id, work.token, cx);
                    }
                }
            }
        })?;

        Ok(proto::Ack {})
    }

    fn buffer_ids_to_buffers(
        &mut self,
        buffer_ids: impl Iterator<Item = u64>,
        cx: &mut Context<Self>,
    ) -> Vec<Entity<Buffer>> {
        buffer_ids
            .into_iter()
            .flat_map(|buffer_id| {
                self.buffer_store
                    .read(cx)
                    .get(BufferId::new(buffer_id).log_err()?)
            })
            .collect::<Vec<_>>()
    }

    async fn handle_apply_additional_edits_for_completion(
        this: Entity<Self>,
        envelope: TypedEnvelope<proto::ApplyCompletionAdditionalEdits>,
        mut cx: AsyncApp,
    ) -> Result<proto::ApplyCompletionAdditionalEditsResponse> {
        let (buffer, completion) = this.update(&mut cx, |this, cx| {
            let buffer_id = BufferId::new(envelope.payload.buffer_id)?;
            let buffer = this.buffer_store.read(cx).get_existing(buffer_id)?;
            let completion = Self::deserialize_completion(
                envelope.payload.completion.context("invalid completion")?,
            )?;
            anyhow::Ok((buffer, completion))
        })??;

        let apply_additional_edits = this.update(&mut cx, |this, cx| {
            this.apply_additional_edits_for_completion(
                buffer,
                Rc::new(RefCell::new(Box::new([Completion {
                    replace_range: completion.replace_range,
                    new_text: completion.new_text,
                    source: completion.source,
                    documentation: None,
                    label: CodeLabel {
                        text: Default::default(),
                        runs: Default::default(),
                        filter_range: Default::default(),
                    },
                    insert_text_mode: None,
                    icon_path: None,
                    confirm: None,
                }]))),
                0,
                false,
                cx,
            )
        })?;

        Ok(proto::ApplyCompletionAdditionalEditsResponse {
            transaction: apply_additional_edits
                .await?
                .as_ref()
                .map(language::proto::serialize_transaction),
        })
    }

    pub fn last_formatting_failure(&self) -> Option<&str> {
        self.last_formatting_failure.as_deref()
    }

    pub fn reset_last_formatting_failure(&mut self) {
        self.last_formatting_failure = None;
    }

    pub fn environment_for_buffer(
        &self,
        buffer: &Entity<Buffer>,
        cx: &mut Context<Self>,
    ) -> Shared<Task<Option<HashMap<String, String>>>> {
        if let Some(environment) = &self.as_local().map(|local| local.environment.clone()) {
            environment.update(cx, |env, cx| {
                env.get_buffer_environment(&buffer, &self.worktree_store, cx)
            })
        } else {
            Task::ready(None).shared()
        }
    }

    pub fn format(
        &mut self,
        buffers: HashSet<Entity<Buffer>>,
        target: LspFormatTarget,
        push_to_history: bool,
        trigger: FormatTrigger,
        cx: &mut Context<Self>,
    ) -> Task<anyhow::Result<ProjectTransaction>> {
        let logger = zlog::scoped!("format");
        if let Some(_) = self.as_local() {
            zlog::trace!(logger => "Formatting locally");
            let logger = zlog::scoped!(logger => "local");
            let buffers = buffers
                .into_iter()
                .map(|buffer_handle| {
                    let buffer = buffer_handle.read(cx);
                    let buffer_abs_path = File::from_dyn(buffer.file())
                        .and_then(|file| file.as_local().map(|f| f.abs_path(cx)));

                    (buffer_handle, buffer_abs_path, buffer.remote_id())
                })
                .collect::<Vec<_>>();

            cx.spawn(async move |lsp_store, cx| {
                let mut formattable_buffers = Vec::with_capacity(buffers.len());

                for (handle, abs_path, id) in buffers {
                    let env = lsp_store
                        .update(cx, |lsp_store, cx| {
                            lsp_store.environment_for_buffer(&handle, cx)
                        })?
                        .await;

                    let ranges = match &target {
                        LspFormatTarget::Buffers => None,
                        LspFormatTarget::Ranges(ranges) => {
                            Some(ranges.get(&id).context("No format ranges provided for buffer")?.clone())
                        }
                    };

                    formattable_buffers.push(FormattableBuffer {
                        handle,
                        abs_path,
                        env,
                        ranges,
                    });
                }
                zlog::trace!(logger => "Formatting {:?} buffers", formattable_buffers.len());

                let format_timer = zlog::time!(logger => "Formatting buffers");
                let result = LocalLspStore::format_locally(
                    lsp_store.clone(),
                    formattable_buffers,
                    push_to_history,
                    trigger,
                    logger,
                    cx,
                )
                .await;
                format_timer.end();

                zlog::trace!(logger => "Formatting completed with result {:?}", result.as_ref().map(|_| "<project-transaction>"));

                lsp_store.update(cx, |lsp_store, _| {
                    lsp_store.update_last_formatting_failure(&result);
                })?;

                result
            })
        } else if let Some((client, project_id)) = self.upstream_client() {
            zlog::trace!(logger => "Formatting remotely");
            let logger = zlog::scoped!(logger => "remote");
            // Don't support formatting ranges via remote
            match target {
                LspFormatTarget::Buffers => {}
                LspFormatTarget::Ranges(_) => {
                    zlog::trace!(logger => "Ignoring unsupported remote range formatting request");
                    return Task::ready(Ok(ProjectTransaction::default()));
                }
            }

            let buffer_store = self.buffer_store();
            cx.spawn(async move |lsp_store, cx| {
                zlog::trace!(logger => "Sending remote format request");
                let request_timer = zlog::time!(logger => "remote format request");
                let result = client
                    .request(proto::FormatBuffers {
                        project_id,
                        trigger: trigger as i32,
                        buffer_ids: buffers
                            .iter()
                            .map(|buffer| buffer.read_with(cx, |buffer, _| buffer.remote_id().into()))
                            .collect::<Result<_>>()?,
                    })
                    .await
                    .and_then(|result| result.transaction.context("missing transaction"));
                request_timer.end();

                zlog::trace!(logger => "Remote format request resolved to {:?}", result.as_ref().map(|_| "<project_transaction>"));

                lsp_store.update(cx, |lsp_store, _| {
                    lsp_store.update_last_formatting_failure(&result);
                })?;

                let transaction_response = result?;
                let _timer = zlog::time!(logger => "deserializing project transaction");
                buffer_store
                    .update(cx, |buffer_store, cx| {
                        buffer_store.deserialize_project_transaction(
                            transaction_response,
                            push_to_history,
                            cx,
                        )
                    })?
                    .await
            })
        } else {
            zlog::trace!(logger => "Not formatting");
            Task::ready(Ok(ProjectTransaction::default()))
        }
    }

    async fn handle_format_buffers(
        this: Entity<Self>,
        envelope: TypedEnvelope<proto::FormatBuffers>,
        mut cx: AsyncApp,
    ) -> Result<proto::FormatBuffersResponse> {
        let sender_id = envelope.original_sender_id().unwrap_or_default();
        let format = this.update(&mut cx, |this, cx| {
            let mut buffers = HashSet::default();
            for buffer_id in &envelope.payload.buffer_ids {
                let buffer_id = BufferId::new(*buffer_id)?;
                buffers.insert(this.buffer_store.read(cx).get_existing(buffer_id)?);
            }
            let trigger = FormatTrigger::from_proto(envelope.payload.trigger);
            anyhow::Ok(this.format(buffers, LspFormatTarget::Buffers, false, trigger, cx))
        })??;

        let project_transaction = format.await?;
        let project_transaction = this.update(&mut cx, |this, cx| {
            this.buffer_store.update(cx, |buffer_store, cx| {
                buffer_store.serialize_project_transaction_for_peer(
                    project_transaction,
                    sender_id,
                    cx,
                )
            })
        })?;
        Ok(proto::FormatBuffersResponse {
            transaction: Some(project_transaction),
        })
    }

    async fn handle_apply_code_action_kind(
        this: Entity<Self>,
        envelope: TypedEnvelope<proto::ApplyCodeActionKind>,
        mut cx: AsyncApp,
    ) -> Result<proto::ApplyCodeActionKindResponse> {
        let sender_id = envelope.original_sender_id().unwrap_or_default();
        let format = this.update(&mut cx, |this, cx| {
            let mut buffers = HashSet::default();
            for buffer_id in &envelope.payload.buffer_ids {
                let buffer_id = BufferId::new(*buffer_id)?;
                buffers.insert(this.buffer_store.read(cx).get_existing(buffer_id)?);
            }
            let kind = match envelope.payload.kind.as_str() {
                "" => CodeActionKind::EMPTY,
                "quickfix" => CodeActionKind::QUICKFIX,
                "refactor" => CodeActionKind::REFACTOR,
                "refactor.extract" => CodeActionKind::REFACTOR_EXTRACT,
                "refactor.inline" => CodeActionKind::REFACTOR_INLINE,
                "refactor.rewrite" => CodeActionKind::REFACTOR_REWRITE,
                "source" => CodeActionKind::SOURCE,
                "source.organizeImports" => CodeActionKind::SOURCE_ORGANIZE_IMPORTS,
                "source.fixAll" => CodeActionKind::SOURCE_FIX_ALL,
                _ => anyhow::bail!(
                    "Invalid code action kind {}",
                    envelope.payload.kind.as_str()
                ),
            };
            anyhow::Ok(this.apply_code_action_kind(buffers, kind, false, cx))
        })??;

        let project_transaction = format.await?;
        let project_transaction = this.update(&mut cx, |this, cx| {
            this.buffer_store.update(cx, |buffer_store, cx| {
                buffer_store.serialize_project_transaction_for_peer(
                    project_transaction,
                    sender_id,
                    cx,
                )
            })
        })?;
        Ok(proto::ApplyCodeActionKindResponse {
            transaction: Some(project_transaction),
        })
    }

    async fn shutdown_language_server(
        server_state: Option<LanguageServerState>,
        name: LanguageServerName,
        cx: &mut AsyncApp,
    ) {
        let server = match server_state {
            Some(LanguageServerState::Starting { startup, .. }) => {
                let mut timer = cx
                    .background_executor()
                    .timer(SERVER_LAUNCHING_BEFORE_SHUTDOWN_TIMEOUT)
                    .fuse();

                select! {
                    server = startup.fuse() => server,
                    () = timer => {
                        log::info!("timeout waiting for language server {name} to finish launching before stopping");
                        None
                    },
                }
            }

            Some(LanguageServerState::Running { server, .. }) => Some(server),

            None => None,
        };

        if let Some(server) = server {
            if let Some(shutdown) = server.shutdown() {
                shutdown.await;
            }
        }
    }

    // Returns a list of all of the worktrees which no longer have a language server and the root path
    // for the stopped server
    fn stop_local_language_server(
        &mut self,
        server_id: LanguageServerId,
        cx: &mut Context<Self>,
    ) -> Task<Vec<WorktreeId>> {
        let local = match &mut self.mode {
            LspStoreMode::Local(local) => local,
            _ => {
                return Task::ready(Vec::new());
            }
        };

        let mut orphaned_worktrees = Vec::new();
        // Remove this server ID from all entries in the given worktree.
        local.language_server_ids.retain(|(worktree, _), ids| {
            if !ids.remove(&server_id) {
                return true;
            }

            if ids.is_empty() {
                orphaned_worktrees.push(*worktree);
                false
            } else {
                true
            }
        });
        self.buffer_store.update(cx, |buffer_store, cx| {
            for buffer in buffer_store.buffers() {
                buffer.update(cx, |buffer, cx| {
                    buffer.update_diagnostics(server_id, DiagnosticSet::new([], buffer), cx);
                    buffer.set_completion_triggers(server_id, Default::default(), cx);
                });
            }
        });

        for (worktree_id, summaries) in self.diagnostic_summaries.iter_mut() {
            summaries.retain(|path, summaries_by_server_id| {
                if summaries_by_server_id.remove(&server_id).is_some() {
                    if let Some((client, project_id)) = self.downstream_client.clone() {
                        client
                            .send(proto::UpdateDiagnosticSummary {
                                project_id,
                                worktree_id: worktree_id.to_proto(),
                                summary: Some(proto::DiagnosticSummary {
                                    path: path.as_ref().to_proto(),
                                    language_server_id: server_id.0 as u64,
                                    error_count: 0,
                                    warning_count: 0,
                                }),
                            })
                            .log_err();
                    }
                    !summaries_by_server_id.is_empty()
                } else {
                    true
                }
            });
        }

        let local = self.as_local_mut().unwrap();
        for diagnostics in local.diagnostics.values_mut() {
            diagnostics.retain(|_, diagnostics_by_server_id| {
                if let Ok(ix) = diagnostics_by_server_id.binary_search_by_key(&server_id, |e| e.0) {
                    diagnostics_by_server_id.remove(ix);
                    !diagnostics_by_server_id.is_empty()
                } else {
                    true
                }
            });
        }
        local.language_server_watched_paths.remove(&server_id);

        let server_state = local.language_servers.remove(&server_id);
        self.cleanup_lsp_data(server_id);
        let name = self
            .language_server_statuses
            .remove(&server_id)
            .map(|status| LanguageServerName::from(status.name.as_str()))
            .or_else(|| {
                if let Some(LanguageServerState::Running { adapter, .. }) = server_state.as_ref() {
                    Some(adapter.name())
                } else {
                    None
                }
            });

        if let Some(name) = name {
            log::info!("stopping language server {name}");
            self.languages
                .update_lsp_binary_status(name.clone(), BinaryStatus::Stopping);
            cx.notify();

            return cx.spawn(async move |lsp_store, cx| {
                Self::shutdown_language_server(server_state, name.clone(), cx).await;
                lsp_store
                    .update(cx, |lsp_store, cx| {
                        lsp_store
                            .languages
                            .update_lsp_binary_status(name, BinaryStatus::Stopped);
                        cx.emit(LspStoreEvent::LanguageServerRemoved(server_id));
                        cx.notify();
                    })
                    .ok();
                orphaned_worktrees
            });
        }

        if server_state.is_some() {
            cx.emit(LspStoreEvent::LanguageServerRemoved(server_id));
        }
        Task::ready(orphaned_worktrees)
    }

    pub fn stop_all_language_servers(&mut self, cx: &mut Context<Self>) {
        if let Some((client, project_id)) = self.upstream_client() {
            let request = client.request(proto::StopLanguageServers {
                project_id,
                buffer_ids: Vec::new(),
                also_servers: Vec::new(),
                all: true,
            });
            cx.background_spawn(request).detach_and_log_err(cx);
        } else {
            let Some(local) = self.as_local_mut() else {
                return;
            };
            let language_servers_to_stop = local
                .language_server_ids
                .values()
                .flatten()
                .copied()
                .collect();
            local.lsp_tree.update(cx, |this, _| {
                this.remove_nodes(&language_servers_to_stop);
            });
            let tasks = language_servers_to_stop
                .into_iter()
                .map(|server| self.stop_local_language_server(server, cx))
                .collect::<Vec<_>>();
            cx.background_spawn(async move {
                futures::future::join_all(tasks).await;
            })
            .detach();
        }
    }

    pub fn restart_language_servers_for_buffers(
        &mut self,
        buffers: Vec<Entity<Buffer>>,
        only_restart_servers: HashSet<LanguageServerSelector>,
        cx: &mut Context<Self>,
    ) {
        if let Some((client, project_id)) = self.upstream_client() {
            let request = client.request(proto::RestartLanguageServers {
                project_id,
                buffer_ids: buffers
                    .into_iter()
                    .map(|b| b.read(cx).remote_id().to_proto())
                    .collect(),
                only_servers: only_restart_servers
                    .into_iter()
                    .map(|selector| {
                        let selector = match selector {
                            LanguageServerSelector::Id(language_server_id) => {
                                proto::language_server_selector::Selector::ServerId(
                                    language_server_id.to_proto(),
                                )
                            }
                            LanguageServerSelector::Name(language_server_name) => {
                                proto::language_server_selector::Selector::Name(
                                    language_server_name.to_string(),
                                )
                            }
                        };
                        proto::LanguageServerSelector {
                            selector: Some(selector),
                        }
                    })
                    .collect(),
                all: false,
            });
            cx.background_spawn(request).detach_and_log_err(cx);
        } else {
            let stop_task = if only_restart_servers.is_empty() {
                self.stop_local_language_servers_for_buffers(&buffers, HashSet::default(), cx)
            } else {
                self.stop_local_language_servers_for_buffers(&[], only_restart_servers.clone(), cx)
            };
            cx.spawn(async move |lsp_store, cx| {
                stop_task.await;
                lsp_store
                    .update(cx, |lsp_store, cx| {
                        for buffer in buffers {
                            lsp_store.register_buffer_with_language_servers(
                                &buffer,
                                only_restart_servers.clone(),
                                true,
                                cx,
                            );
                        }
                    })
                    .ok()
            })
            .detach();
        }
    }

    pub fn stop_language_servers_for_buffers(
        &mut self,
        buffers: Vec<Entity<Buffer>>,
        also_restart_servers: HashSet<LanguageServerSelector>,
        cx: &mut Context<Self>,
    ) {
        if let Some((client, project_id)) = self.upstream_client() {
            let request = client.request(proto::StopLanguageServers {
                project_id,
                buffer_ids: buffers
                    .into_iter()
                    .map(|b| b.read(cx).remote_id().to_proto())
                    .collect(),
                also_servers: also_restart_servers
                    .into_iter()
                    .map(|selector| {
                        let selector = match selector {
                            LanguageServerSelector::Id(language_server_id) => {
                                proto::language_server_selector::Selector::ServerId(
                                    language_server_id.to_proto(),
                                )
                            }
                            LanguageServerSelector::Name(language_server_name) => {
                                proto::language_server_selector::Selector::Name(
                                    language_server_name.to_string(),
                                )
                            }
                        };
                        proto::LanguageServerSelector {
                            selector: Some(selector),
                        }
                    })
                    .collect(),
                all: false,
            });
            cx.background_spawn(request).detach_and_log_err(cx);
        } else {
            self.stop_local_language_servers_for_buffers(&buffers, also_restart_servers, cx)
                .detach();
        }
    }

    fn stop_local_language_servers_for_buffers(
        &mut self,
        buffers: &[Entity<Buffer>],
        also_restart_servers: HashSet<LanguageServerSelector>,
        cx: &mut Context<Self>,
    ) -> Task<()> {
        let Some(local) = self.as_local_mut() else {
            return Task::ready(());
        };
        let mut language_server_names_to_stop = BTreeSet::default();
        let mut language_servers_to_stop = also_restart_servers
            .into_iter()
            .flat_map(|selector| match selector {
                LanguageServerSelector::Id(id) => Some(id),
                LanguageServerSelector::Name(name) => {
                    language_server_names_to_stop.insert(name);
                    None
                }
            })
            .collect::<BTreeSet<_>>();

        let mut covered_worktrees = HashSet::default();
        for buffer in buffers {
            buffer.update(cx, |buffer, cx| {
                language_servers_to_stop.extend(local.language_server_ids_for_buffer(buffer, cx));
                if let Some(worktree_id) = buffer.file().map(|f| f.worktree_id(cx)) {
                    if covered_worktrees.insert(worktree_id) {
                        language_server_names_to_stop.retain(|name| {
                            match local.language_server_ids.get(&(worktree_id, name.clone())) {
                                Some(server_ids) => {
                                    language_servers_to_stop
                                        .extend(server_ids.into_iter().copied());
                                    false
                                }
                                None => true,
                            }
                        });
                    }
                }
            });
        }
        for name in language_server_names_to_stop {
            if let Some(server_ids) = local
                .language_server_ids
                .iter()
                .filter(|((_, server_name), _)| server_name == &name)
                .map(|((_, _), server_ids)| server_ids)
                .max_by_key(|server_ids| server_ids.len())
            {
                language_servers_to_stop.extend(server_ids.into_iter().copied());
            }
        }

        local.lsp_tree.update(cx, |this, _| {
            this.remove_nodes(&language_servers_to_stop);
        });
        let tasks = language_servers_to_stop
            .into_iter()
            .map(|server| self.stop_local_language_server(server, cx))
            .collect::<Vec<_>>();

        cx.background_spawn(futures::future::join_all(tasks).map(|_| ()))
    }

    fn get_buffer<'a>(&self, abs_path: &Path, cx: &'a App) -> Option<&'a Buffer> {
        let (worktree, relative_path) =
            self.worktree_store.read(cx).find_worktree(&abs_path, cx)?;

        let project_path = ProjectPath {
            worktree_id: worktree.read(cx).id(),
            path: relative_path.into(),
        };

        Some(
            self.buffer_store()
                .read(cx)
                .get_by_path(&project_path)?
                .read(cx),
        )
    }

    pub fn update_diagnostics(
        &mut self,
        language_server_id: LanguageServerId,
        params: lsp::PublishDiagnosticsParams,
        result_id: Option<String>,
        source_kind: DiagnosticSourceKind,
        disk_based_sources: &[String],
        cx: &mut Context<Self>,
    ) -> Result<()> {
        self.merge_diagnostics(
            language_server_id,
            params,
            result_id,
            source_kind,
            disk_based_sources,
            |_, _, _| false,
            cx,
        )
    }

    pub fn merge_diagnostics(
        &mut self,
        language_server_id: LanguageServerId,
        mut params: lsp::PublishDiagnosticsParams,
        result_id: Option<String>,
        source_kind: DiagnosticSourceKind,
        disk_based_sources: &[String],
        filter: impl Fn(&Buffer, &Diagnostic, &App) -> bool + Clone,
        cx: &mut Context<Self>,
    ) -> Result<()> {
        anyhow::ensure!(self.mode.is_local(), "called update_diagnostics on remote");
        let abs_path = params
            .uri
            .to_file_path()
            .map_err(|()| anyhow!("URI is not a file"))?;
        let mut diagnostics = Vec::default();
        let mut primary_diagnostic_group_ids = HashMap::default();
        let mut sources_by_group_id = HashMap::default();
        let mut supporting_diagnostics = HashMap::default();

        let adapter = self.language_server_adapter_for_id(language_server_id);

        // Ensure that primary diagnostics are always the most severe
        params.diagnostics.sort_by_key(|item| item.severity);

        for diagnostic in &params.diagnostics {
            let source = diagnostic.source.as_ref();
            let range = range_from_lsp(diagnostic.range);
            let is_supporting = diagnostic
                .related_information
                .as_ref()
                .map_or(false, |infos| {
                    infos.iter().any(|info| {
                        primary_diagnostic_group_ids.contains_key(&(
                            source,
                            diagnostic.code.clone(),
                            range_from_lsp(info.location.range),
                        ))
                    })
                });

            let is_unnecessary = diagnostic
                .tags
                .as_ref()
                .map_or(false, |tags| tags.contains(&DiagnosticTag::UNNECESSARY));

            let underline = self
                .language_server_adapter_for_id(language_server_id)
                .map_or(true, |adapter| adapter.underline_diagnostic(diagnostic));

            if is_supporting {
                supporting_diagnostics.insert(
                    (source, diagnostic.code.clone(), range),
                    (diagnostic.severity, is_unnecessary),
                );
            } else {
                let group_id = post_inc(&mut self.as_local_mut().unwrap().next_diagnostic_group_id);
                let is_disk_based =
                    source.map_or(false, |source| disk_based_sources.contains(source));

                sources_by_group_id.insert(group_id, source);
                primary_diagnostic_group_ids
                    .insert((source, diagnostic.code.clone(), range.clone()), group_id);

                diagnostics.push(DiagnosticEntry {
                    range,
                    diagnostic: Diagnostic {
                        source: diagnostic.source.clone(),
                        source_kind,
                        code: diagnostic.code.clone(),
                        code_description: diagnostic
                            .code_description
                            .as_ref()
                            .map(|d| d.href.clone()),
                        severity: diagnostic.severity.unwrap_or(DiagnosticSeverity::ERROR),
                        markdown: adapter.as_ref().and_then(|adapter| {
                            adapter.diagnostic_message_to_markdown(&diagnostic.message)
                        }),
                        message: diagnostic.message.trim().to_string(),
                        group_id,
                        is_primary: true,
                        is_disk_based,
                        is_unnecessary,
                        underline,
                        data: diagnostic.data.clone(),
                    },
                });
                if let Some(infos) = &diagnostic.related_information {
                    for info in infos {
                        if info.location.uri == params.uri && !info.message.is_empty() {
                            let range = range_from_lsp(info.location.range);
                            diagnostics.push(DiagnosticEntry {
                                range,
                                diagnostic: Diagnostic {
                                    source: diagnostic.source.clone(),
                                    source_kind,
                                    code: diagnostic.code.clone(),
                                    code_description: diagnostic
                                        .code_description
                                        .as_ref()
                                        .map(|c| c.href.clone()),
                                    severity: DiagnosticSeverity::INFORMATION,
                                    markdown: adapter.as_ref().and_then(|adapter| {
                                        adapter.diagnostic_message_to_markdown(&info.message)
                                    }),
                                    message: info.message.trim().to_string(),
                                    group_id,
                                    is_primary: false,
                                    is_disk_based,
                                    is_unnecessary: false,
                                    underline,
                                    data: diagnostic.data.clone(),
                                },
                            });
                        }
                    }
                }
            }
        }

        for entry in &mut diagnostics {
            let diagnostic = &mut entry.diagnostic;
            if !diagnostic.is_primary {
                let source = *sources_by_group_id.get(&diagnostic.group_id).unwrap();
                if let Some(&(severity, is_unnecessary)) = supporting_diagnostics.get(&(
                    source,
                    diagnostic.code.clone(),
                    entry.range.clone(),
                )) {
                    if let Some(severity) = severity {
                        diagnostic.severity = severity;
                    }
                    diagnostic.is_unnecessary = is_unnecessary;
                }
            }
        }

        self.merge_diagnostic_entries(
            language_server_id,
            abs_path,
            result_id,
            params.version,
            diagnostics,
            filter,
            cx,
        )?;
        Ok(())
    }

    fn insert_newly_running_language_server(
        &mut self,
        adapter: Arc<CachedLspAdapter>,
        language_server: Arc<LanguageServer>,
        server_id: LanguageServerId,
        key: (WorktreeId, LanguageServerName),
        workspace_folders: Arc<Mutex<BTreeSet<Url>>>,
        cx: &mut Context<Self>,
    ) {
        let Some(local) = self.as_local_mut() else {
            return;
        };
        // If the language server for this key doesn't match the server id, don't store the
        // server. Which will cause it to be dropped, killing the process
        if local
            .language_server_ids
            .get(&key)
            .map(|ids| !ids.contains(&server_id))
            .unwrap_or(false)
        {
            return;
        }

        // Update language_servers collection with Running variant of LanguageServerState
        // indicating that the server is up and running and ready
        let workspace_folders = workspace_folders.lock().clone();
        language_server.set_workspace_folders(workspace_folders);

        local.language_servers.insert(
            server_id,
            LanguageServerState::Running {
                workspace_refresh_task: lsp_workspace_diagnostics_refresh(
                    language_server.clone(),
                    cx,
                ),
                adapter: adapter.clone(),
                server: language_server.clone(),
                simulate_disk_based_diagnostics_completion: None,
            },
        );
        local
            .languages
            .update_lsp_binary_status(adapter.name(), BinaryStatus::None);
        if let Some(file_ops_caps) = language_server
            .capabilities()
            .workspace
            .as_ref()
            .and_then(|ws| ws.file_operations.as_ref())
        {
            let did_rename_caps = file_ops_caps.did_rename.as_ref();
            let will_rename_caps = file_ops_caps.will_rename.as_ref();
            if did_rename_caps.or(will_rename_caps).is_some() {
                let watcher = RenamePathsWatchedForServer::default()
                    .with_did_rename_patterns(did_rename_caps)
                    .with_will_rename_patterns(will_rename_caps);
                local
                    .language_server_paths_watched_for_rename
                    .insert(server_id, watcher);
            }
        }

        self.language_server_statuses.insert(
            server_id,
            LanguageServerStatus {
                name: language_server.name().to_string(),
                pending_work: Default::default(),
                has_pending_diagnostic_updates: false,
                progress_tokens: Default::default(),
            },
        );

        cx.emit(LspStoreEvent::LanguageServerAdded(
            server_id,
            language_server.name(),
            Some(key.0),
        ));
        cx.emit(LspStoreEvent::RefreshInlayHints);

        if let Some((downstream_client, project_id)) = self.downstream_client.as_ref() {
            downstream_client
                .send(proto::StartLanguageServer {
                    project_id: *project_id,
                    server: Some(proto::LanguageServer {
                        id: server_id.0 as u64,
                        name: language_server.name().to_string(),
                        worktree_id: Some(key.0.to_proto()),
                    }),
                })
                .log_err();
        }

        // Tell the language server about every open buffer in the worktree that matches the language.
        let mut buffer_paths_registered = Vec::new();
        self.buffer_store.clone().update(cx, |buffer_store, cx| {
            for buffer_handle in buffer_store.buffers() {
                let buffer = buffer_handle.read(cx);
                let file = match File::from_dyn(buffer.file()) {
                    Some(file) => file,
                    None => continue,
                };
                let language = match buffer.language() {
                    Some(language) => language,
                    None => continue,
                };

                if file.worktree.read(cx).id() != key.0
                    || !self
                        .languages
                        .lsp_adapters(&language.name())
                        .iter()
                        .any(|a| a.name == key.1)
                {
                    continue;
                }
                // didOpen
                let file = match file.as_local() {
                    Some(file) => file,
                    None => continue,
                };

                let local = self.as_local_mut().unwrap();

                if local.registered_buffers.contains_key(&buffer.remote_id()) {
                    let versions = local
                        .buffer_snapshots
                        .entry(buffer.remote_id())
                        .or_default()
                        .entry(server_id)
                        .and_modify(|_| {
                            assert!(
                            false,
                            "There should not be an existing snapshot for a newly inserted buffer"
                        )
                        })
                        .or_insert_with(|| {
                            vec![LspBufferSnapshot {
                                version: 0,
                                snapshot: buffer.text_snapshot(),
                            }]
                        });

                    let snapshot = versions.last().unwrap();
                    let version = snapshot.version;
                    let initial_snapshot = &snapshot.snapshot;
                    let uri = lsp::Url::from_file_path(file.abs_path(cx)).unwrap();
                    language_server.register_buffer(
                        uri,
                        adapter.language_id(&language.name()),
                        version,
                        initial_snapshot.text(),
                    );
                    buffer_paths_registered.push(file.abs_path(cx));
                    local
                        .buffers_opened_in_servers
                        .entry(buffer.remote_id())
                        .or_default()
                        .insert(server_id);
                }
                buffer_handle.update(cx, |buffer, cx| {
                    buffer.set_completion_triggers(
                        server_id,
                        language_server
                            .capabilities()
                            .completion_provider
                            .as_ref()
                            .and_then(|provider| {
                                provider
                                    .trigger_characters
                                    .as_ref()
                                    .map(|characters| characters.iter().cloned().collect())
                            })
                            .unwrap_or_default(),
                        cx,
                    )
                });
            }
        });

        for abs_path in buffer_paths_registered {
            cx.emit(LspStoreEvent::LanguageServerUpdate {
                language_server_id: server_id,
                name: Some(adapter.name()),
                message: proto::update_language_server::Variant::RegisteredForBuffer(
                    proto::RegisteredForBuffer {
                        buffer_abs_path: abs_path.to_string_lossy().to_string(),
                    },
                ),
            });
        }

        cx.notify();
    }

    pub fn language_servers_running_disk_based_diagnostics(
        &self,
    ) -> impl Iterator<Item = LanguageServerId> + '_ {
        self.language_server_statuses
            .iter()
            .filter_map(|(id, status)| {
                if status.has_pending_diagnostic_updates {
                    Some(*id)
                } else {
                    None
                }
            })
    }

    pub(crate) fn cancel_language_server_work_for_buffers(
        &mut self,
        buffers: impl IntoIterator<Item = Entity<Buffer>>,
        cx: &mut Context<Self>,
    ) {
        if let Some((client, project_id)) = self.upstream_client() {
            let request = client.request(proto::CancelLanguageServerWork {
                project_id,
                work: Some(proto::cancel_language_server_work::Work::Buffers(
                    proto::cancel_language_server_work::Buffers {
                        buffer_ids: buffers
                            .into_iter()
                            .map(|b| b.read(cx).remote_id().to_proto())
                            .collect(),
                    },
                )),
            });
            cx.background_spawn(request).detach_and_log_err(cx);
        } else if let Some(local) = self.as_local() {
            let servers = buffers
                .into_iter()
                .flat_map(|buffer| {
                    buffer.update(cx, |buffer, cx| {
                        local.language_server_ids_for_buffer(buffer, cx).into_iter()
                    })
                })
                .collect::<HashSet<_>>();
            for server_id in servers {
                self.cancel_language_server_work(server_id, None, cx);
            }
        }
    }

    pub(crate) fn cancel_language_server_work(
        &mut self,
        server_id: LanguageServerId,
        token_to_cancel: Option<String>,
        cx: &mut Context<Self>,
    ) {
        if let Some(local) = self.as_local() {
            let status = self.language_server_statuses.get(&server_id);
            let server = local.language_servers.get(&server_id);
            if let Some((LanguageServerState::Running { server, .. }, status)) = server.zip(status)
            {
                for (token, progress) in &status.pending_work {
                    if let Some(token_to_cancel) = token_to_cancel.as_ref() {
                        if token != token_to_cancel {
                            continue;
                        }
                    }
                    if progress.is_cancellable {
                        server
                            .notify::<lsp::notification::WorkDoneProgressCancel>(
                                &WorkDoneProgressCancelParams {
                                    token: lsp::NumberOrString::String(token.clone()),
                                },
                            )
                            .ok();
                    }
                }
            }
        } else if let Some((client, project_id)) = self.upstream_client() {
            let request = client.request(proto::CancelLanguageServerWork {
                project_id,
                work: Some(
                    proto::cancel_language_server_work::Work::LanguageServerWork(
                        proto::cancel_language_server_work::LanguageServerWork {
                            language_server_id: server_id.to_proto(),
                            token: token_to_cancel,
                        },
                    ),
                ),
            });
            cx.background_spawn(request).detach_and_log_err(cx);
        }
    }

    fn register_supplementary_language_server(
        &mut self,
        id: LanguageServerId,
        name: LanguageServerName,
        server: Arc<LanguageServer>,
        cx: &mut Context<Self>,
    ) {
        if let Some(local) = self.as_local_mut() {
            local
                .supplementary_language_servers
                .insert(id, (name.clone(), server));
            cx.emit(LspStoreEvent::LanguageServerAdded(id, name, None));
        }
    }

    fn unregister_supplementary_language_server(
        &mut self,
        id: LanguageServerId,
        cx: &mut Context<Self>,
    ) {
        if let Some(local) = self.as_local_mut() {
            local.supplementary_language_servers.remove(&id);
            cx.emit(LspStoreEvent::LanguageServerRemoved(id));
        }
    }

    pub(crate) fn supplementary_language_servers(
        &self,
    ) -> impl '_ + Iterator<Item = (LanguageServerId, LanguageServerName)> {
        self.as_local().into_iter().flat_map(|local| {
            local
                .supplementary_language_servers
                .iter()
                .map(|(id, (name, _))| (*id, name.clone()))
        })
    }

    pub fn language_server_adapter_for_id(
        &self,
        id: LanguageServerId,
    ) -> Option<Arc<CachedLspAdapter>> {
        self.as_local()
            .and_then(|local| local.language_servers.get(&id))
            .and_then(|language_server_state| match language_server_state {
                LanguageServerState::Running { adapter, .. } => Some(adapter.clone()),
                _ => None,
            })
    }

    pub(super) fn update_local_worktree_language_servers(
        &mut self,
        worktree_handle: &Entity<Worktree>,
        changes: &[(Arc<Path>, ProjectEntryId, PathChange)],
        cx: &mut Context<Self>,
    ) {
        if changes.is_empty() {
            return;
        }

        let Some(local) = self.as_local() else { return };

        local.prettier_store.update(cx, |prettier_store, cx| {
            prettier_store.update_prettier_settings(&worktree_handle, changes, cx)
        });

        let worktree_id = worktree_handle.read(cx).id();
        let mut language_server_ids = local
            .language_server_ids
            .iter()
            .flat_map(|((server_worktree, _), server_ids)| {
                server_ids
                    .iter()
                    .filter_map(|server_id| server_worktree.eq(&worktree_id).then(|| *server_id))
            })
            .collect::<Vec<_>>();
        language_server_ids.sort();
        language_server_ids.dedup();

        let abs_path = worktree_handle.read(cx).abs_path();
        for server_id in &language_server_ids {
            if let Some(LanguageServerState::Running { server, .. }) =
                local.language_servers.get(server_id)
            {
                if let Some(watched_paths) = local
                    .language_server_watched_paths
                    .get(server_id)
                    .and_then(|paths| paths.worktree_paths.get(&worktree_id))
                {
                    let params = lsp::DidChangeWatchedFilesParams {
                        changes: changes
                            .iter()
                            .filter_map(|(path, _, change)| {
                                if !watched_paths.is_match(path) {
                                    return None;
                                }
                                let typ = match change {
                                    PathChange::Loaded => return None,
                                    PathChange::Added => lsp::FileChangeType::CREATED,
                                    PathChange::Removed => lsp::FileChangeType::DELETED,
                                    PathChange::Updated => lsp::FileChangeType::CHANGED,
                                    PathChange::AddedOrUpdated => lsp::FileChangeType::CHANGED,
                                };
                                Some(lsp::FileEvent {
                                    uri: lsp::Url::from_file_path(abs_path.join(path)).unwrap(),
                                    typ,
                                })
                            })
                            .collect(),
                    };
                    if !params.changes.is_empty() {
                        server
                            .notify::<lsp::notification::DidChangeWatchedFiles>(&params)
                            .ok();
                    }
                }
            }
        }
    }

    pub fn wait_for_remote_buffer(
        &mut self,
        id: BufferId,
        cx: &mut Context<Self>,
    ) -> Task<Result<Entity<Buffer>>> {
        self.buffer_store.update(cx, |buffer_store, cx| {
            buffer_store.wait_for_remote_buffer(id, cx)
        })
    }

    fn serialize_symbol(symbol: &Symbol) -> proto::Symbol {
        proto::Symbol {
            language_server_name: symbol.language_server_name.0.to_string(),
            source_worktree_id: symbol.source_worktree_id.to_proto(),
            language_server_id: symbol.source_language_server_id.to_proto(),
            worktree_id: symbol.path.worktree_id.to_proto(),
            path: symbol.path.path.as_ref().to_proto(),
            name: symbol.name.clone(),
            kind: unsafe { mem::transmute::<lsp::SymbolKind, i32>(symbol.kind) },
            start: Some(proto::PointUtf16 {
                row: symbol.range.start.0.row,
                column: symbol.range.start.0.column,
            }),
            end: Some(proto::PointUtf16 {
                row: symbol.range.end.0.row,
                column: symbol.range.end.0.column,
            }),
            signature: symbol.signature.to_vec(),
        }
    }

    fn deserialize_symbol(serialized_symbol: proto::Symbol) -> Result<CoreSymbol> {
        let source_worktree_id = WorktreeId::from_proto(serialized_symbol.source_worktree_id);
        let worktree_id = WorktreeId::from_proto(serialized_symbol.worktree_id);
        let kind = unsafe { mem::transmute::<i32, lsp::SymbolKind>(serialized_symbol.kind) };
        let path = ProjectPath {
            worktree_id,
            path: Arc::<Path>::from_proto(serialized_symbol.path),
        };

        let start = serialized_symbol.start.context("invalid start")?;
        let end = serialized_symbol.end.context("invalid end")?;
        Ok(CoreSymbol {
            language_server_name: LanguageServerName(serialized_symbol.language_server_name.into()),
            source_worktree_id,
            source_language_server_id: LanguageServerId::from_proto(
                serialized_symbol.language_server_id,
            ),
            path,
            name: serialized_symbol.name,
            range: Unclipped(PointUtf16::new(start.row, start.column))
                ..Unclipped(PointUtf16::new(end.row, end.column)),
            kind,
            signature: serialized_symbol
                .signature
                .try_into()
                .map_err(|_| anyhow!("invalid signature"))?,
        })
    }

    pub(crate) fn serialize_completion(completion: &CoreCompletion) -> proto::Completion {
        let mut serialized_completion = proto::Completion {
            old_replace_start: Some(serialize_anchor(&completion.replace_range.start)),
            old_replace_end: Some(serialize_anchor(&completion.replace_range.end)),
            new_text: completion.new_text.clone(),
            ..proto::Completion::default()
        };
        match &completion.source {
            CompletionSource::Lsp {
                insert_range,
                server_id,
                lsp_completion,
                lsp_defaults,
                resolved,
            } => {
                let (old_insert_start, old_insert_end) = insert_range
                    .as_ref()
                    .map(|range| (serialize_anchor(&range.start), serialize_anchor(&range.end)))
                    .unzip();

                serialized_completion.old_insert_start = old_insert_start;
                serialized_completion.old_insert_end = old_insert_end;
                serialized_completion.source = proto::completion::Source::Lsp as i32;
                serialized_completion.server_id = server_id.0 as u64;
                serialized_completion.lsp_completion = serde_json::to_vec(lsp_completion).unwrap();
                serialized_completion.lsp_defaults = lsp_defaults
                    .as_deref()
                    .map(|lsp_defaults| serde_json::to_vec(lsp_defaults).unwrap());
                serialized_completion.resolved = *resolved;
            }
            CompletionSource::BufferWord {
                word_range,
                resolved,
            } => {
                serialized_completion.source = proto::completion::Source::BufferWord as i32;
                serialized_completion.buffer_word_start = Some(serialize_anchor(&word_range.start));
                serialized_completion.buffer_word_end = Some(serialize_anchor(&word_range.end));
                serialized_completion.resolved = *resolved;
            }
            CompletionSource::Custom => {
                serialized_completion.source = proto::completion::Source::Custom as i32;
                serialized_completion.resolved = true;
            }
        }

        serialized_completion
    }

    pub(crate) fn deserialize_completion(completion: proto::Completion) -> Result<CoreCompletion> {
        let old_replace_start = completion
            .old_replace_start
            .and_then(deserialize_anchor)
            .context("invalid old start")?;
        let old_replace_end = completion
            .old_replace_end
            .and_then(deserialize_anchor)
            .context("invalid old end")?;
        let insert_range = {
            match completion.old_insert_start.zip(completion.old_insert_end) {
                Some((start, end)) => {
                    let start = deserialize_anchor(start).context("invalid insert old start")?;
                    let end = deserialize_anchor(end).context("invalid insert old end")?;
                    Some(start..end)
                }
                None => None,
            }
        };
        Ok(CoreCompletion {
            replace_range: old_replace_start..old_replace_end,
            new_text: completion.new_text,
            source: match proto::completion::Source::from_i32(completion.source) {
                Some(proto::completion::Source::Custom) => CompletionSource::Custom,
                Some(proto::completion::Source::Lsp) => CompletionSource::Lsp {
                    insert_range,
                    server_id: LanguageServerId::from_proto(completion.server_id),
                    lsp_completion: serde_json::from_slice(&completion.lsp_completion)?,
                    lsp_defaults: completion
                        .lsp_defaults
                        .as_deref()
                        .map(serde_json::from_slice)
                        .transpose()?,
                    resolved: completion.resolved,
                },
                Some(proto::completion::Source::BufferWord) => {
                    let word_range = completion
                        .buffer_word_start
                        .and_then(deserialize_anchor)
                        .context("invalid buffer word start")?
                        ..completion
                            .buffer_word_end
                            .and_then(deserialize_anchor)
                            .context("invalid buffer word end")?;
                    CompletionSource::BufferWord {
                        word_range,
                        resolved: completion.resolved,
                    }
                }
                _ => anyhow::bail!("Unexpected completion source {}", completion.source),
            },
        })
    }

    pub(crate) fn serialize_code_action(action: &CodeAction) -> proto::CodeAction {
        let (kind, lsp_action) = match &action.lsp_action {
            LspAction::Action(code_action) => (
                proto::code_action::Kind::Action as i32,
                serde_json::to_vec(code_action).unwrap(),
            ),
            LspAction::Command(command) => (
                proto::code_action::Kind::Command as i32,
                serde_json::to_vec(command).unwrap(),
            ),
            LspAction::CodeLens(code_lens) => (
                proto::code_action::Kind::CodeLens as i32,
                serde_json::to_vec(code_lens).unwrap(),
            ),
        };

        proto::CodeAction {
            server_id: action.server_id.0 as u64,
            start: Some(serialize_anchor(&action.range.start)),
            end: Some(serialize_anchor(&action.range.end)),
            lsp_action,
            kind,
            resolved: action.resolved,
        }
    }

    pub(crate) fn deserialize_code_action(action: proto::CodeAction) -> Result<CodeAction> {
        let start = action
            .start
            .and_then(deserialize_anchor)
            .context("invalid start")?;
        let end = action
            .end
            .and_then(deserialize_anchor)
            .context("invalid end")?;
        let lsp_action = match proto::code_action::Kind::from_i32(action.kind) {
            Some(proto::code_action::Kind::Action) => {
                LspAction::Action(serde_json::from_slice(&action.lsp_action)?)
            }
            Some(proto::code_action::Kind::Command) => {
                LspAction::Command(serde_json::from_slice(&action.lsp_action)?)
            }
            Some(proto::code_action::Kind::CodeLens) => {
                LspAction::CodeLens(serde_json::from_slice(&action.lsp_action)?)
            }
            None => anyhow::bail!("Unknown action kind {}", action.kind),
        };
        Ok(CodeAction {
            server_id: LanguageServerId(action.server_id as usize),
            range: start..end,
            resolved: action.resolved,
            lsp_action,
        })
    }

    fn update_last_formatting_failure<T>(&mut self, formatting_result: &anyhow::Result<T>) {
        match &formatting_result {
            Ok(_) => self.last_formatting_failure = None,
            Err(error) => {
                let error_string = format!("{error:#}");
                log::error!("Formatting failed: {error_string}");
                self.last_formatting_failure
                    .replace(error_string.lines().join(" "));
            }
        }
    }

    fn cleanup_lsp_data(&mut self, for_server: LanguageServerId) {
<<<<<<< HEAD
        if let Some(lsp_data) = &mut self.lsp_data {
            lsp_data.buffer_lsp_data.remove(&for_server);
        }
        if let Some(local) = self.as_local_mut() {
            local.buffer_pull_diagnostics_result_ids.remove(&for_server);
=======
        for buffer_lsp_data in self.lsp_data.values_mut() {
            buffer_lsp_data.colors.remove(&for_server);
            buffer_lsp_data.cache_version += 1;
        }
        if let Some(local) = self.as_local_mut() {
            local.buffer_pull_diagnostics_result_ids.remove(&for_server);
            for buffer_servers in local.buffers_opened_in_servers.values_mut() {
                buffer_servers.remove(&for_server);
            }
>>>>>>> 7c4da373
        }
    }

    pub fn result_id(
        &self,
        server_id: LanguageServerId,
        buffer_id: BufferId,
        cx: &App,
    ) -> Option<String> {
        let abs_path = self
            .buffer_store
            .read(cx)
            .get(buffer_id)
            .and_then(|b| File::from_dyn(b.read(cx).file()))
            .map(|f| f.abs_path(cx))?;
        self.as_local()?
            .buffer_pull_diagnostics_result_ids
            .get(&server_id)?
            .get(&abs_path)?
            .clone()
    }

    pub fn all_result_ids(&self, server_id: LanguageServerId) -> HashMap<PathBuf, String> {
        let Some(local) = self.as_local() else {
            return HashMap::default();
        };
        local
            .buffer_pull_diagnostics_result_ids
            .get(&server_id)
            .into_iter()
            .flatten()
            .filter_map(|(abs_path, result_id)| Some((abs_path.clone(), result_id.clone()?)))
            .collect()
    }

    pub fn pull_workspace_diagnostics(&mut self, server_id: LanguageServerId) {
        if let Some(LanguageServerState::Running {
            workspace_refresh_task: Some((tx, _)),
            ..
        }) = self
            .as_local_mut()
            .and_then(|local| local.language_servers.get_mut(&server_id))
        {
            tx.try_send(()).ok();
        }
    }

    pub fn pull_workspace_diagnostics_for_buffer(&mut self, buffer_id: BufferId, cx: &mut App) {
        let Some(buffer) = self.buffer_store().read(cx).get_existing(buffer_id).ok() else {
            return;
        };
        let Some(local) = self.as_local_mut() else {
            return;
        };

        for server_id in buffer.update(cx, |buffer, cx| {
            local.language_server_ids_for_buffer(buffer, cx)
        }) {
            if let Some(LanguageServerState::Running {
                workspace_refresh_task: Some((tx, _)),
                ..
            }) = local.language_servers.get_mut(&server_id)
            {
                tx.try_send(()).ok();
            }
        }
    }
}

fn subscribe_to_binary_statuses(
    languages: &Arc<LanguageRegistry>,
    cx: &mut Context<'_, LspStore>,
) -> Task<()> {
    let mut server_statuses = languages.language_server_binary_statuses();
    cx.spawn(async move |lsp_store, cx| {
        while let Some((server_name, binary_status)) = server_statuses.next().await {
            if lsp_store
                .update(cx, |_, cx| {
                    let mut message = None;
                    let binary_status = match binary_status {
                        BinaryStatus::None => proto::ServerBinaryStatus::None,
                        BinaryStatus::CheckingForUpdate => {
                            proto::ServerBinaryStatus::CheckingForUpdate
                        }
                        BinaryStatus::Downloading => proto::ServerBinaryStatus::Downloading,
                        BinaryStatus::Starting => proto::ServerBinaryStatus::Starting,
                        BinaryStatus::Stopping => proto::ServerBinaryStatus::Stopping,
                        BinaryStatus::Stopped => proto::ServerBinaryStatus::Stopped,
                        BinaryStatus::Failed { error } => {
                            message = Some(error);
                            proto::ServerBinaryStatus::Failed
                        }
                    };
                    cx.emit(LspStoreEvent::LanguageServerUpdate {
                        // Binary updates are about the binary that might not have any language server id at that point.
                        // Reuse `LanguageServerUpdate` for them and provide a fake id that won't be used on the receiver side.
                        language_server_id: LanguageServerId(0),
                        name: Some(server_name),
                        message: proto::update_language_server::Variant::StatusUpdate(
                            proto::StatusUpdate {
                                message,
                                status: Some(proto::status_update::Status::Binary(
                                    binary_status as i32,
                                )),
                            },
                        ),
                    });
                })
                .is_err()
            {
                break;
            }
        }
    })
}

fn lsp_workspace_diagnostics_refresh(
    server: Arc<LanguageServer>,
    cx: &mut Context<'_, LspStore>,
) -> Option<(mpsc::Sender<()>, Task<()>)> {
    let identifier = match server.capabilities().diagnostic_provider? {
        lsp::DiagnosticServerCapabilities::Options(diagnostic_options) => {
            if !diagnostic_options.workspace_diagnostics {
                return None;
            }
            diagnostic_options.identifier
        }
        lsp::DiagnosticServerCapabilities::RegistrationOptions(registration_options) => {
            let diagnostic_options = registration_options.diagnostic_options;
            if !diagnostic_options.workspace_diagnostics {
                return None;
            }
            diagnostic_options.identifier
        }
    };

    let (mut tx, mut rx) = mpsc::channel(1);
    tx.try_send(()).ok();

    let workspace_query_language_server = cx.spawn(async move |lsp_store, cx| {
        let mut attempts = 0;
        let max_attempts = 50;

        loop {
            let Some(()) = rx.recv().await else {
                return;
            };

            'request: loop {
                if attempts > max_attempts {
                    log::error!(
                        "Failed to pull workspace diagnostics {max_attempts} times, aborting"
                    );
                    return;
                }
                let backoff_millis = (50 * (1 << attempts)).clamp(30, 1000);
                cx.background_executor()
                    .timer(Duration::from_millis(backoff_millis))
                    .await;
                attempts += 1;

                let Ok(previous_result_ids) = lsp_store.update(cx, |lsp_store, _| {
                    lsp_store
                        .all_result_ids(server.server_id())
                        .into_iter()
                        .filter_map(|(abs_path, result_id)| {
                            let uri = file_path_to_lsp_url(&abs_path).ok()?;
                            Some(lsp::PreviousResultId {
                                uri,
                                value: result_id,
                            })
                        })
                        .collect()
                }) else {
                    return;
                };

                let response_result = server
                    .request::<lsp::WorkspaceDiagnosticRequest>(lsp::WorkspaceDiagnosticParams {
                        previous_result_ids,
                        identifier: identifier.clone(),
                        work_done_progress_params: Default::default(),
                        partial_result_params: Default::default(),
                    })
                    .await;
                // https://microsoft.github.io/language-server-protocol/specifications/lsp/3.17/specification/#diagnostic_refresh
                // >  If a server closes a workspace diagnostic pull request the client should re-trigger the request.
                match response_result {
                    ConnectionResult::Timeout => {
                        log::error!("Timeout during workspace diagnostics pull");
                        continue 'request;
                    }
                    ConnectionResult::ConnectionReset => {
                        log::error!("Server closed a workspace diagnostics pull request");
                        continue 'request;
                    }
                    ConnectionResult::Result(Err(e)) => {
                        log::error!("Error during workspace diagnostics pull: {e:#}");
                        break 'request;
                    }
                    ConnectionResult::Result(Ok(pulled_diagnostics)) => {
                        attempts = 0;
                        if lsp_store
                            .update(cx, |lsp_store, cx| {
                                let workspace_diagnostics =
                                    GetDocumentDiagnostics::deserialize_workspace_diagnostics_report(pulled_diagnostics, server.server_id());
                                for workspace_diagnostics in workspace_diagnostics {
                                    let LspPullDiagnostics::Response {
                                        server_id,
                                        uri,
                                        diagnostics,
                                    } = workspace_diagnostics.diagnostics
                                    else {
                                        continue;
                                    };

                                    let adapter = lsp_store.language_server_adapter_for_id(server_id);
                                    let disk_based_sources = adapter
                                        .as_ref()
                                        .map(|adapter| adapter.disk_based_diagnostic_sources.as_slice())
                                        .unwrap_or(&[]);

                                    match diagnostics {
                                        PulledDiagnostics::Unchanged { result_id } => {
                                            lsp_store
                                                .merge_diagnostics(
                                                    server_id,
                                                    lsp::PublishDiagnosticsParams {
                                                        uri: uri.clone(),
                                                        diagnostics: Vec::new(),
                                                        version: None,
                                                    },
                                                    Some(result_id),
                                                    DiagnosticSourceKind::Pulled,
                                                    disk_based_sources,
                                                    |_, _, _| true,
                                                    cx,
                                                )
                                                .log_err();
                                        }
                                        PulledDiagnostics::Changed {
                                            diagnostics,
                                            result_id,
                                        } => {
                                            lsp_store
                                                .merge_diagnostics(
                                                    server_id,
                                                    lsp::PublishDiagnosticsParams {
                                                        uri: uri.clone(),
                                                        diagnostics,
                                                        version: workspace_diagnostics.version,
                                                    },
                                                    result_id,
                                                    DiagnosticSourceKind::Pulled,
                                                    disk_based_sources,
                                                    |buffer, old_diagnostic, cx| match old_diagnostic.source_kind {
                                                        DiagnosticSourceKind::Pulled => {
                                                            let buffer_url = File::from_dyn(buffer.file()).map(|f| f.abs_path(cx))
                                                                .and_then(|abs_path| file_path_to_lsp_url(&abs_path).ok());
                                                            buffer_url.is_none_or(|buffer_url| buffer_url != uri)
                                                        },
                                                        DiagnosticSourceKind::Other
                                                        | DiagnosticSourceKind::Pushed => true,
                                                    },
                                                    cx,
                                                )
                                                .log_err();
                                        }
                                    }
                                }
                            })
                            .is_err()
                        {
                            return;
                        }
                        break 'request;
                    }
                }
            }
        }
    });

    Some((tx, workspace_query_language_server))
}

fn resolve_word_completion(snapshot: &BufferSnapshot, completion: &mut Completion) {
    let CompletionSource::BufferWord {
        word_range,
        resolved,
    } = &mut completion.source
    else {
        return;
    };
    if *resolved {
        return;
    }

    if completion.new_text
        != snapshot
            .text_for_range(word_range.clone())
            .collect::<String>()
    {
        return;
    }

    let mut offset = 0;
    for chunk in snapshot.chunks(word_range.clone(), true) {
        let end_offset = offset + chunk.text.len();
        if let Some(highlight_id) = chunk.syntax_highlight_id {
            completion
                .label
                .runs
                .push((offset..end_offset, highlight_id));
        }
        offset = end_offset;
    }
    *resolved = true;
}

impl EventEmitter<LspStoreEvent> for LspStore {}

fn remove_empty_hover_blocks(mut hover: Hover) -> Option<Hover> {
    hover
        .contents
        .retain(|hover_block| !hover_block.text.trim().is_empty());
    if hover.contents.is_empty() {
        None
    } else {
        Some(hover)
    }
}

async fn populate_labels_for_completions(
    new_completions: Vec<CoreCompletion>,
    language: Option<Arc<Language>>,
    lsp_adapter: Option<Arc<CachedLspAdapter>>,
) -> Vec<Completion> {
    let lsp_completions = new_completions
        .iter()
        .filter_map(|new_completion| {
            if let Some(lsp_completion) = new_completion.source.lsp_completion(true) {
                Some(lsp_completion.into_owned())
            } else {
                None
            }
        })
        .collect::<Vec<_>>();

    let mut labels = if let Some((language, lsp_adapter)) = language.as_ref().zip(lsp_adapter) {
        lsp_adapter
            .labels_for_completions(&lsp_completions, language)
            .await
            .log_err()
            .unwrap_or_default()
    } else {
        Vec::new()
    }
    .into_iter()
    .fuse();

    let mut completions = Vec::new();
    for completion in new_completions {
        match completion.source.lsp_completion(true) {
            Some(lsp_completion) => {
                let documentation = if let Some(docs) = lsp_completion.documentation.clone() {
                    Some(docs.into())
                } else {
                    None
                };

                let mut label = labels.next().flatten().unwrap_or_else(|| {
                    CodeLabel::fallback_for_completion(&lsp_completion, language.as_deref())
                });
                ensure_uniform_list_compatible_label(&mut label);
                completions.push(Completion {
                    label,
                    documentation,
                    replace_range: completion.replace_range,
                    new_text: completion.new_text,
                    insert_text_mode: lsp_completion.insert_text_mode,
                    source: completion.source,
                    icon_path: None,
                    confirm: None,
                });
            }
            None => {
                let mut label = CodeLabel::plain(completion.new_text.clone(), None);
                ensure_uniform_list_compatible_label(&mut label);
                completions.push(Completion {
                    label,
                    documentation: None,
                    replace_range: completion.replace_range,
                    new_text: completion.new_text,
                    source: completion.source,
                    insert_text_mode: None,
                    icon_path: None,
                    confirm: None,
                });
            }
        }
    }
    completions
}

#[derive(Debug)]
pub enum LanguageServerToQuery {
    /// Query language servers in order of users preference, up until one capable of handling the request is found.
    FirstCapable,
    /// Query a specific language server.
    Other(LanguageServerId),
}

#[derive(Default)]
struct RenamePathsWatchedForServer {
    did_rename: Vec<RenameActionPredicate>,
    will_rename: Vec<RenameActionPredicate>,
}

impl RenamePathsWatchedForServer {
    fn with_did_rename_patterns(
        mut self,
        did_rename: Option<&FileOperationRegistrationOptions>,
    ) -> Self {
        if let Some(did_rename) = did_rename {
            self.did_rename = did_rename
                .filters
                .iter()
                .filter_map(|filter| filter.try_into().log_err())
                .collect();
        }
        self
    }
    fn with_will_rename_patterns(
        mut self,
        will_rename: Option<&FileOperationRegistrationOptions>,
    ) -> Self {
        if let Some(will_rename) = will_rename {
            self.will_rename = will_rename
                .filters
                .iter()
                .filter_map(|filter| filter.try_into().log_err())
                .collect();
        }
        self
    }

    fn should_send_did_rename(&self, path: &str, is_dir: bool) -> bool {
        self.did_rename.iter().any(|pred| pred.eval(path, is_dir))
    }
    fn should_send_will_rename(&self, path: &str, is_dir: bool) -> bool {
        self.will_rename.iter().any(|pred| pred.eval(path, is_dir))
    }
}

impl TryFrom<&FileOperationFilter> for RenameActionPredicate {
    type Error = globset::Error;
    fn try_from(ops: &FileOperationFilter) -> Result<Self, globset::Error> {
        Ok(Self {
            kind: ops.pattern.matches.clone(),
            glob: GlobBuilder::new(&ops.pattern.glob)
                .case_insensitive(
                    ops.pattern
                        .options
                        .as_ref()
                        .map_or(false, |ops| ops.ignore_case.unwrap_or(false)),
                )
                .build()?
                .compile_matcher(),
        })
    }
}
struct RenameActionPredicate {
    glob: GlobMatcher,
    kind: Option<FileOperationPatternKind>,
}

impl RenameActionPredicate {
    // Returns true if language server should be notified
    fn eval(&self, path: &str, is_dir: bool) -> bool {
        self.kind.as_ref().map_or(true, |kind| {
            let expected_kind = if is_dir {
                FileOperationPatternKind::Folder
            } else {
                FileOperationPatternKind::File
            };
            kind == &expected_kind
        }) && self.glob.is_match(path)
    }
}

#[derive(Default)]
struct LanguageServerWatchedPaths {
    worktree_paths: HashMap<WorktreeId, GlobSet>,
    abs_paths: HashMap<Arc<Path>, (GlobSet, Task<()>)>,
}

#[derive(Default)]
struct LanguageServerWatchedPathsBuilder {
    worktree_paths: HashMap<WorktreeId, GlobSet>,
    abs_paths: HashMap<Arc<Path>, GlobSet>,
}

impl LanguageServerWatchedPathsBuilder {
    fn watch_worktree(&mut self, worktree_id: WorktreeId, glob_set: GlobSet) {
        self.worktree_paths.insert(worktree_id, glob_set);
    }
    fn watch_abs_path(&mut self, path: Arc<Path>, glob_set: GlobSet) {
        self.abs_paths.insert(path, glob_set);
    }
    fn build(
        self,
        fs: Arc<dyn Fs>,
        language_server_id: LanguageServerId,
        cx: &mut Context<LspStore>,
    ) -> LanguageServerWatchedPaths {
        let project = cx.weak_entity();

        const LSP_ABS_PATH_OBSERVE: Duration = Duration::from_millis(100);
        let abs_paths = self
            .abs_paths
            .into_iter()
            .map(|(abs_path, globset)| {
                let task = cx.spawn({
                    let abs_path = abs_path.clone();
                    let fs = fs.clone();

                    let lsp_store = project.clone();
                    async move |_, cx| {
                        maybe!(async move {
                            let mut push_updates = fs.watch(&abs_path, LSP_ABS_PATH_OBSERVE).await;
                            while let Some(update) = push_updates.0.next().await {
                                let action = lsp_store
                                    .update(cx, |this, _| {
                                        let Some(local) = this.as_local() else {
                                            return ControlFlow::Break(());
                                        };
                                        let Some(watcher) = local
                                            .language_server_watched_paths
                                            .get(&language_server_id)
                                        else {
                                            return ControlFlow::Break(());
                                        };
                                        let (globs, _) = watcher.abs_paths.get(&abs_path).expect(
                                            "Watched abs path is not registered with a watcher",
                                        );
                                        let matching_entries = update
                                            .into_iter()
                                            .filter(|event| globs.is_match(&event.path))
                                            .collect::<Vec<_>>();
                                        this.lsp_notify_abs_paths_changed(
                                            language_server_id,
                                            matching_entries,
                                        );
                                        ControlFlow::Continue(())
                                    })
                                    .ok()?;

                                if action.is_break() {
                                    break;
                                }
                            }
                            Some(())
                        })
                        .await;
                    }
                });
                (abs_path, (globset, task))
            })
            .collect();
        LanguageServerWatchedPaths {
            worktree_paths: self.worktree_paths,
            abs_paths,
        }
    }
}

struct LspBufferSnapshot {
    version: i32,
    snapshot: TextBufferSnapshot,
}

/// A prompt requested by LSP server.
#[derive(Clone, Debug)]
pub struct LanguageServerPromptRequest {
    pub level: PromptLevel,
    pub message: String,
    pub actions: Vec<MessageActionItem>,
    pub lsp_name: String,
    pub(crate) response_channel: Sender<MessageActionItem>,
}

impl LanguageServerPromptRequest {
    pub async fn respond(self, index: usize) -> Option<()> {
        if let Some(response) = self.actions.into_iter().nth(index) {
            self.response_channel.send(response).await.ok()
        } else {
            None
        }
    }
}
impl PartialEq for LanguageServerPromptRequest {
    fn eq(&self, other: &Self) -> bool {
        self.message == other.message && self.actions == other.actions
    }
}

#[derive(Clone, Debug, PartialEq)]
pub enum LanguageServerLogType {
    Log(MessageType),
    Trace(Option<String>),
}

impl LanguageServerLogType {
    pub fn to_proto(&self) -> proto::language_server_log::LogType {
        match self {
            Self::Log(log_type) => {
                let message_type = match *log_type {
                    MessageType::ERROR => 1,
                    MessageType::WARNING => 2,
                    MessageType::INFO => 3,
                    MessageType::LOG => 4,
                    other => {
                        log::warn!("Unknown lsp log message type: {:?}", other);
                        4
                    }
                };
                proto::language_server_log::LogType::LogMessageType(message_type)
            }
            Self::Trace(message) => {
                proto::language_server_log::LogType::LogTrace(proto::LspLogTrace {
                    message: message.clone(),
                })
            }
        }
    }

    pub fn from_proto(log_type: proto::language_server_log::LogType) -> Self {
        match log_type {
            proto::language_server_log::LogType::LogMessageType(message_type) => {
                Self::Log(match message_type {
                    1 => MessageType::ERROR,
                    2 => MessageType::WARNING,
                    3 => MessageType::INFO,
                    4 => MessageType::LOG,
                    _ => MessageType::LOG,
                })
            }
            proto::language_server_log::LogType::LogTrace(trace) => Self::Trace(trace.message),
        }
    }
}

pub enum LanguageServerState {
    Starting {
        startup: Task<Option<Arc<LanguageServer>>>,
        /// List of language servers that will be added to the workspace once it's initialization completes.
        pending_workspace_folders: Arc<Mutex<BTreeSet<Url>>>,
    },

    Running {
        adapter: Arc<CachedLspAdapter>,
        server: Arc<LanguageServer>,
        simulate_disk_based_diagnostics_completion: Option<Task<()>>,
        workspace_refresh_task: Option<(mpsc::Sender<()>, Task<()>)>,
    },
}

impl LanguageServerState {
    fn add_workspace_folder(&self, uri: Url) {
        match self {
            LanguageServerState::Starting {
                pending_workspace_folders,
                ..
            } => {
                pending_workspace_folders.lock().insert(uri);
            }
            LanguageServerState::Running { server, .. } => {
                server.add_workspace_folder(uri);
            }
        }
    }
    fn _remove_workspace_folder(&self, uri: Url) {
        match self {
            LanguageServerState::Starting {
                pending_workspace_folders,
                ..
            } => {
                pending_workspace_folders.lock().remove(&uri);
            }
            LanguageServerState::Running { server, .. } => server.remove_workspace_folder(uri),
        }
    }
}

impl std::fmt::Debug for LanguageServerState {
    fn fmt(&self, f: &mut std::fmt::Formatter<'_>) -> std::fmt::Result {
        match self {
            LanguageServerState::Starting { .. } => {
                f.debug_struct("LanguageServerState::Starting").finish()
            }
            LanguageServerState::Running { .. } => {
                f.debug_struct("LanguageServerState::Running").finish()
            }
        }
    }
}

#[derive(Clone, Debug, Serialize)]
pub struct LanguageServerProgress {
    pub is_disk_based_diagnostics_progress: bool,
    pub is_cancellable: bool,
    pub title: Option<String>,
    pub message: Option<String>,
    pub percentage: Option<usize>,
    #[serde(skip_serializing)]
    pub last_update_at: Instant,
}

#[derive(Copy, Clone, Debug, Default, PartialEq, Serialize)]
pub struct DiagnosticSummary {
    pub error_count: usize,
    pub warning_count: usize,
}

impl DiagnosticSummary {
    pub fn new<'a, T: 'a>(diagnostics: impl IntoIterator<Item = &'a DiagnosticEntry<T>>) -> Self {
        let mut this = Self {
            error_count: 0,
            warning_count: 0,
        };

        for entry in diagnostics {
            if entry.diagnostic.is_primary {
                match entry.diagnostic.severity {
                    DiagnosticSeverity::ERROR => this.error_count += 1,
                    DiagnosticSeverity::WARNING => this.warning_count += 1,
                    _ => {}
                }
            }
        }

        this
    }

    pub fn is_empty(&self) -> bool {
        self.error_count == 0 && self.warning_count == 0
    }

    pub fn to_proto(
        &self,
        language_server_id: LanguageServerId,
        path: &Path,
    ) -> proto::DiagnosticSummary {
        proto::DiagnosticSummary {
            path: path.to_proto(),
            language_server_id: language_server_id.0 as u64,
            error_count: self.error_count as u32,
            warning_count: self.warning_count as u32,
        }
    }
}

#[derive(Clone, Debug)]
pub enum CompletionDocumentation {
    /// There is no documentation for this completion.
    Undocumented,
    /// A single line of documentation.
    SingleLine(SharedString),
    /// Multiple lines of plain text documentation.
    MultiLinePlainText(SharedString),
    /// Markdown documentation.
    MultiLineMarkdown(SharedString),
    /// Both single line and multiple lines of plain text documentation.
    SingleLineAndMultiLinePlainText {
        single_line: SharedString,
        plain_text: Option<SharedString>,
    },
}

impl From<lsp::Documentation> for CompletionDocumentation {
    fn from(docs: lsp::Documentation) -> Self {
        match docs {
            lsp::Documentation::String(text) => {
                if text.lines().count() <= 1 {
                    CompletionDocumentation::SingleLine(text.into())
                } else {
                    CompletionDocumentation::MultiLinePlainText(text.into())
                }
            }

            lsp::Documentation::MarkupContent(lsp::MarkupContent { kind, value }) => match kind {
                lsp::MarkupKind::PlainText => {
                    if value.lines().count() <= 1 {
                        CompletionDocumentation::SingleLine(value.into())
                    } else {
                        CompletionDocumentation::MultiLinePlainText(value.into())
                    }
                }

                lsp::MarkupKind::Markdown => {
                    CompletionDocumentation::MultiLineMarkdown(value.into())
                }
            },
        }
    }
}

fn glob_literal_prefix(glob: &Path) -> PathBuf {
    glob.components()
        .take_while(|component| match component {
            path::Component::Normal(part) => !part.to_string_lossy().contains(['*', '?', '{', '}']),
            _ => true,
        })
        .collect()
}

pub struct SshLspAdapter {
    name: LanguageServerName,
    binary: LanguageServerBinary,
    initialization_options: Option<String>,
    code_action_kinds: Option<Vec<CodeActionKind>>,
}

impl SshLspAdapter {
    pub fn new(
        name: LanguageServerName,
        binary: LanguageServerBinary,
        initialization_options: Option<String>,
        code_action_kinds: Option<String>,
    ) -> Self {
        Self {
            name,
            binary,
            initialization_options,
            code_action_kinds: code_action_kinds
                .as_ref()
                .and_then(|c| serde_json::from_str(c).ok()),
        }
    }
}

#[async_trait(?Send)]
impl LspAdapter for SshLspAdapter {
    fn name(&self) -> LanguageServerName {
        self.name.clone()
    }

    async fn initialization_options(
        self: Arc<Self>,
        _: &dyn Fs,
        _: &Arc<dyn LspAdapterDelegate>,
    ) -> Result<Option<serde_json::Value>> {
        let Some(options) = &self.initialization_options else {
            return Ok(None);
        };
        let result = serde_json::from_str(options)?;
        Ok(result)
    }

    fn code_action_kinds(&self) -> Option<Vec<CodeActionKind>> {
        self.code_action_kinds.clone()
    }

    async fn check_if_user_installed(
        &self,
        _: &dyn LspAdapterDelegate,
        _: Arc<dyn LanguageToolchainStore>,
        _: &AsyncApp,
    ) -> Option<LanguageServerBinary> {
        Some(self.binary.clone())
    }

    async fn cached_server_binary(
        &self,
        _: PathBuf,
        _: &dyn LspAdapterDelegate,
    ) -> Option<LanguageServerBinary> {
        None
    }

    async fn fetch_latest_server_version(
        &self,
        _: &dyn LspAdapterDelegate,
    ) -> Result<Box<dyn 'static + Send + Any>> {
        anyhow::bail!("SshLspAdapter does not support fetch_latest_server_version")
    }

    async fn fetch_server_binary(
        &self,
        _: Box<dyn 'static + Send + Any>,
        _: PathBuf,
        _: &dyn LspAdapterDelegate,
    ) -> Result<LanguageServerBinary> {
        anyhow::bail!("SshLspAdapter does not support fetch_server_binary")
    }
}

pub fn language_server_settings<'a>(
    delegate: &'a dyn LspAdapterDelegate,
    language: &LanguageServerName,
    cx: &'a App,
) -> Option<&'a LspSettings> {
    language_server_settings_for(
        SettingsLocation {
            worktree_id: delegate.worktree_id(),
            path: delegate.worktree_root_path(),
        },
        language,
        cx,
    )
}

pub(crate) fn language_server_settings_for<'a>(
    location: SettingsLocation<'a>,
    language: &LanguageServerName,
    cx: &'a App,
) -> Option<&'a LspSettings> {
    ProjectSettings::get(Some(location), cx).lsp.get(language)
}

pub struct LocalLspAdapterDelegate {
    lsp_store: WeakEntity<LspStore>,
    worktree: worktree::Snapshot,
    fs: Arc<dyn Fs>,
    http_client: Arc<dyn HttpClient>,
    language_registry: Arc<LanguageRegistry>,
    load_shell_env_task: Shared<Task<Option<HashMap<String, String>>>>,
}

impl LocalLspAdapterDelegate {
    pub fn new(
        language_registry: Arc<LanguageRegistry>,
        environment: &Entity<ProjectEnvironment>,
        lsp_store: WeakEntity<LspStore>,
        worktree: &Entity<Worktree>,
        http_client: Arc<dyn HttpClient>,
        fs: Arc<dyn Fs>,
        cx: &mut App,
    ) -> Arc<Self> {
        let load_shell_env_task = environment.update(cx, |env, cx| {
            env.get_worktree_environment(worktree.clone(), cx)
        });

        Arc::new(Self {
            lsp_store,
            worktree: worktree.read(cx).snapshot(),
            fs,
            http_client,
            language_registry,
            load_shell_env_task,
        })
    }

    fn from_local_lsp(
        local: &LocalLspStore,
        worktree: &Entity<Worktree>,
        cx: &mut App,
    ) -> Arc<Self> {
        Self::new(
            local.languages.clone(),
            &local.environment,
            local.weak.clone(),
            worktree,
            local.http_client.clone(),
            local.fs.clone(),
            cx,
        )
    }
}

#[async_trait]
impl LspAdapterDelegate for LocalLspAdapterDelegate {
    fn show_notification(&self, message: &str, cx: &mut App) {
        self.lsp_store
            .update(cx, |_, cx| {
                cx.emit(LspStoreEvent::Notification(message.to_owned()))
            })
            .ok();
    }

    fn http_client(&self) -> Arc<dyn HttpClient> {
        self.http_client.clone()
    }

    fn worktree_id(&self) -> WorktreeId {
        self.worktree.id()
    }

    fn worktree_root_path(&self) -> &Path {
        self.worktree.abs_path().as_ref()
    }

    async fn shell_env(&self) -> HashMap<String, String> {
        let task = self.load_shell_env_task.clone();
        task.await.unwrap_or_default()
    }

    async fn npm_package_installed_version(
        &self,
        package_name: &str,
    ) -> Result<Option<(PathBuf, String)>> {
        let local_package_directory = self.worktree_root_path();
        let node_modules_directory = local_package_directory.join("node_modules");

        if let Some(version) =
            read_package_installed_version(node_modules_directory.clone(), package_name).await?
        {
            return Ok(Some((node_modules_directory, version)));
        }
        let Some(npm) = self.which("npm".as_ref()).await else {
            log::warn!(
                "Failed to find npm executable for {:?}",
                local_package_directory
            );
            return Ok(None);
        };

        let env = self.shell_env().await;
        let output = util::command::new_smol_command(&npm)
            .args(["root", "-g"])
            .envs(env)
            .current_dir(local_package_directory)
            .output()
            .await?;
        let global_node_modules =
            PathBuf::from(String::from_utf8_lossy(&output.stdout).to_string());

        if let Some(version) =
            read_package_installed_version(global_node_modules.clone(), package_name).await?
        {
            return Ok(Some((global_node_modules, version)));
        }
        return Ok(None);
    }

    #[cfg(not(target_os = "windows"))]
    async fn which(&self, command: &OsStr) -> Option<PathBuf> {
        let worktree_abs_path = self.worktree.abs_path();
        let shell_path = self.shell_env().await.get("PATH").cloned();
        which::which_in(command, shell_path.as_ref(), worktree_abs_path).ok()
    }

    #[cfg(target_os = "windows")]
    async fn which(&self, command: &OsStr) -> Option<PathBuf> {
        // todo(windows) Getting the shell env variables in a current directory on Windows is more complicated than other platforms
        //               there isn't a 'default shell' necessarily. The closest would be the default profile on the windows terminal
        //               SEE: https://learn.microsoft.com/en-us/windows/terminal/customize-settings/startup
        which::which(command).ok()
    }

    async fn try_exec(&self, command: LanguageServerBinary) -> Result<()> {
        let working_dir = self.worktree_root_path();
        let output = util::command::new_smol_command(&command.path)
            .args(command.arguments)
            .envs(command.env.clone().unwrap_or_default())
            .current_dir(working_dir)
            .output()
            .await?;

        anyhow::ensure!(
            output.status.success(),
            "{}, stdout: {:?}, stderr: {:?}",
            output.status,
            String::from_utf8_lossy(&output.stdout),
            String::from_utf8_lossy(&output.stderr)
        );
        Ok(())
    }

    fn update_status(&self, server_name: LanguageServerName, status: language::BinaryStatus) {
        self.language_registry
            .update_lsp_binary_status(server_name, status);
    }

    fn registered_lsp_adapters(&self) -> Vec<Arc<dyn LspAdapter>> {
        self.language_registry
            .all_lsp_adapters()
            .into_iter()
            .map(|adapter| adapter.adapter.clone() as Arc<dyn LspAdapter>)
            .collect()
    }

    async fn language_server_download_dir(&self, name: &LanguageServerName) -> Option<Arc<Path>> {
        let dir = self.language_registry.language_server_download_dir(name)?;

        if !dir.exists() {
            smol::fs::create_dir_all(&dir)
                .await
                .context("failed to create container directory")
                .log_err()?;
        }

        Some(dir)
    }

    async fn read_text_file(&self, path: PathBuf) -> Result<String> {
        let entry = self
            .worktree
            .entry_for_path(&path)
            .with_context(|| format!("no worktree entry for path {path:?}"))?;
        let abs_path = self
            .worktree
            .absolutize(&entry.path)
            .with_context(|| format!("cannot absolutize path {path:?}"))?;

        self.fs.load(&abs_path).await
    }
}

async fn populate_labels_for_symbols(
    symbols: Vec<CoreSymbol>,
    language_registry: &Arc<LanguageRegistry>,
    lsp_adapter: Option<Arc<CachedLspAdapter>>,
    output: &mut Vec<Symbol>,
) {
    #[allow(clippy::mutable_key_type)]
    let mut symbols_by_language = HashMap::<Option<Arc<Language>>, Vec<CoreSymbol>>::default();

    let mut unknown_paths = BTreeSet::new();
    for symbol in symbols {
        let language = language_registry
            .language_for_file_path(&symbol.path.path)
            .await
            .ok()
            .or_else(|| {
                unknown_paths.insert(symbol.path.path.clone());
                None
            });
        symbols_by_language
            .entry(language)
            .or_default()
            .push(symbol);
    }

    for unknown_path in unknown_paths {
        log::info!(
            "no language found for symbol path {}",
            unknown_path.display()
        );
    }

    let mut label_params = Vec::new();
    for (language, mut symbols) in symbols_by_language {
        label_params.clear();
        label_params.extend(
            symbols
                .iter_mut()
                .map(|symbol| (mem::take(&mut symbol.name), symbol.kind)),
        );

        let mut labels = Vec::new();
        if let Some(language) = language {
            let lsp_adapter = lsp_adapter.clone().or_else(|| {
                language_registry
                    .lsp_adapters(&language.name())
                    .first()
                    .cloned()
            });
            if let Some(lsp_adapter) = lsp_adapter {
                labels = lsp_adapter
                    .labels_for_symbols(&label_params, &language)
                    .await
                    .log_err()
                    .unwrap_or_default();
            }
        }

        for ((symbol, (name, _)), label) in symbols
            .into_iter()
            .zip(label_params.drain(..))
            .zip(labels.into_iter().chain(iter::repeat(None)))
        {
            output.push(Symbol {
                language_server_name: symbol.language_server_name,
                source_worktree_id: symbol.source_worktree_id,
                source_language_server_id: symbol.source_language_server_id,
                path: symbol.path,
                label: label.unwrap_or_else(|| CodeLabel::plain(name.clone(), None)),
                name,
                kind: symbol.kind,
                range: symbol.range,
                signature: symbol.signature,
            });
        }
    }
}

fn include_text(server: &lsp::LanguageServer) -> Option<bool> {
    match server.capabilities().text_document_sync.as_ref()? {
        lsp::TextDocumentSyncCapability::Kind(kind) => match *kind {
            lsp::TextDocumentSyncKind::NONE => None,
            lsp::TextDocumentSyncKind::FULL => Some(true),
            lsp::TextDocumentSyncKind::INCREMENTAL => Some(false),
            _ => None,
        },
        lsp::TextDocumentSyncCapability::Options(options) => match options.save.as_ref()? {
            lsp::TextDocumentSyncSaveOptions::Supported(supported) => {
                if *supported {
                    Some(true)
                } else {
                    None
                }
            }
            lsp::TextDocumentSyncSaveOptions::SaveOptions(save_options) => {
                Some(save_options.include_text.unwrap_or(false))
            }
        },
    }
}

/// Completion items are displayed in a `UniformList`.
/// Usually, those items are single-line strings, but in LSP responses,
/// completion items `label`, `detail` and `label_details.description` may contain newlines or long spaces.
/// Many language plugins construct these items by joining these parts together, and we may use `CodeLabel::fallback_for_completion` that uses `label` at least.
/// All that may lead to a newline being inserted into resulting `CodeLabel.text`, which will force `UniformList` to bloat each entry to occupy more space,
/// breaking the completions menu presentation.
///
/// Sanitize the text to ensure there are no newlines, or, if there are some, remove them and also remove long space sequences if there were newlines.
fn ensure_uniform_list_compatible_label(label: &mut CodeLabel) {
    let mut new_text = String::with_capacity(label.text.len());
    let mut offset_map = vec![0; label.text.len() + 1];
    let mut last_char_was_space = false;
    let mut new_idx = 0;
    let mut chars = label.text.char_indices().fuse();
    let mut newlines_removed = false;

    while let Some((idx, c)) = chars.next() {
        offset_map[idx] = new_idx;

        match c {
            '\n' if last_char_was_space => {
                newlines_removed = true;
            }
            '\t' | ' ' if last_char_was_space => {}
            '\n' if !last_char_was_space => {
                new_text.push(' ');
                new_idx += 1;
                last_char_was_space = true;
                newlines_removed = true;
            }
            ' ' | '\t' => {
                new_text.push(' ');
                new_idx += 1;
                last_char_was_space = true;
            }
            _ => {
                new_text.push(c);
                new_idx += c.len_utf8();
                last_char_was_space = false;
            }
        }
    }
    offset_map[label.text.len()] = new_idx;

    // Only modify the label if newlines were removed.
    if !newlines_removed {
        return;
    }

    let last_index = new_idx;
    let mut run_ranges_errors = Vec::new();
    label.runs.retain_mut(|(range, _)| {
        match offset_map.get(range.start) {
            Some(&start) => range.start = start,
            None => {
                run_ranges_errors.push(range.clone());
                return false;
            }
        }

        match offset_map.get(range.end) {
            Some(&end) => range.end = end,
            None => {
                run_ranges_errors.push(range.clone());
                range.end = last_index;
            }
        }
        true
    });
    if !run_ranges_errors.is_empty() {
        log::error!(
            "Completion label has errors in its run ranges: {run_ranges_errors:?}, label text: {}",
            label.text
        );
    }

    let mut wrong_filter_range = None;
    if label.filter_range == (0..label.text.len()) {
        label.filter_range = 0..new_text.len();
    } else {
        let mut original_filter_range = Some(label.filter_range.clone());
        match offset_map.get(label.filter_range.start) {
            Some(&start) => label.filter_range.start = start,
            None => {
                wrong_filter_range = original_filter_range.take();
                label.filter_range.start = last_index;
            }
        }

        match offset_map.get(label.filter_range.end) {
            Some(&end) => label.filter_range.end = end,
            None => {
                wrong_filter_range = original_filter_range.take();
                label.filter_range.end = last_index;
            }
        }
    }
    if let Some(wrong_filter_range) = wrong_filter_range {
        log::error!(
            "Completion label has an invalid filter range: {wrong_filter_range:?}, label text: {}",
            label.text
        );
    }

    label.text = new_text;
}

#[cfg(test)]
mod tests {
    use language::HighlightId;

    use super::*;

    #[test]
    fn test_glob_literal_prefix() {
        assert_eq!(glob_literal_prefix(Path::new("**/*.js")), Path::new(""));
        assert_eq!(
            glob_literal_prefix(Path::new("node_modules/**/*.js")),
            Path::new("node_modules")
        );
        assert_eq!(
            glob_literal_prefix(Path::new("foo/{bar,baz}.js")),
            Path::new("foo")
        );
        assert_eq!(
            glob_literal_prefix(Path::new("foo/bar/baz.js")),
            Path::new("foo/bar/baz.js")
        );

        #[cfg(target_os = "windows")]
        {
            assert_eq!(glob_literal_prefix(Path::new("**\\*.js")), Path::new(""));
            assert_eq!(
                glob_literal_prefix(Path::new("node_modules\\**/*.js")),
                Path::new("node_modules")
            );
            assert_eq!(
                glob_literal_prefix(Path::new("foo/{bar,baz}.js")),
                Path::new("foo")
            );
            assert_eq!(
                glob_literal_prefix(Path::new("foo\\bar\\baz.js")),
                Path::new("foo/bar/baz.js")
            );
        }
    }

    #[test]
    fn test_multi_len_chars_normalization() {
        let mut label = CodeLabel {
            text: "myElˇ (parameter) myElˇ: {\n    foo: string;\n}".to_string(),
            runs: vec![(0..6, HighlightId(1))],
            filter_range: 0..6,
        };
        ensure_uniform_list_compatible_label(&mut label);
        assert_eq!(
            label,
            CodeLabel {
                text: "myElˇ (parameter) myElˇ: { foo: string; }".to_string(),
                runs: vec![(0..6, HighlightId(1))],
                filter_range: 0..6,
            }
        );
    }
}<|MERGE_RESOLUTION|>--- conflicted
+++ resolved
@@ -170,10 +170,7 @@
     _subscription: gpui::Subscription,
     lsp_tree: Entity<LanguageServerTree>,
     registered_buffers: HashMap<BufferId, usize>,
-<<<<<<< HEAD
-=======
     buffers_opened_in_servers: HashMap<BufferId, HashSet<LanguageServerId>>,
->>>>>>> 7c4da373
     buffer_pull_diagnostics_result_ids: HashMap<LanguageServerId, HashMap<PathBuf, Option<String>>>,
 }
 
@@ -2488,19 +2485,11 @@
                                }
                            }
                         };
-<<<<<<< HEAD
-                        let lsp_tool = self.weak.clone();
-                        let server_name = server_node.name();
-                        let buffer_abs_path = abs_path.to_string_lossy().to_string();
-                        cx.defer(move |cx| {
-                            lsp_tool.update(cx, |_, cx| cx.emit(LspStoreEvent::LanguageServerUpdate {
-=======
                         let lsp_store = self.weak.clone();
                         let server_name = server_node.name();
                         let buffer_abs_path = abs_path.to_string_lossy().to_string();
                         cx.defer(move |cx| {
                             lsp_store.update(cx, |_, cx| cx.emit(LspStoreEvent::LanguageServerUpdate {
->>>>>>> 7c4da373
                                 language_server_id: server_id,
                                 name: server_name,
                                 message: proto::update_language_server::Variant::RegisteredForBuffer(proto::RegisteredForBuffer {
@@ -2558,13 +2547,10 @@
                     vec![snapshot]
                 });
 
-<<<<<<< HEAD
-=======
             self.buffers_opened_in_servers
                 .entry(buffer_id)
                 .or_default()
                 .insert(server.server_id());
->>>>>>> 7c4da373
             cx.emit(LspStoreEvent::LanguageServerUpdate {
                 language_server_id: server.server_id(),
                 name: None,
@@ -3227,12 +3213,9 @@
             self.language_servers.remove(server_id_to_remove);
             self.buffer_pull_diagnostics_result_ids
                 .remove(server_id_to_remove);
-<<<<<<< HEAD
-=======
             for buffer_servers in self.buffers_opened_in_servers.values_mut() {
                 buffer_servers.remove(server_id_to_remove);
             }
->>>>>>> 7c4da373
             cx.emit(LspStoreEvent::LanguageServerRemoved(*server_id_to_remove));
         }
         servers_to_remove.into_keys().collect()
@@ -3567,24 +3550,6 @@
     _maintain_buffer_languages: Task<()>,
     diagnostic_summaries:
         HashMap<WorktreeId, HashMap<Arc<Path>, HashMap<LanguageServerId, DiagnosticSummary>>>,
-<<<<<<< HEAD
-    lsp_data: Option<LspData>,
-}
-
-type DocumentColorTask = Shared<Task<std::result::Result<Vec<DocumentColor>, Arc<anyhow::Error>>>>;
-
-#[derive(Debug)]
-struct LspData {
-    mtime: MTime,
-    buffer_lsp_data: HashMap<LanguageServerId, HashMap<PathBuf, BufferLspData>>,
-    colors_update: HashMap<PathBuf, DocumentColorTask>,
-    last_version_queried: HashMap<PathBuf, Global>,
-}
-
-#[derive(Debug, Default)]
-struct BufferLspData {
-    colors: Option<Vec<DocumentColor>>,
-=======
     lsp_data: HashMap<BufferId, DocumentColorData>,
 }
 
@@ -3608,7 +3573,6 @@
 pub enum ColorFetchStrategy {
     IgnoreCache,
     UseCache { known_cache_version: Option<usize> },
->>>>>>> 7c4da373
 }
 
 #[derive(Debug)]
@@ -3843,11 +3807,7 @@
             language_server_statuses: Default::default(),
             nonce: StdRng::from_entropy().r#gen(),
             diagnostic_summaries: HashMap::default(),
-<<<<<<< HEAD
-            lsp_data: None,
-=======
             lsp_data: HashMap::default(),
->>>>>>> 7c4da373
             active_entry: None,
             _maintain_workspace_config,
             _maintain_buffer_languages: Self::maintain_buffer_languages(languages, cx),
@@ -3904,11 +3864,7 @@
             language_server_statuses: Default::default(),
             nonce: StdRng::from_entropy().r#gen(),
             diagnostic_summaries: HashMap::default(),
-<<<<<<< HEAD
-            lsp_data: None,
-=======
             lsp_data: HashMap::default(),
->>>>>>> 7c4da373
             active_entry: None,
             toolchain_store,
             _maintain_workspace_config,
@@ -5077,11 +5033,7 @@
                     .presentations
                     .into_iter()
                     .map(|presentation| ColorPresentation {
-<<<<<<< HEAD
-                        label: presentation.label,
-=======
                         label: SharedString::from(presentation.label),
->>>>>>> 7c4da373
                         text_edit: presentation.text_edit.and_then(deserialize_lsp_edit),
                         additional_text_edits: presentation
                             .additional_text_edits
@@ -5124,11 +5076,7 @@
                     .context("color presentation resolve LSP request")?
                     .into_iter()
                     .map(|presentation| ColorPresentation {
-<<<<<<< HEAD
-                        label: presentation.label,
-=======
                         label: SharedString::from(presentation.label),
->>>>>>> 7c4da373
                         text_edit: presentation.text_edit,
                         additional_text_edits: presentation
                             .additional_text_edits
@@ -6215,8 +6163,6 @@
                 if lsp_store.as_local().is_none() {
                     return;
                 }
-<<<<<<< HEAD
-=======
 
                 for diagnostics_set in diagnostics {
                     let LspPullDiagnostics::Response {
@@ -6497,300 +6443,6 @@
         cx: &mut Context<Self>,
     ) -> Task<Vec<SignatureHelp>> {
         let position = position.to_point_utf16(buffer.read(cx));
->>>>>>> 7c4da373
-
-                for diagnostics_set in diagnostics {
-                    let LspPullDiagnostics::Response {
-                        server_id,
-                        uri,
-                        diagnostics,
-                    } = diagnostics_set
-                    else {
-                        continue;
-                    };
-
-                    let adapter = lsp_store.language_server_adapter_for_id(server_id);
-                    let disk_based_sources = adapter
-                        .as_ref()
-                        .map(|adapter| adapter.disk_based_diagnostic_sources.as_slice())
-                        .unwrap_or(&[]);
-                    match diagnostics {
-                        PulledDiagnostics::Unchanged { result_id } => {
-                            lsp_store
-                                .merge_diagnostics(
-                                    server_id,
-                                    lsp::PublishDiagnosticsParams {
-                                        uri: uri.clone(),
-                                        diagnostics: Vec::new(),
-                                        version: None,
-                                    },
-                                    Some(result_id),
-                                    DiagnosticSourceKind::Pulled,
-                                    disk_based_sources,
-                                    |_, _, _| true,
-                                    cx,
-                                )
-                                .log_err();
-                        }
-                        PulledDiagnostics::Changed {
-                            diagnostics,
-                            result_id,
-                        } => {
-                            lsp_store
-                                .merge_diagnostics(
-                                    server_id,
-                                    lsp::PublishDiagnosticsParams {
-                                        uri: uri.clone(),
-                                        diagnostics,
-                                        version: None,
-                                    },
-                                    result_id,
-                                    DiagnosticSourceKind::Pulled,
-                                    disk_based_sources,
-                                    |buffer, old_diagnostic, _| match old_diagnostic.source_kind {
-                                        DiagnosticSourceKind::Pulled => {
-                                            buffer.remote_id() != buffer_id
-                                        }
-                                        DiagnosticSourceKind::Other
-                                        | DiagnosticSourceKind::Pushed => true,
-                                    },
-                                    cx,
-                                )
-                                .log_err();
-                        }
-                    }
-                }
-            })
-        })
-    }
-
-    pub fn document_colors(
-        &mut self,
-        for_server_id: Option<LanguageServerId>,
-        buffer: Entity<Buffer>,
-        cx: &mut Context<Self>,
-    ) -> Option<DocumentColorTask> {
-        let buffer_mtime = buffer.read(cx).saved_mtime()?;
-        let buffer_version = buffer.read(cx).version();
-        let abs_path = File::from_dyn(buffer.read(cx).file())?.abs_path(cx);
-
-        let mut received_colors_data = false;
-        let buffer_lsp_data = self
-            .lsp_data
-            .as_ref()
-            .into_iter()
-            .filter(|lsp_data| {
-                if buffer_mtime == lsp_data.mtime {
-                    lsp_data
-                        .last_version_queried
-                        .get(&abs_path)
-                        .is_none_or(|version_queried| {
-                            !buffer_version.changed_since(version_queried)
-                        })
-                } else {
-                    !buffer_mtime.bad_is_greater_than(lsp_data.mtime)
-                }
-            })
-            .flat_map(|lsp_data| lsp_data.buffer_lsp_data.values())
-            .filter_map(|buffer_data| buffer_data.get(&abs_path))
-            .filter_map(|buffer_data| {
-                let colors = buffer_data.colors.as_deref()?;
-                received_colors_data = true;
-                Some(colors)
-            })
-            .flatten()
-            .cloned()
-            .collect::<Vec<_>>();
-
-        if buffer_lsp_data.is_empty() || for_server_id.is_some() {
-            if received_colors_data && for_server_id.is_none() {
-                return None;
-            }
-
-            let mut outdated_lsp_data = false;
-            if self.lsp_data.is_none()
-                || self.lsp_data.as_ref().is_some_and(|lsp_data| {
-                    if buffer_mtime == lsp_data.mtime {
-                        lsp_data
-                            .last_version_queried
-                            .get(&abs_path)
-                            .is_none_or(|version_queried| {
-                                buffer_version.changed_since(version_queried)
-                            })
-                    } else {
-                        buffer_mtime.bad_is_greater_than(lsp_data.mtime)
-                    }
-                })
-            {
-                self.lsp_data = Some(LspData {
-                    mtime: buffer_mtime,
-                    buffer_lsp_data: HashMap::default(),
-                    colors_update: HashMap::default(),
-                    last_version_queried: HashMap::default(),
-                });
-                outdated_lsp_data = true;
-            }
-
-            {
-                let lsp_data = self.lsp_data.as_mut()?;
-                match for_server_id {
-                    Some(for_server_id) if !outdated_lsp_data => {
-                        lsp_data.buffer_lsp_data.remove(&for_server_id);
-                    }
-                    None | Some(_) => {
-                        let existing_task = lsp_data.colors_update.get(&abs_path).cloned();
-                        if !outdated_lsp_data && existing_task.is_some() {
-                            return existing_task;
-                        }
-                        for buffer_data in lsp_data.buffer_lsp_data.values_mut() {
-                            if let Some(buffer_data) = buffer_data.get_mut(&abs_path) {
-                                buffer_data.colors = None;
-                            }
-                        }
-                    }
-                }
-            }
-
-            let task_abs_path = abs_path.clone();
-            let new_task = cx
-                .spawn(async move |lsp_store, cx| {
-                    cx.background_executor().timer(Duration::from_millis(50)).await;
-                    let fetched_colors = match lsp_store
-                        .update(cx, |lsp_store, cx| {
-                            lsp_store.fetch_document_colors(buffer, cx)
-                        }) {
-                            Ok(fetch_task) => fetch_task.await
-                            .with_context(|| {
-                                format!(
-                                    "Fetching document colors for buffer with path {task_abs_path:?}"
-                                )
-                            }),
-                            Err(e) => return Err(Arc::new(e)),
-                        };
-                    let fetched_colors = match fetched_colors {
-                        Ok(fetched_colors) => fetched_colors,
-                        Err(e) => return Err(Arc::new(e)),
-                    };
-
-                    let lsp_colors = lsp_store.update(cx, |lsp_store, _| {
-                        let lsp_data = lsp_store.lsp_data.as_mut().with_context(|| format!(
-                            "Document lsp data got updated between fetch and update for path {task_abs_path:?}"
-                        ))?;
-                        let mut lsp_colors = Vec::new();
-                        anyhow::ensure!(lsp_data.mtime == buffer_mtime, "Buffer lsp data got updated between fetch and update for path {task_abs_path:?}");
-                        for (server_id, colors) in fetched_colors {
-                            let colors_lsp_data = &mut lsp_data.buffer_lsp_data.entry(server_id).or_default().entry(task_abs_path.clone()).or_default().colors;
-                            *colors_lsp_data = Some(colors.clone());
-                            lsp_colors.extend(colors);
-                        }
-                        Ok(lsp_colors)
-                    });
-
-                    match lsp_colors {
-                        Ok(Ok(lsp_colors)) => Ok(lsp_colors),
-                        Ok(Err(e)) => Err(Arc::new(e)),
-                        Err(e) => Err(Arc::new(e)),
-                    }
-                })
-                .shared();
-            let lsp_data = self.lsp_data.as_mut()?;
-            lsp_data
-                .colors_update
-                .insert(abs_path.clone(), new_task.clone());
-            lsp_data
-                .last_version_queried
-                .insert(abs_path, buffer_version);
-            lsp_data.mtime = buffer_mtime;
-            Some(new_task)
-        } else {
-            Some(Task::ready(Ok(buffer_lsp_data)).shared())
-        }
-    }
-
-    fn fetch_document_colors(
-        &mut self,
-        buffer: Entity<Buffer>,
-        cx: &mut Context<Self>,
-    ) -> Task<anyhow::Result<Vec<(LanguageServerId, Vec<DocumentColor>)>>> {
-        if let Some((client, project_id)) = self.upstream_client() {
-            let request_task = client.request(proto::MultiLspQuery {
-                project_id,
-                buffer_id: buffer.read(cx).remote_id().to_proto(),
-                version: serialize_version(&buffer.read(cx).version()),
-                strategy: Some(proto::multi_lsp_query::Strategy::All(
-                    proto::AllLanguageServers {},
-                )),
-                request: Some(proto::multi_lsp_query::Request::GetDocumentColor(
-                    GetDocumentColor {}.to_proto(project_id, buffer.read(cx)),
-                )),
-            });
-            cx.spawn(async move |project, cx| {
-                let Some(project) = project.upgrade() else {
-                    return Ok(Vec::new());
-                };
-                let colors = join_all(
-                    request_task
-                        .await
-                        .log_err()
-                        .map(|response| response.responses)
-                        .unwrap_or_default()
-                        .into_iter()
-                        .filter_map(|lsp_response| match lsp_response.response? {
-                            proto::lsp_response::Response::GetDocumentColorResponse(response) => {
-                                Some((
-                                    LanguageServerId::from_proto(lsp_response.server_id),
-                                    response,
-                                ))
-                            }
-                            unexpected => {
-                                debug_panic!("Unexpected response: {unexpected:?}");
-                                None
-                            }
-                        })
-                        .map(|(server_id, color_response)| {
-                            let response = GetDocumentColor {}.response_from_proto(
-                                color_response,
-                                project.clone(),
-                                buffer.clone(),
-                                cx.clone(),
-                            );
-                            async move { (server_id, response.await.log_err().unwrap_or_default()) }
-                        }),
-                )
-                .await
-                .into_iter()
-                .fold(HashMap::default(), |mut acc, (server_id, colors)| {
-                    acc.entry(server_id).or_insert_with(Vec::new).extend(colors);
-                    acc
-                })
-                .into_iter()
-                .collect();
-                Ok(colors)
-            })
-        } else {
-            let document_colors_task =
-                self.request_multiple_lsp_locally(&buffer, None::<usize>, GetDocumentColor, cx);
-            cx.spawn(async move |_, _| {
-                Ok(document_colors_task
-                    .await
-                    .into_iter()
-                    .fold(HashMap::default(), |mut acc, (server_id, colors)| {
-                        acc.entry(server_id).or_insert_with(Vec::new).extend(colors);
-                        acc
-                    })
-                    .into_iter()
-                    .collect())
-            })
-        }
-    }
-
-    pub fn signature_help<T: ToPointUtf16>(
-        &mut self,
-        buffer: &Entity<Buffer>,
-        position: T,
-        cx: &mut Context<Self>,
-    ) -> Task<Vec<SignatureHelp>> {
-        let position = position.to_point_utf16(buffer.read(cx));
 
         if let Some((client, upstream_project_id)) = self.upstream_client() {
             let request_task = client.request(proto::MultiLspQuery {
@@ -9319,11 +8971,7 @@
                 .color_presentations
                 .into_iter()
                 .map(|presentation| proto::ColorPresentation {
-<<<<<<< HEAD
-                    label: presentation.label,
-=======
                     label: presentation.label.to_string(),
->>>>>>> 7c4da373
                     text_edit: presentation.text_edit.map(serialize_lsp_edit),
                     additional_text_edits: presentation
                         .additional_text_edits
@@ -11005,13 +10653,6 @@
     }
 
     fn cleanup_lsp_data(&mut self, for_server: LanguageServerId) {
-<<<<<<< HEAD
-        if let Some(lsp_data) = &mut self.lsp_data {
-            lsp_data.buffer_lsp_data.remove(&for_server);
-        }
-        if let Some(local) = self.as_local_mut() {
-            local.buffer_pull_diagnostics_result_ids.remove(&for_server);
-=======
         for buffer_lsp_data in self.lsp_data.values_mut() {
             buffer_lsp_data.colors.remove(&for_server);
             buffer_lsp_data.cache_version += 1;
@@ -11021,7 +10662,6 @@
             for buffer_servers in local.buffers_opened_in_servers.values_mut() {
                 buffer_servers.remove(&for_server);
             }
->>>>>>> 7c4da373
         }
     }
 
