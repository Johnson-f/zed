use crate::{
    assistant_settings::{AssistantDockPosition, AssistantSettings},
    humanize_token_count,
    prompt_library::open_prompt_library,
    prompts::PromptBuilder,
    slash_command::{
        default_command::DefaultSlashCommand,
        docs_command::{DocsSlashCommand, DocsSlashCommandArgs},
        file_command::{self, codeblock_fence_for_path},
        SlashCommandCompletionProvider, SlashCommandRegistry,
    },
    slash_command_picker,
    terminal_inline_assistant::TerminalInlineAssistant,
    Assist, CacheStatus, ConfirmCommand, Context, ContextEvent, ContextId, ContextStore,
    ContextStoreEvent, CycleMessageRole, DeployHistory, DeployPromptLibrary, InlineAssistId,
    InlineAssistant, InsertDraggedFiles, InsertIntoEditor, Message, MessageId, MessageMetadata,
    MessageStatus, ModelPickerDelegate, ModelSelector, NewContext, PendingSlashCommand,
    PendingSlashCommandStatus, QuoteSelection, RemoteContextMetadata, SavedContextMetadata, Split,
    ToggleFocus, ToggleModelSelector, WorkflowStepResolution,
};
use anyhow::{anyhow, Result};
use assistant_slash_command::{SlashCommand, SlashCommandOutputSection};
use assistant_tool::ToolRegistry;
use client::{proto, Client, Status};
use collections::{BTreeSet, HashMap, HashSet};
use editor::{
    actions::{FoldAt, MoveToEndOfLine, Newline, ShowCompletions, UnfoldAt},
    display_map::{
        BlockDisposition, BlockId, BlockProperties, BlockStyle, Crease, CustomBlockId, FoldId,
        RenderBlock, ToDisplayPoint,
    },
    scroll::{Autoscroll, AutoscrollStrategy, ScrollAnchor},
    Anchor, Editor, EditorEvent, ExcerptRange, MultiBuffer, RowExt, ToOffset as _, ToPoint,
};
use editor::{display_map::CreaseId, FoldPlaceholder};
use fs::Fs;
use gpui::{
    canvas, div, img, percentage, point, pulsating_between, size, Action, Animation, AnimationExt,
    AnyElement, AnyView, AppContext, AsyncWindowContext, ClipboardEntry, ClipboardItem,
    Context as _, Empty, Entity, EntityId, EventEmitter, ExternalPaths, FocusHandle, FocusableView,
    FontWeight, InteractiveElement, IntoElement, Model, ParentElement, Pixels, ReadGlobal, Render,
    RenderImage, SharedString, Size, StatefulInteractiveElement, Styled, Subscription, Task,
    Transformation, UpdateGlobal, View, VisualContext, WeakView, WindowContext,
};
use indexed_docs::IndexedDocsStore;
use language::{
    language_settings::SoftWrap, Capability, LanguageRegistry, LspAdapterDelegate, Point, ToOffset,
};
use language_model::{
    provider::cloud::PROVIDER_ID, LanguageModelProvider, LanguageModelProviderId,
    LanguageModelRegistry, Role,
};
use multi_buffer::MultiBufferRow;
use picker::{Picker, PickerDelegate};
use project::{Project, ProjectLspAdapterDelegate, Worktree};
use search::{buffer_search::DivRegistrar, BufferSearchBar};
use settings::{update_settings_file, Settings};
use smol::stream::StreamExt;
use std::{
    borrow::Cow,
    cmp,
    collections::hash_map,
    fmt::Write,
    ops::{ControlFlow, Range},
    path::PathBuf,
    sync::Arc,
    time::Duration,
};
use terminal_view::{terminal_panel::TerminalPanel, TerminalView};
use ui::TintColor;
use ui::{
    prelude::*,
    utils::{format_distance_from_now, DateTimeType},
    Avatar, AvatarShape, ButtonLike, ContextMenu, Disclosure, ElevationIndex, KeyBinding, ListItem,
    ListItemSpacing, PopoverMenu, PopoverMenuHandle, Tooltip,
};
use util::{maybe, ResultExt};
use workspace::{
    dock::{DockPosition, Panel, PanelEvent},
    item::{self, FollowableItem, Item, ItemHandle},
    pane::{self, SaveIntent},
    searchable::{SearchEvent, SearchableItem},
    DraggedSelection, Pane, Save, ShowConfiguration, ToggleZoom, ToolbarItemEvent,
    ToolbarItemLocation, ToolbarItemView, Workspace,
};
use workspace::{searchable::SearchableItemHandle, DraggedTab};
use zed_actions::InlineAssist;

pub fn init(cx: &mut AppContext) {
    workspace::FollowableViewRegistry::register::<ContextEditor>(cx);
    cx.observe_new_views(
        |workspace: &mut Workspace, _cx: &mut ViewContext<Workspace>| {
            workspace
                .register_action(|workspace, _: &ToggleFocus, cx| {
                    let settings = AssistantSettings::get_global(cx);
                    if !settings.enabled {
                        return;
                    }

                    workspace.toggle_panel_focus::<AssistantPanel>(cx);
                })
                .register_action(AssistantPanel::inline_assist)
                .register_action(ContextEditor::quote_selection)
                .register_action(ContextEditor::insert_selection)
                .register_action(ContextEditor::insert_dragged_files)
                .register_action(AssistantPanel::show_configuration)
                .register_action(AssistantPanel::create_new_context);
        },
    )
    .detach();

    cx.observe_new_views(
        |terminal_panel: &mut TerminalPanel, cx: &mut ViewContext<TerminalPanel>| {
            let settings = AssistantSettings::get_global(cx);
            terminal_panel.asssistant_enabled(settings.enabled, cx);
        },
    )
    .detach();
}

pub enum AssistantPanelEvent {
    ContextEdited,
}

pub struct AssistantPanel {
    pane: View<Pane>,
    workspace: WeakView<Workspace>,
    width: Option<Pixels>,
    height: Option<Pixels>,
    project: Model<Project>,
    context_store: Model<ContextStore>,
    languages: Arc<LanguageRegistry>,
    fs: Arc<dyn Fs>,
    subscriptions: Vec<Subscription>,
    model_selector_menu_handle: PopoverMenuHandle<Picker<ModelPickerDelegate>>,
    model_summary_editor: View<Editor>,
    authenticate_provider_task: Option<(LanguageModelProviderId, Task<()>)>,
    configuration_subscription: Option<Subscription>,
    client_status: Option<client::Status>,
    watch_client_status: Option<Task<()>>,
    show_zed_ai_notice: bool,
}

#[derive(Clone)]
enum ContextMetadata {
    Remote(RemoteContextMetadata),
    Saved(SavedContextMetadata),
}

struct SavedContextPickerDelegate {
    store: Model<ContextStore>,
    project: Model<Project>,
    matches: Vec<ContextMetadata>,
    selected_index: usize,
}

enum SavedContextPickerEvent {
    Confirmed(ContextMetadata),
}

enum InlineAssistTarget {
    Editor(View<Editor>, bool),
    Terminal(View<TerminalView>),
}

impl EventEmitter<SavedContextPickerEvent> for Picker<SavedContextPickerDelegate> {}

impl SavedContextPickerDelegate {
    fn new(project: Model<Project>, store: Model<ContextStore>) -> Self {
        Self {
            project,
            store,
            matches: Vec::new(),
            selected_index: 0,
        }
    }
}

impl PickerDelegate for SavedContextPickerDelegate {
    type ListItem = ListItem;

    fn match_count(&self) -> usize {
        self.matches.len()
    }

    fn selected_index(&self) -> usize {
        self.selected_index
    }

    fn set_selected_index(&mut self, ix: usize, _cx: &mut ViewContext<Picker<Self>>) {
        self.selected_index = ix;
    }

    fn placeholder_text(&self, _cx: &mut WindowContext) -> Arc<str> {
        "Search...".into()
    }

    fn update_matches(&mut self, query: String, cx: &mut ViewContext<Picker<Self>>) -> Task<()> {
        let search = self.store.read(cx).search(query, cx);
        cx.spawn(|this, mut cx| async move {
            let matches = search.await;
            this.update(&mut cx, |this, cx| {
                let host_contexts = this.delegate.store.read(cx).host_contexts();
                this.delegate.matches = host_contexts
                    .iter()
                    .cloned()
                    .map(ContextMetadata::Remote)
                    .chain(matches.into_iter().map(ContextMetadata::Saved))
                    .collect();
                this.delegate.selected_index = 0;
                cx.notify();
            })
            .ok();
        })
    }

    fn confirm(&mut self, _secondary: bool, cx: &mut ViewContext<Picker<Self>>) {
        if let Some(metadata) = self.matches.get(self.selected_index) {
            cx.emit(SavedContextPickerEvent::Confirmed(metadata.clone()));
        }
    }

    fn dismissed(&mut self, _cx: &mut ViewContext<Picker<Self>>) {}

    fn render_match(
        &self,
        ix: usize,
        selected: bool,
        cx: &mut ViewContext<Picker<Self>>,
    ) -> Option<Self::ListItem> {
        let context = self.matches.get(ix)?;
        let item = match context {
            ContextMetadata::Remote(context) => {
                let host_user = self.project.read(cx).host().and_then(|collaborator| {
                    self.project
                        .read(cx)
                        .user_store()
                        .read(cx)
                        .get_cached_user(collaborator.user_id)
                });
                div()
                    .flex()
                    .w_full()
                    .justify_between()
                    .gap_2()
                    .child(
                        h_flex().flex_1().overflow_x_hidden().child(
                            Label::new(context.summary.clone().unwrap_or(DEFAULT_TAB_TITLE.into()))
                                .size(LabelSize::Small),
                        ),
                    )
                    .child(
                        h_flex()
                            .gap_2()
                            .children(if let Some(host_user) = host_user {
                                vec![
                                    Avatar::new(host_user.avatar_uri.clone())
                                        .shape(AvatarShape::Circle)
                                        .into_any_element(),
                                    Label::new(format!("Shared by @{}", host_user.github_login))
                                        .color(Color::Muted)
                                        .size(LabelSize::Small)
                                        .into_any_element(),
                                ]
                            } else {
                                vec![Label::new("Shared by host")
                                    .color(Color::Muted)
                                    .size(LabelSize::Small)
                                    .into_any_element()]
                            }),
                    )
            }
            ContextMetadata::Saved(context) => div()
                .flex()
                .w_full()
                .justify_between()
                .gap_2()
                .child(
                    h_flex()
                        .flex_1()
                        .child(Label::new(context.title.clone()).size(LabelSize::Small))
                        .overflow_x_hidden(),
                )
                .child(
                    Label::new(format_distance_from_now(
                        DateTimeType::Local(context.mtime),
                        false,
                        true,
                        true,
                    ))
                    .color(Color::Muted)
                    .size(LabelSize::Small),
                ),
        };
        Some(
            ListItem::new(ix)
                .inset(true)
                .spacing(ListItemSpacing::Sparse)
                .selected(selected)
                .child(item),
        )
    }
}

impl AssistantPanel {
    pub fn load(
        workspace: WeakView<Workspace>,
        prompt_builder: Arc<PromptBuilder>,
        cx: AsyncWindowContext,
    ) -> Task<Result<View<Self>>> {
        cx.spawn(|mut cx| async move {
            let context_store = workspace
                .update(&mut cx, |workspace, cx| {
                    let project = workspace.project().clone();
                    ContextStore::new(project, prompt_builder.clone(), cx)
                })?
                .await?;

            workspace.update(&mut cx, |workspace, cx| {
                // TODO: deserialize state.
                cx.new_view(|cx| Self::new(workspace, context_store, cx))
            })
        })
    }

    fn new(
        workspace: &Workspace,
        context_store: Model<ContextStore>,
        cx: &mut ViewContext<Self>,
    ) -> Self {
        let model_selector_menu_handle = PopoverMenuHandle::default();
        let model_summary_editor = cx.new_view(Editor::single_line);
        let context_editor_toolbar = cx.new_view(|_| {
            ContextEditorToolbarItem::new(
                workspace,
                model_selector_menu_handle.clone(),
                model_summary_editor.clone(),
            )
        });

        let pane = cx.new_view(|cx| {
            let mut pane = Pane::new(
                workspace.weak_handle(),
                workspace.project().clone(),
                Default::default(),
                None,
<<<<<<< HEAD
                Some(NewFile.boxed_clone()),
=======
                NewContext.boxed_clone(),
>>>>>>> 8985fd87
                cx,
            );

            let project = workspace.project().clone();
            pane.set_custom_drop_handle(cx, move |_, dropped_item, cx| {
                let action = maybe!({
                    if let Some(paths) = dropped_item.downcast_ref::<ExternalPaths>() {
                        return Some(InsertDraggedFiles::ExternalFiles(paths.paths().to_vec()));
                    }

                    let project_paths = if let Some(tab) = dropped_item.downcast_ref::<DraggedTab>()
                    {
                        if &tab.pane == cx.view() {
                            return None;
                        }
                        let item = tab.pane.read(cx).item_for_index(tab.ix);
                        Some(
                            item.and_then(|item| item.project_path(cx))
                                .into_iter()
                                .collect::<Vec<_>>(),
                        )
                    } else if let Some(selection) = dropped_item.downcast_ref::<DraggedSelection>()
                    {
                        Some(
                            selection
                                .items()
                                .filter_map(|item| {
                                    project.read(cx).path_for_entry(item.entry_id, cx)
                                })
                                .collect::<Vec<_>>(),
                        )
                    } else {
                        None
                    }?;

                    let paths = project_paths
                        .into_iter()
                        .filter_map(|project_path| {
                            let worktree = project
                                .read(cx)
                                .worktree_for_id(project_path.worktree_id, cx)?;

                            let mut full_path = PathBuf::from(worktree.read(cx).root_name());
                            full_path.push(&project_path.path);
                            Some(full_path)
                        })
                        .collect::<Vec<_>>();

                    Some(InsertDraggedFiles::ProjectPaths(paths))
                });

                if let Some(action) = action {
                    cx.dispatch_action(action.boxed_clone());
                }

                ControlFlow::Break(())
            });

            pane.set_can_split(false, cx);
            pane.set_can_navigate(true, cx);
            pane.display_nav_history_buttons(None);
            pane.set_should_display_tab_bar(|_| true);
            pane.set_render_tab_bar_buttons(cx, move |pane, cx| {
                let focus_handle = pane.focus_handle(cx);
                let left_children = IconButton::new("history", IconName::HistoryRerun)
                    .icon_size(IconSize::Small)
                    .on_click(cx.listener({
                        let focus_handle = focus_handle.clone();
                        move |_, _, cx| {
                            focus_handle.focus(cx);
                            cx.dispatch_action(DeployHistory.boxed_clone())
                        }
                    }))
                    .tooltip({
                        let focus_handle = focus_handle.clone();
                        move |cx| {
                            Tooltip::for_action_in(
                                "Open History",
                                &DeployHistory,
                                &focus_handle,
                                cx,
                            )
                        }
                    })
                    .selected(
                        pane.active_item()
                            .map_or(false, |item| item.downcast::<ContextHistory>().is_some()),
                    );
                let _pane = cx.view().clone();
                let right_children = h_flex()
                    .gap(Spacing::Small.rems(cx))
                    .child(
                        IconButton::new("new-context", IconName::Plus)
                            .on_click(
                                cx.listener(|_, _, cx| {
                                    cx.dispatch_action(NewContext.boxed_clone())
                                }),
                            )
                            .tooltip(move |cx| {
                                Tooltip::for_action_in(
                                    "New Context",
                                    &NewContext,
                                    &focus_handle,
                                    cx,
                                )
                            }),
                    )
                    .child(
                        PopoverMenu::new("assistant-panel-popover-menu")
                            .trigger(
                                IconButton::new("menu", IconName::Menu).icon_size(IconSize::Small),
                            )
                            .menu(move |cx| {
                                let zoom_label = if _pane.read(cx).is_zoomed() {
                                    "Zoom Out"
                                } else {
                                    "Zoom In"
                                };
                                let focus_handle = _pane.focus_handle(cx);
                                Some(ContextMenu::build(cx, move |menu, _| {
                                    menu.context(focus_handle.clone())
                                        .action("New Context", Box::new(NewContext))
                                        .action("History", Box::new(DeployHistory))
                                        .action("Prompt Library", Box::new(DeployPromptLibrary))
                                        .action("Configure", Box::new(ShowConfiguration))
                                        .action(zoom_label, Box::new(ToggleZoom))
                                }))
                            }),
                    )
                    .into_any_element()
                    .into();

                (Some(left_children.into_any_element()), right_children)
            });
            pane.toolbar().update(cx, |toolbar, cx| {
                toolbar.add_item(context_editor_toolbar.clone(), cx);
                toolbar.add_item(cx.new_view(BufferSearchBar::new), cx)
            });
            pane
        });

        let subscriptions = vec![
            cx.observe(&pane, |_, _, cx| cx.notify()),
            cx.subscribe(&pane, Self::handle_pane_event),
            cx.subscribe(&context_editor_toolbar, Self::handle_toolbar_event),
            cx.subscribe(&model_summary_editor, Self::handle_summary_editor_event),
            cx.subscribe(&context_store, Self::handle_context_store_event),
            cx.subscribe(
                &LanguageModelRegistry::global(cx),
                |this, _, event: &language_model::Event, cx| match event {
                    language_model::Event::ActiveModelChanged => {
                        this.completion_provider_changed(cx);
                    }
                    language_model::Event::ProviderStateChanged => {
                        this.ensure_authenticated(cx);
                        cx.notify()
                    }
                    language_model::Event::AddedProvider(_)
                    | language_model::Event::RemovedProvider(_) => {
                        this.ensure_authenticated(cx);
                    }
                },
            ),
        ];

        let watch_client_status = Self::watch_client_status(workspace.client().clone(), cx);

        let mut this = Self {
            pane,
            workspace: workspace.weak_handle(),
            width: None,
            height: None,
            project: workspace.project().clone(),
            context_store,
            languages: workspace.app_state().languages.clone(),
            fs: workspace.app_state().fs.clone(),
            subscriptions,
            model_selector_menu_handle,
            model_summary_editor,
            authenticate_provider_task: None,
            configuration_subscription: None,
            client_status: None,
            watch_client_status: Some(watch_client_status),
            show_zed_ai_notice: false,
        };
        this.new_context(cx);
        this
    }

    fn watch_client_status(client: Arc<Client>, cx: &mut ViewContext<Self>) -> Task<()> {
        let mut status_rx = client.status();

        cx.spawn(|this, mut cx| async move {
            while let Some(status) = status_rx.next().await {
                this.update(&mut cx, |this, cx| {
                    if this.client_status.is_none()
                        || this
                            .client_status
                            .map_or(false, |old_status| old_status != status)
                    {
                        this.update_zed_ai_notice_visibility(status, cx);
                    }
                    this.client_status = Some(status);
                })
                .log_err();
            }
            this.update(&mut cx, |this, _cx| this.watch_client_status = None)
                .log_err();
        })
    }

    fn handle_pane_event(
        &mut self,
        pane: View<Pane>,
        event: &pane::Event,
        cx: &mut ViewContext<Self>,
    ) {
        let update_model_summary = match event {
            pane::Event::Remove { .. } => {
                cx.emit(PanelEvent::Close);
                false
            }
            pane::Event::ZoomIn => {
                cx.emit(PanelEvent::ZoomIn);
                false
            }
            pane::Event::ZoomOut => {
                cx.emit(PanelEvent::ZoomOut);
                false
            }

            pane::Event::AddItem { item } => {
                self.workspace
                    .update(cx, |workspace, cx| {
                        item.added_to_pane(workspace, self.pane.clone(), cx)
                    })
                    .ok();
                true
            }

            pane::Event::ActivateItem { local } => {
                if *local {
                    self.workspace
                        .update(cx, |workspace, cx| {
                            workspace.unfollow_in_pane(&pane, cx);
                        })
                        .ok();
                }
                cx.emit(AssistantPanelEvent::ContextEdited);
                true
            }
            pane::Event::RemovedItem { .. } => {
                let has_configuration_view = self
                    .pane
                    .read(cx)
                    .items_of_type::<ConfigurationView>()
                    .next()
                    .is_some();

                if !has_configuration_view {
                    self.configuration_subscription = None;
                }

                cx.emit(AssistantPanelEvent::ContextEdited);
                true
            }

            _ => false,
        };

        if update_model_summary {
            if let Some(editor) = self.active_context_editor(cx) {
                self.show_updated_summary(&editor, cx)
            }
        }
    }

    fn handle_summary_editor_event(
        &mut self,
        model_summary_editor: View<Editor>,
        event: &EditorEvent,
        cx: &mut ViewContext<Self>,
    ) {
        if matches!(event, EditorEvent::Edited { .. }) {
            if let Some(context_editor) = self.active_context_editor(cx) {
                let new_summary = model_summary_editor.read(cx).text(cx);
                context_editor.update(cx, |context_editor, cx| {
                    context_editor.context.update(cx, |context, cx| {
                        if context.summary().is_none()
                            && (new_summary == DEFAULT_TAB_TITLE || new_summary.trim().is_empty())
                        {
                            return;
                        }
                        context.custom_summary(new_summary, cx)
                    });
                });
            }
        }
    }

    fn update_zed_ai_notice_visibility(
        &mut self,
        client_status: Status,
        cx: &mut ViewContext<Self>,
    ) {
        let active_provider = LanguageModelRegistry::read_global(cx).active_provider();

        // If we're signed out and don't have a provider configured, or we're signed-out AND Zed.dev is
        // the provider, we want to show a nudge to sign in.
        let show_zed_ai_notice = client_status.is_signed_out()
            && active_provider.map_or(true, |provider| provider.id().0 == PROVIDER_ID);

        self.show_zed_ai_notice = show_zed_ai_notice;
        cx.notify();
    }

    fn handle_toolbar_event(
        &mut self,
        _: View<ContextEditorToolbarItem>,
        _: &ContextEditorToolbarItemEvent,
        cx: &mut ViewContext<Self>,
    ) {
        if let Some(context_editor) = self.active_context_editor(cx) {
            context_editor.update(cx, |context_editor, cx| {
                context_editor.context.update(cx, |context, cx| {
                    context.summarize(true, cx);
                })
            })
        }
    }

    fn handle_context_store_event(
        &mut self,
        _context_store: Model<ContextStore>,
        event: &ContextStoreEvent,
        cx: &mut ViewContext<Self>,
    ) {
        let ContextStoreEvent::ContextCreated(context_id) = event;
        let Some(context) = self
            .context_store
            .read(cx)
            .loaded_context_for_id(&context_id, cx)
        else {
            log::error!("no context found with ID: {}", context_id.to_proto());
            return;
        };
        let lsp_adapter_delegate = make_lsp_adapter_delegate(&self.project, cx).log_err();

        let assistant_panel = cx.view().downgrade();
        let editor = cx.new_view(|cx| {
            let mut editor = ContextEditor::for_context(
                context,
                self.fs.clone(),
                self.workspace.clone(),
                self.project.clone(),
                lsp_adapter_delegate,
                assistant_panel,
                cx,
            );
            editor.insert_default_prompt(cx);
            editor
        });

        self.show_context(editor.clone(), cx);
    }

    fn completion_provider_changed(&mut self, cx: &mut ViewContext<Self>) {
        if let Some(editor) = self.active_context_editor(cx) {
            editor.update(cx, |active_context, cx| {
                active_context
                    .context
                    .update(cx, |context, cx| context.completion_provider_changed(cx))
            })
        }

        let Some(new_provider_id) = LanguageModelRegistry::read_global(cx)
            .active_provider()
            .map(|p| p.id())
        else {
            return;
        };

        if self
            .authenticate_provider_task
            .as_ref()
            .map_or(true, |(old_provider_id, _)| {
                *old_provider_id != new_provider_id
            })
        {
            self.authenticate_provider_task = None;
            self.ensure_authenticated(cx);
        }

        if let Some(status) = self.client_status {
            self.update_zed_ai_notice_visibility(status, cx);
        }
    }

    fn ensure_authenticated(&mut self, cx: &mut ViewContext<Self>) {
        if self.is_authenticated(cx) {
            return;
        }

        let Some(provider) = LanguageModelRegistry::read_global(cx).active_provider() else {
            return;
        };

        let load_credentials = self.authenticate(cx);

        if self.authenticate_provider_task.is_none() {
            self.authenticate_provider_task = Some((
                provider.id(),
                cx.spawn(|this, mut cx| async move {
                    if let Some(future) = load_credentials {
                        let _ = future.await;
                    }
                    this.update(&mut cx, |this, _cx| {
                        this.authenticate_provider_task = None;
                    })
                    .log_err();
                }),
            ));
        }
    }

    pub fn inline_assist(
        workspace: &mut Workspace,
        action: &InlineAssist,
        cx: &mut ViewContext<Workspace>,
    ) {
        let settings = AssistantSettings::get_global(cx);
        if !settings.enabled {
            return;
        }

        let Some(assistant_panel) = workspace.panel::<AssistantPanel>(cx) else {
            return;
        };

        let Some(inline_assist_target) =
            Self::resolve_inline_assist_target(workspace, &assistant_panel, cx)
        else {
            return;
        };

        let initial_prompt = action.prompt.clone();

        if assistant_panel.update(cx, |assistant, cx| assistant.is_authenticated(cx)) {
            match inline_assist_target {
                InlineAssistTarget::Editor(active_editor, include_context) => {
                    InlineAssistant::update_global(cx, |assistant, cx| {
                        assistant.assist(
                            &active_editor,
                            Some(cx.view().downgrade()),
                            include_context.then_some(&assistant_panel),
                            initial_prompt,
                            cx,
                        )
                    })
                }
                InlineAssistTarget::Terminal(active_terminal) => {
                    TerminalInlineAssistant::update_global(cx, |assistant, cx| {
                        assistant.assist(
                            &active_terminal,
                            Some(cx.view().downgrade()),
                            Some(&assistant_panel),
                            initial_prompt,
                            cx,
                        )
                    })
                }
            }
        } else {
            let assistant_panel = assistant_panel.downgrade();
            cx.spawn(|workspace, mut cx| async move {
                let Some(task) =
                    assistant_panel.update(&mut cx, |assistant, cx| assistant.authenticate(cx))?
                else {
                    let answer = cx
                        .prompt(
                            gpui::PromptLevel::Warning,
                            "No language model provider configured",
                            None,
                            &["Configure", "Cancel"],
                        )
                        .await
                        .ok();
                    if let Some(answer) = answer {
                        if answer == 0 {
                            cx.update(|cx| cx.dispatch_action(Box::new(ShowConfiguration)))
                                .ok();
                        }
                    }
                    return Ok(());
                };
                task.await?;
                if assistant_panel.update(&mut cx, |panel, cx| panel.is_authenticated(cx))? {
                    cx.update(|cx| match inline_assist_target {
                        InlineAssistTarget::Editor(active_editor, include_context) => {
                            let assistant_panel = if include_context {
                                assistant_panel.upgrade()
                            } else {
                                None
                            };
                            InlineAssistant::update_global(cx, |assistant, cx| {
                                assistant.assist(
                                    &active_editor,
                                    Some(workspace),
                                    assistant_panel.as_ref(),
                                    initial_prompt,
                                    cx,
                                )
                            })
                        }
                        InlineAssistTarget::Terminal(active_terminal) => {
                            TerminalInlineAssistant::update_global(cx, |assistant, cx| {
                                assistant.assist(
                                    &active_terminal,
                                    Some(workspace),
                                    assistant_panel.upgrade().as_ref(),
                                    initial_prompt,
                                    cx,
                                )
                            })
                        }
                    })?
                } else {
                    workspace.update(&mut cx, |workspace, cx| {
                        workspace.focus_panel::<AssistantPanel>(cx)
                    })?;
                }

                anyhow::Ok(())
            })
            .detach_and_log_err(cx)
        }
    }

    fn resolve_inline_assist_target(
        workspace: &mut Workspace,
        assistant_panel: &View<AssistantPanel>,
        cx: &mut WindowContext,
    ) -> Option<InlineAssistTarget> {
        if let Some(terminal_panel) = workspace.panel::<TerminalPanel>(cx) {
            if terminal_panel
                .read(cx)
                .focus_handle(cx)
                .contains_focused(cx)
            {
                if let Some(terminal_view) = terminal_panel.read(cx).pane().and_then(|pane| {
                    pane.read(cx)
                        .active_item()
                        .and_then(|t| t.downcast::<TerminalView>())
                }) {
                    return Some(InlineAssistTarget::Terminal(terminal_view));
                }
            }
        }
        let context_editor =
            assistant_panel
                .read(cx)
                .active_context_editor(cx)
                .and_then(|editor| {
                    let editor = &editor.read(cx).editor;
                    if editor.read(cx).is_focused(cx) {
                        Some(editor.clone())
                    } else {
                        None
                    }
                });

        if let Some(context_editor) = context_editor {
            Some(InlineAssistTarget::Editor(context_editor, false))
        } else if let Some(workspace_editor) = workspace
            .active_item(cx)
            .and_then(|item| item.act_as::<Editor>(cx))
        {
            Some(InlineAssistTarget::Editor(workspace_editor, true))
        } else if let Some(terminal_view) = workspace
            .active_item(cx)
            .and_then(|item| item.act_as::<TerminalView>(cx))
        {
            Some(InlineAssistTarget::Terminal(terminal_view))
        } else {
            None
        }
    }

    pub fn create_new_context(
        workspace: &mut Workspace,
        _: &NewContext,
        cx: &mut ViewContext<Workspace>,
    ) {
        if let Some(panel) = workspace.panel::<AssistantPanel>(cx) {
            panel.update(cx, |panel, cx| {
                panel.new_context(cx);
            });
        }
    }

    fn new_context(&mut self, cx: &mut ViewContext<Self>) -> Option<View<ContextEditor>> {
        if self.project.read(cx).is_via_collab() {
            let task = self
                .context_store
                .update(cx, |store, cx| store.create_remote_context(cx));

            cx.spawn(|this, mut cx| async move {
                let context = task.await?;

                this.update(&mut cx, |this, cx| {
                    let workspace = this.workspace.clone();
                    let project = this.project.clone();
                    let lsp_adapter_delegate = make_lsp_adapter_delegate(&project, cx).log_err();

                    let fs = this.fs.clone();
                    let project = this.project.clone();
                    let weak_assistant_panel = cx.view().downgrade();

                    let editor = cx.new_view(|cx| {
                        ContextEditor::for_context(
                            context,
                            fs,
                            workspace,
                            project,
                            lsp_adapter_delegate,
                            weak_assistant_panel,
                            cx,
                        )
                    });

                    this.show_context(editor, cx);

                    anyhow::Ok(())
                })??;

                anyhow::Ok(())
            })
            .detach_and_log_err(cx);

            None
        } else {
            let context = self.context_store.update(cx, |store, cx| store.create(cx));
            let lsp_adapter_delegate = make_lsp_adapter_delegate(&self.project, cx).log_err();

            let assistant_panel = cx.view().downgrade();
            let editor = cx.new_view(|cx| {
                let mut editor = ContextEditor::for_context(
                    context,
                    self.fs.clone(),
                    self.workspace.clone(),
                    self.project.clone(),
                    lsp_adapter_delegate,
                    assistant_panel,
                    cx,
                );
                editor.insert_default_prompt(cx);
                editor
            });

            self.show_context(editor.clone(), cx);
            let workspace = self.workspace.clone();
            cx.spawn(move |_, mut cx| async move {
                workspace
                    .update(&mut cx, |workspace, cx| {
                        workspace.focus_panel::<AssistantPanel>(cx);
                    })
                    .ok();
            })
            .detach();
            Some(editor)
        }
    }

    fn show_context(&mut self, context_editor: View<ContextEditor>, cx: &mut ViewContext<Self>) {
        let focus = self.focus_handle(cx).contains_focused(cx);
        let prev_len = self.pane.read(cx).items_len();
        self.pane.update(cx, |pane, cx| {
            pane.add_item(Box::new(context_editor.clone()), focus, focus, None, cx)
        });

        if prev_len != self.pane.read(cx).items_len() {
            self.subscriptions
                .push(cx.subscribe(&context_editor, Self::handle_context_editor_event));
        }

        self.show_updated_summary(&context_editor, cx);

        cx.emit(AssistantPanelEvent::ContextEdited);
        cx.notify();
    }

    fn show_updated_summary(
        &self,
        context_editor: &View<ContextEditor>,
        cx: &mut ViewContext<Self>,
    ) {
        context_editor.update(cx, |context_editor, cx| {
            let new_summary = context_editor.title(cx).to_string();
            self.model_summary_editor.update(cx, |summary_editor, cx| {
                if summary_editor.text(cx) != new_summary {
                    summary_editor.set_text(new_summary, cx);
                }
            });
        });
    }

    fn handle_context_editor_event(
        &mut self,
        context_editor: View<ContextEditor>,
        event: &EditorEvent,
        cx: &mut ViewContext<Self>,
    ) {
        match event {
            EditorEvent::TitleChanged => {
                self.show_updated_summary(&context_editor, cx);
                cx.notify()
            }
            EditorEvent::Edited { .. } => cx.emit(AssistantPanelEvent::ContextEdited),
            _ => {}
        }
    }

    fn show_configuration(
        workspace: &mut Workspace,
        _: &ShowConfiguration,
        cx: &mut ViewContext<Workspace>,
    ) {
        let Some(panel) = workspace.panel::<AssistantPanel>(cx) else {
            return;
        };

        if !panel.focus_handle(cx).contains_focused(cx) {
            workspace.toggle_panel_focus::<AssistantPanel>(cx);
        }

        panel.update(cx, |this, cx| {
            this.show_configuration_tab(cx);
        })
    }

    fn show_configuration_tab(&mut self, cx: &mut ViewContext<Self>) {
        let configuration_item_ix = self
            .pane
            .read(cx)
            .items()
            .position(|item| item.downcast::<ConfigurationView>().is_some());

        if let Some(configuration_item_ix) = configuration_item_ix {
            self.pane.update(cx, |pane, cx| {
                pane.activate_item(configuration_item_ix, true, true, cx);
            });
        } else {
            let configuration = cx.new_view(ConfigurationView::new);
            self.configuration_subscription = Some(cx.subscribe(
                &configuration,
                |this, _, event: &ConfigurationViewEvent, cx| match event {
                    ConfigurationViewEvent::NewProviderContextEditor(provider) => {
                        if LanguageModelRegistry::read_global(cx)
                            .active_provider()
                            .map_or(true, |p| p.id() != provider.id())
                        {
                            if let Some(model) = provider.provided_models(cx).first().cloned() {
                                update_settings_file::<AssistantSettings>(
                                    this.fs.clone(),
                                    cx,
                                    move |settings, _| settings.set_model(model),
                                );
                            }
                        }

                        this.new_context(cx);
                    }
                },
            ));
            self.pane.update(cx, |pane, cx| {
                pane.add_item(Box::new(configuration), true, true, None, cx);
            });
        }
    }

    fn deploy_history(&mut self, _: &DeployHistory, cx: &mut ViewContext<Self>) {
        let history_item_ix = self
            .pane
            .read(cx)
            .items()
            .position(|item| item.downcast::<ContextHistory>().is_some());

        if let Some(history_item_ix) = history_item_ix {
            self.pane.update(cx, |pane, cx| {
                pane.activate_item(history_item_ix, true, true, cx);
            });
        } else {
            let assistant_panel = cx.view().downgrade();
            let history = cx.new_view(|cx| {
                ContextHistory::new(
                    self.project.clone(),
                    self.context_store.clone(),
                    assistant_panel,
                    cx,
                )
            });
            self.pane.update(cx, |pane, cx| {
                pane.add_item(Box::new(history), true, true, None, cx);
            });
        }
    }

    fn deploy_prompt_library(&mut self, _: &DeployPromptLibrary, cx: &mut ViewContext<Self>) {
        open_prompt_library(self.languages.clone(), cx).detach_and_log_err(cx);
    }

    fn toggle_model_selector(&mut self, _: &ToggleModelSelector, cx: &mut ViewContext<Self>) {
        self.model_selector_menu_handle.toggle(cx);
    }

    fn active_context_editor(&self, cx: &AppContext) -> Option<View<ContextEditor>> {
        self.pane
            .read(cx)
            .active_item()?
            .downcast::<ContextEditor>()
    }

    pub fn active_context(&self, cx: &AppContext) -> Option<Model<Context>> {
        Some(self.active_context_editor(cx)?.read(cx).context.clone())
    }

    fn open_saved_context(
        &mut self,
        path: PathBuf,
        cx: &mut ViewContext<Self>,
    ) -> Task<Result<()>> {
        let existing_context = self.pane.read(cx).items().find_map(|item| {
            item.downcast::<ContextEditor>()
                .filter(|editor| editor.read(cx).context.read(cx).path() == Some(&path))
        });
        if let Some(existing_context) = existing_context {
            return cx.spawn(|this, mut cx| async move {
                this.update(&mut cx, |this, cx| this.show_context(existing_context, cx))
            });
        }

        let context = self
            .context_store
            .update(cx, |store, cx| store.open_local_context(path.clone(), cx));
        let fs = self.fs.clone();
        let project = self.project.clone();
        let workspace = self.workspace.clone();

        let lsp_adapter_delegate = make_lsp_adapter_delegate(&project, cx).log_err();

        cx.spawn(|this, mut cx| async move {
            let context = context.await?;
            let assistant_panel = this.clone();
            this.update(&mut cx, |this, cx| {
                let editor = cx.new_view(|cx| {
                    ContextEditor::for_context(
                        context,
                        fs,
                        workspace,
                        project,
                        lsp_adapter_delegate,
                        assistant_panel,
                        cx,
                    )
                });
                this.show_context(editor, cx);
                anyhow::Ok(())
            })??;
            Ok(())
        })
    }

    fn open_remote_context(
        &mut self,
        id: ContextId,
        cx: &mut ViewContext<Self>,
    ) -> Task<Result<View<ContextEditor>>> {
        let existing_context = self.pane.read(cx).items().find_map(|item| {
            item.downcast::<ContextEditor>()
                .filter(|editor| *editor.read(cx).context.read(cx).id() == id)
        });
        if let Some(existing_context) = existing_context {
            return cx.spawn(|this, mut cx| async move {
                this.update(&mut cx, |this, cx| {
                    this.show_context(existing_context.clone(), cx)
                })?;
                Ok(existing_context)
            });
        }

        let context = self
            .context_store
            .update(cx, |store, cx| store.open_remote_context(id, cx));
        let fs = self.fs.clone();
        let workspace = self.workspace.clone();
        let lsp_adapter_delegate = make_lsp_adapter_delegate(&self.project, cx).log_err();

        cx.spawn(|this, mut cx| async move {
            let context = context.await?;
            let assistant_panel = this.clone();
            this.update(&mut cx, |this, cx| {
                let editor = cx.new_view(|cx| {
                    ContextEditor::for_context(
                        context,
                        fs,
                        workspace,
                        this.project.clone(),
                        lsp_adapter_delegate,
                        assistant_panel,
                        cx,
                    )
                });
                this.show_context(editor.clone(), cx);
                anyhow::Ok(editor)
            })?
        })
    }

    fn is_authenticated(&mut self, cx: &mut ViewContext<Self>) -> bool {
        LanguageModelRegistry::read_global(cx)
            .active_provider()
            .map_or(false, |provider| provider.is_authenticated(cx))
    }

    fn authenticate(&mut self, cx: &mut ViewContext<Self>) -> Option<Task<Result<()>>> {
        LanguageModelRegistry::read_global(cx)
            .active_provider()
            .map_or(None, |provider| Some(provider.authenticate(cx)))
    }
}

impl Render for AssistantPanel {
    fn render(&mut self, cx: &mut ViewContext<Self>) -> impl IntoElement {
        let mut registrar = DivRegistrar::new(
            |panel, cx| {
                panel
                    .pane
                    .read(cx)
                    .toolbar()
                    .read(cx)
                    .item_of_type::<BufferSearchBar>()
            },
            cx,
        );
        BufferSearchBar::register(&mut registrar);
        let registrar = registrar.into_div();

        v_flex()
            .key_context("AssistantPanel")
            .size_full()
            .on_action(cx.listener(|this, _: &NewContext, cx| {
                this.new_context(cx);
            }))
            .on_action(
                cx.listener(|this, _: &ShowConfiguration, cx| this.show_configuration_tab(cx)),
            )
            .on_action(cx.listener(AssistantPanel::deploy_history))
            .on_action(cx.listener(AssistantPanel::deploy_prompt_library))
            .on_action(cx.listener(AssistantPanel::toggle_model_selector))
            .child(registrar.size_full().child(self.pane.clone()))
            .into_any_element()
    }
}

impl Panel for AssistantPanel {
    fn persistent_name() -> &'static str {
        "AssistantPanel"
    }

    fn position(&self, cx: &WindowContext) -> DockPosition {
        match AssistantSettings::get_global(cx).dock {
            AssistantDockPosition::Left => DockPosition::Left,
            AssistantDockPosition::Bottom => DockPosition::Bottom,
            AssistantDockPosition::Right => DockPosition::Right,
        }
    }

    fn position_is_valid(&self, _: DockPosition) -> bool {
        true
    }

    fn set_position(&mut self, position: DockPosition, cx: &mut ViewContext<Self>) {
        settings::update_settings_file::<AssistantSettings>(
            self.fs.clone(),
            cx,
            move |settings, _| {
                let dock = match position {
                    DockPosition::Left => AssistantDockPosition::Left,
                    DockPosition::Bottom => AssistantDockPosition::Bottom,
                    DockPosition::Right => AssistantDockPosition::Right,
                };
                settings.set_dock(dock);
            },
        );
    }

    fn size(&self, cx: &WindowContext) -> Pixels {
        let settings = AssistantSettings::get_global(cx);
        match self.position(cx) {
            DockPosition::Left | DockPosition::Right => {
                self.width.unwrap_or(settings.default_width)
            }
            DockPosition::Bottom => self.height.unwrap_or(settings.default_height),
        }
    }

    fn set_size(&mut self, size: Option<Pixels>, cx: &mut ViewContext<Self>) {
        match self.position(cx) {
            DockPosition::Left | DockPosition::Right => self.width = size,
            DockPosition::Bottom => self.height = size,
        }
        cx.notify();
    }

    fn is_zoomed(&self, cx: &WindowContext) -> bool {
        self.pane.read(cx).is_zoomed()
    }

    fn set_zoomed(&mut self, zoomed: bool, cx: &mut ViewContext<Self>) {
        self.pane.update(cx, |pane, cx| pane.set_zoomed(zoomed, cx));
    }

    fn set_active(&mut self, active: bool, cx: &mut ViewContext<Self>) {
        if active {
            if self.pane.read(cx).items_len() == 0 {
                self.new_context(cx);
            }

            self.ensure_authenticated(cx);
        }
    }

    fn pane(&self) -> Option<View<Pane>> {
        Some(self.pane.clone())
    }

    fn remote_id() -> Option<proto::PanelId> {
        Some(proto::PanelId::AssistantPanel)
    }

    fn icon(&self, cx: &WindowContext) -> Option<IconName> {
        let settings = AssistantSettings::get_global(cx);
        if !settings.enabled || !settings.button {
            return None;
        }

        Some(IconName::ZedAssistant)
    }

    fn icon_tooltip(&self, _cx: &WindowContext) -> Option<&'static str> {
        Some("Assistant Panel")
    }

    fn toggle_action(&self) -> Box<dyn Action> {
        Box::new(ToggleFocus)
    }
}

impl EventEmitter<PanelEvent> for AssistantPanel {}
impl EventEmitter<AssistantPanelEvent> for AssistantPanel {}

impl FocusableView for AssistantPanel {
    fn focus_handle(&self, cx: &AppContext) -> FocusHandle {
        self.pane.focus_handle(cx)
    }
}

pub enum ContextEditorEvent {
    Edited,
    TabContentChanged,
}

#[derive(Copy, Clone, Debug, PartialEq)]
struct ScrollPosition {
    offset_before_cursor: gpui::Point<f32>,
    cursor: Anchor,
}

struct WorkflowStepViewState {
    header_block_id: CustomBlockId,
    header_crease_id: CreaseId,
    footer_block_id: Option<CustomBlockId>,
    footer_crease_id: Option<CreaseId>,
    assist: Option<WorkflowAssist>,
    resolution: Option<Arc<Result<WorkflowStepResolution>>>,
}

impl WorkflowStepViewState {
    fn status(&self, cx: &AppContext) -> WorkflowStepStatus {
        if let Some(assist) = &self.assist {
            match assist.status(cx) {
                WorkflowAssistStatus::Idle => WorkflowStepStatus::Idle,
                WorkflowAssistStatus::Pending => WorkflowStepStatus::Pending,
                WorkflowAssistStatus::Done => WorkflowStepStatus::Done,
                WorkflowAssistStatus::Confirmed => WorkflowStepStatus::Confirmed,
            }
        } else if let Some(resolution) = self.resolution.as_deref() {
            match resolution {
                Err(err) => WorkflowStepStatus::Error(err),
                Ok(_) => WorkflowStepStatus::Idle,
            }
        } else {
            WorkflowStepStatus::Resolving
        }
    }
}

#[derive(Clone, Copy)]
enum WorkflowStepStatus<'a> {
    Resolving,
    Error(&'a anyhow::Error),
    Idle,
    Pending,
    Done,
    Confirmed,
}

impl<'a> WorkflowStepStatus<'a> {
    pub(crate) fn is_confirmed(&self) -> bool {
        matches!(self, Self::Confirmed)
    }
}

#[derive(Debug, Eq, PartialEq)]
struct ActiveWorkflowStep {
    range: Range<language::Anchor>,
    resolved: bool,
}

struct WorkflowAssist {
    editor: WeakView<Editor>,
    editor_was_open: bool,
    assist_ids: Vec<InlineAssistId>,
}

type MessageHeader = MessageMetadata;

pub struct ContextEditor {
    context: Model<Context>,
    fs: Arc<dyn Fs>,
    workspace: WeakView<Workspace>,
    project: Model<Project>,
    lsp_adapter_delegate: Option<Arc<dyn LspAdapterDelegate>>,
    editor: View<Editor>,
    blocks: HashMap<MessageId, (MessageHeader, CustomBlockId)>,
    image_blocks: HashSet<CustomBlockId>,
    scroll_position: Option<ScrollPosition>,
    remote_id: Option<workspace::ViewId>,
    pending_slash_command_creases: HashMap<Range<language::Anchor>, CreaseId>,
    pending_slash_command_blocks: HashMap<Range<language::Anchor>, CustomBlockId>,
    pending_tool_use_creases: HashMap<Range<language::Anchor>, CreaseId>,
    _subscriptions: Vec<Subscription>,
    workflow_steps: HashMap<Range<language::Anchor>, WorkflowStepViewState>,
    active_workflow_step: Option<ActiveWorkflowStep>,
    assistant_panel: WeakView<AssistantPanel>,
    error_message: Option<SharedString>,
    show_accept_terms: bool,
    pub(crate) slash_menu_handle:
        PopoverMenuHandle<Picker<slash_command_picker::SlashCommandDelegate>>,
    // dragged_file_worktrees is used to keep references to worktrees that were added
    // when the user drag/dropped an external file onto the context editor. Since
    // the worktree is not part of the project panel, it would be dropped as soon as
    // the file is opened. In order to keep the worktree alive for the duration of the
    // context editor, we keep a reference here.
    dragged_file_worktrees: Vec<Model<Worktree>>,
}

const DEFAULT_TAB_TITLE: &str = "New Context";
const MAX_TAB_TITLE_LEN: usize = 16;

impl ContextEditor {
    fn for_context(
        context: Model<Context>,
        fs: Arc<dyn Fs>,
        workspace: WeakView<Workspace>,
        project: Model<Project>,
        lsp_adapter_delegate: Option<Arc<dyn LspAdapterDelegate>>,
        assistant_panel: WeakView<AssistantPanel>,
        cx: &mut ViewContext<Self>,
    ) -> Self {
        let completion_provider = SlashCommandCompletionProvider::new(
            Some(cx.view().downgrade()),
            Some(workspace.clone()),
        );

        let editor = cx.new_view(|cx| {
            let mut editor = Editor::for_buffer(context.read(cx).buffer().clone(), None, cx);
            editor.set_soft_wrap_mode(SoftWrap::EditorWidth, cx);
            editor.set_show_line_numbers(false, cx);
            editor.set_show_git_diff_gutter(false, cx);
            editor.set_show_code_actions(false, cx);
            editor.set_show_runnables(false, cx);
            editor.set_show_wrap_guides(false, cx);
            editor.set_show_indent_guides(false, cx);
            editor.set_completion_provider(Box::new(completion_provider));
            editor.set_collaboration_hub(Box::new(project.clone()));
            editor
        });

        let _subscriptions = vec![
            cx.observe(&context, |_, _, cx| cx.notify()),
            cx.subscribe(&context, Self::handle_context_event),
            cx.subscribe(&editor, Self::handle_editor_event),
            cx.subscribe(&editor, Self::handle_editor_search_event),
        ];

        let sections = context.read(cx).slash_command_output_sections().to_vec();
        let edit_step_ranges = context.read(cx).workflow_step_ranges().collect::<Vec<_>>();
        let mut this = Self {
            context,
            editor,
            lsp_adapter_delegate,
            blocks: Default::default(),
            image_blocks: Default::default(),
            scroll_position: None,
            remote_id: None,
            fs,
            workspace,
            project,
            pending_slash_command_creases: HashMap::default(),
            pending_slash_command_blocks: HashMap::default(),
            pending_tool_use_creases: HashMap::default(),
            _subscriptions,
            workflow_steps: HashMap::default(),
            active_workflow_step: None,
            assistant_panel,
            error_message: None,
            show_accept_terms: false,
            slash_menu_handle: Default::default(),
            dragged_file_worktrees: Vec::new(),
        };
        this.update_message_headers(cx);
        this.update_image_blocks(cx);
        this.insert_slash_command_output_sections(sections, false, cx);
        this.workflow_steps_updated(&Vec::new(), &edit_step_ranges, cx);
        this
    }

    fn insert_default_prompt(&mut self, cx: &mut ViewContext<Self>) {
        let command_name = DefaultSlashCommand.name();
        self.editor.update(cx, |editor, cx| {
            editor.insert(&format!("/{command_name}\n\n"), cx)
        });
        let command = self.context.update(cx, |context, cx| {
            context.reparse(cx);
            context.pending_slash_commands()[0].clone()
        });
        self.run_command(
            command.source_range,
            &command.name,
            &command.arguments,
            false,
            false,
            self.workspace.clone(),
            cx,
        );
    }

    fn assist(&mut self, _: &Assist, cx: &mut ViewContext<Self>) {
        let provider = LanguageModelRegistry::read_global(cx).active_provider();
        if provider
            .as_ref()
            .map_or(false, |provider| provider.must_accept_terms(cx))
        {
            self.show_accept_terms = true;
            cx.notify();
            return;
        }

        if !self.apply_active_workflow_step(cx) {
            self.error_message = None;
            self.send_to_model(cx);
            cx.notify();
        }
    }

    fn apply_workflow_step(&mut self, range: Range<language::Anchor>, cx: &mut ViewContext<Self>) {
        self.show_workflow_step(range.clone(), cx);

        if let Some(workflow_step) = self.workflow_steps.get(&range) {
            if let Some(assist) = workflow_step.assist.as_ref() {
                let assist_ids = assist.assist_ids.clone();
                cx.spawn(|this, mut cx| async move {
                    for assist_id in assist_ids {
                        let mut receiver = this.update(&mut cx, |_, cx| {
                            cx.window_context().defer(move |cx| {
                                InlineAssistant::update_global(cx, |assistant, cx| {
                                    assistant.start_assist(assist_id, cx);
                                })
                            });
                            InlineAssistant::update_global(cx, |assistant, _| {
                                assistant.observe_assist(assist_id)
                            })
                        })?;
                        while !receiver.borrow().is_done() {
                            let _ = receiver.changed().await;
                        }
                    }
                    anyhow::Ok(())
                })
                .detach_and_log_err(cx);
            }
        }
    }

    fn apply_active_workflow_step(&mut self, cx: &mut ViewContext<Self>) -> bool {
        let Some((range, step)) = self.active_workflow_step() else {
            return false;
        };

        if let Some(assist) = step.assist.as_ref() {
            match assist.status(cx) {
                WorkflowAssistStatus::Pending => {}
                WorkflowAssistStatus::Confirmed => return false,
                WorkflowAssistStatus::Done => self.confirm_workflow_step(range, cx),
                WorkflowAssistStatus::Idle => self.apply_workflow_step(range, cx),
            }
        } else {
            match step.resolution.as_deref() {
                Some(Ok(_)) => self.apply_workflow_step(range, cx),
                Some(Err(_)) => self.resolve_workflow_step(range, cx),
                None => {}
            }
        }

        true
    }

    fn resolve_workflow_step(
        &mut self,
        range: Range<language::Anchor>,
        cx: &mut ViewContext<Self>,
    ) {
        self.context
            .update(cx, |context, cx| context.resolve_workflow_step(range, cx));
    }

    fn stop_workflow_step(&mut self, range: Range<language::Anchor>, cx: &mut ViewContext<Self>) {
        if let Some(workflow_step) = self.workflow_steps.get(&range) {
            if let Some(assist) = workflow_step.assist.as_ref() {
                let assist_ids = assist.assist_ids.clone();
                cx.window_context().defer(|cx| {
                    InlineAssistant::update_global(cx, |assistant, cx| {
                        for assist_id in assist_ids {
                            assistant.stop_assist(assist_id, cx);
                        }
                    })
                });
            }
        }
    }

    fn undo_workflow_step(&mut self, range: Range<language::Anchor>, cx: &mut ViewContext<Self>) {
        if let Some(workflow_step) = self.workflow_steps.get_mut(&range) {
            if let Some(assist) = workflow_step.assist.take() {
                cx.window_context().defer(|cx| {
                    InlineAssistant::update_global(cx, |assistant, cx| {
                        for assist_id in assist.assist_ids {
                            assistant.undo_assist(assist_id, cx);
                        }
                    })
                });
            }
        }
    }

    fn confirm_workflow_step(
        &mut self,
        range: Range<language::Anchor>,
        cx: &mut ViewContext<Self>,
    ) {
        if let Some(workflow_step) = self.workflow_steps.get(&range) {
            if let Some(assist) = workflow_step.assist.as_ref() {
                let assist_ids = assist.assist_ids.clone();
                cx.window_context().defer(move |cx| {
                    InlineAssistant::update_global(cx, |assistant, cx| {
                        for assist_id in assist_ids {
                            assistant.finish_assist(assist_id, false, cx);
                        }
                    })
                });
            }
        }
    }

    fn reject_workflow_step(&mut self, range: Range<language::Anchor>, cx: &mut ViewContext<Self>) {
        if let Some(workflow_step) = self.workflow_steps.get_mut(&range) {
            if let Some(assist) = workflow_step.assist.take() {
                cx.window_context().defer(move |cx| {
                    InlineAssistant::update_global(cx, |assistant, cx| {
                        for assist_id in assist.assist_ids {
                            assistant.finish_assist(assist_id, true, cx);
                        }
                    })
                });
            }
        }
    }

    fn send_to_model(&mut self, cx: &mut ViewContext<Self>) {
        if let Some(user_message) = self.context.update(cx, |context, cx| context.assist(cx)) {
            let new_selection = {
                let cursor = user_message
                    .start
                    .to_offset(self.context.read(cx).buffer().read(cx));
                cursor..cursor
            };
            self.editor.update(cx, |editor, cx| {
                editor.change_selections(
                    Some(Autoscroll::Strategy(AutoscrollStrategy::Fit)),
                    cx,
                    |selections| selections.select_ranges([new_selection]),
                );
            });
            // Avoid scrolling to the new cursor position so the assistant's output is stable.
            cx.defer(|this, _| this.scroll_position = None);
        }
    }

    fn cancel(&mut self, _: &editor::actions::Cancel, cx: &mut ViewContext<Self>) {
        self.error_message = None;

        if self
            .context
            .update(cx, |context, cx| context.cancel_last_assist(cx))
        {
            return;
        }

        if let Some((range, active_step)) = self.active_workflow_step() {
            match active_step.status(cx) {
                WorkflowStepStatus::Pending => {
                    self.stop_workflow_step(range, cx);
                    return;
                }
                WorkflowStepStatus::Done => {
                    self.reject_workflow_step(range, cx);
                    return;
                }
                _ => {}
            }
        }
        cx.propagate();
    }

    fn cycle_message_role(&mut self, _: &CycleMessageRole, cx: &mut ViewContext<Self>) {
        let cursors = self.cursors(cx);
        self.context.update(cx, |context, cx| {
            let messages = context
                .messages_for_offsets(cursors, cx)
                .into_iter()
                .map(|message| message.id)
                .collect();
            context.cycle_message_roles(messages, cx)
        });
    }

    fn cursors(&self, cx: &AppContext) -> Vec<usize> {
        let selections = self.editor.read(cx).selections.all::<usize>(cx);
        selections
            .into_iter()
            .map(|selection| selection.head())
            .collect()
    }

    pub fn insert_command(&mut self, name: &str, cx: &mut ViewContext<Self>) {
        if let Some(command) = SlashCommandRegistry::global(cx).command(name) {
            self.editor.update(cx, |editor, cx| {
                editor.transact(cx, |editor, cx| {
                    editor.change_selections(Some(Autoscroll::fit()), cx, |s| s.try_cancel());
                    let snapshot = editor.buffer().read(cx).snapshot(cx);
                    let newest_cursor = editor.selections.newest::<Point>(cx).head();
                    if newest_cursor.column > 0
                        || snapshot
                            .chars_at(newest_cursor)
                            .next()
                            .map_or(false, |ch| ch != '\n')
                    {
                        editor.move_to_end_of_line(
                            &MoveToEndOfLine {
                                stop_at_soft_wraps: false,
                            },
                            cx,
                        );
                        editor.newline(&Newline, cx);
                    }

                    editor.insert(&format!("/{name}"), cx);
                    if command.accepts_arguments() {
                        editor.insert(" ", cx);
                        editor.show_completions(&ShowCompletions::default(), cx);
                    }
                });
            });
            if !command.requires_argument() {
                self.confirm_command(&ConfirmCommand, cx);
            }
        }
    }

    pub fn confirm_command(&mut self, _: &ConfirmCommand, cx: &mut ViewContext<Self>) {
        if self.editor.read(cx).has_active_completions_menu() {
            return;
        }

        let selections = self.editor.read(cx).selections.disjoint_anchors();
        let mut commands_by_range = HashMap::default();
        let workspace = self.workspace.clone();
        self.context.update(cx, |context, cx| {
            context.reparse(cx);
            for selection in selections.iter() {
                if let Some(command) =
                    context.pending_command_for_position(selection.head().text_anchor, cx)
                {
                    commands_by_range
                        .entry(command.source_range.clone())
                        .or_insert_with(|| command.clone());
                }
            }
        });

        if commands_by_range.is_empty() {
            cx.propagate();
        } else {
            for command in commands_by_range.into_values() {
                self.run_command(
                    command.source_range,
                    &command.name,
                    &command.arguments,
                    true,
                    false,
                    workspace.clone(),
                    cx,
                );
            }
            cx.stop_propagation();
        }
    }

    #[allow(clippy::too_many_arguments)]
    pub fn run_command(
        &mut self,
        command_range: Range<language::Anchor>,
        name: &str,
        arguments: &[String],
        ensure_trailing_newline: bool,
        expand_result: bool,
        workspace: WeakView<Workspace>,
        cx: &mut ViewContext<Self>,
    ) {
        if let Some(command) = SlashCommandRegistry::global(cx).command(name) {
            let output = command.run(arguments, workspace, self.lsp_adapter_delegate.clone(), cx);
            self.context.update(cx, |context, cx| {
                context.insert_command_output(
                    command_range,
                    output,
                    ensure_trailing_newline,
                    expand_result,
                    cx,
                )
            });
        }
    }

    fn handle_context_event(
        &mut self,
        _: Model<Context>,
        event: &ContextEvent,
        cx: &mut ViewContext<Self>,
    ) {
        let context_editor = cx.view().downgrade();

        match event {
            ContextEvent::MessagesEdited => {
                self.update_message_headers(cx);
                self.update_image_blocks(cx);
                self.context.update(cx, |context, cx| {
                    context.save(Some(Duration::from_millis(500)), self.fs.clone(), cx);
                });
            }
            ContextEvent::SummaryChanged => {
                cx.emit(EditorEvent::TitleChanged);
                self.context.update(cx, |context, cx| {
                    context.save(Some(Duration::from_millis(500)), self.fs.clone(), cx);
                });
            }
            ContextEvent::StreamedCompletion => {
                self.editor.update(cx, |editor, cx| {
                    if let Some(scroll_position) = self.scroll_position {
                        let snapshot = editor.snapshot(cx);
                        let cursor_point = scroll_position.cursor.to_display_point(&snapshot);
                        let scroll_top =
                            cursor_point.row().as_f32() - scroll_position.offset_before_cursor.y;
                        editor.set_scroll_position(
                            point(scroll_position.offset_before_cursor.x, scroll_top),
                            cx,
                        );
                    }

                    let new_tool_uses = self
                        .context
                        .read(cx)
                        .pending_tool_uses()
                        .into_iter()
                        .filter(|tool_use| {
                            !self
                                .pending_tool_use_creases
                                .contains_key(&tool_use.source_range)
                        })
                        .cloned()
                        .collect::<Vec<_>>();

                    let buffer = editor.buffer().read(cx).snapshot(cx);
                    let (excerpt_id, _buffer_id, _) = buffer.as_singleton().unwrap();
                    let excerpt_id = *excerpt_id;

                    let mut buffer_rows_to_fold = BTreeSet::new();

                    let creases = new_tool_uses
                        .iter()
                        .map(|tool_use| {
                            let placeholder = FoldPlaceholder {
                                render: render_fold_icon_button(
                                    cx.view().downgrade(),
                                    IconName::PocketKnife,
                                    tool_use.name.clone().into(),
                                ),
                                constrain_width: false,
                                merge_adjacent: false,
                            };
                            let render_trailer =
                                move |_row, _unfold, _cx: &mut WindowContext| Empty.into_any();

                            let start = buffer
                                .anchor_in_excerpt(excerpt_id, tool_use.source_range.start)
                                .unwrap();
                            let end = buffer
                                .anchor_in_excerpt(excerpt_id, tool_use.source_range.end)
                                .unwrap();

                            let buffer_row = MultiBufferRow(start.to_point(&buffer).row);
                            buffer_rows_to_fold.insert(buffer_row);

                            Crease::new(
                                start..end,
                                placeholder,
                                fold_toggle("tool-use"),
                                render_trailer,
                            )
                        })
                        .collect::<Vec<_>>();

                    let crease_ids = editor.insert_creases(creases, cx);

                    for buffer_row in buffer_rows_to_fold.into_iter().rev() {
                        editor.fold_at(&FoldAt { buffer_row }, cx);
                    }

                    self.pending_tool_use_creases.extend(
                        new_tool_uses
                            .iter()
                            .map(|tool_use| tool_use.source_range.clone())
                            .zip(crease_ids),
                    );
                });
            }
            ContextEvent::WorkflowStepsUpdated { removed, updated } => {
                self.workflow_steps_updated(removed, updated, cx);
            }
            ContextEvent::PendingSlashCommandsUpdated { removed, updated } => {
                self.editor.update(cx, |editor, cx| {
                    let buffer = editor.buffer().read(cx).snapshot(cx);
                    let (excerpt_id, buffer_id, _) = buffer.as_singleton().unwrap();
                    let excerpt_id = *excerpt_id;

                    editor.remove_creases(
                        removed
                            .iter()
                            .filter_map(|range| self.pending_slash_command_creases.remove(range)),
                        cx,
                    );

                    editor.remove_blocks(
                        HashSet::from_iter(
                            removed.iter().filter_map(|range| {
                                self.pending_slash_command_blocks.remove(range)
                            }),
                        ),
                        None,
                        cx,
                    );

                    let crease_ids = editor.insert_creases(
                        updated.iter().map(|command| {
                            let workspace = self.workspace.clone();
                            let confirm_command = Arc::new({
                                let context_editor = context_editor.clone();
                                let command = command.clone();
                                move |cx: &mut WindowContext| {
                                    context_editor
                                        .update(cx, |context_editor, cx| {
                                            context_editor.run_command(
                                                command.source_range.clone(),
                                                &command.name,
                                                &command.arguments,
                                                false,
                                                false,
                                                workspace.clone(),
                                                cx,
                                            );
                                        })
                                        .ok();
                                }
                            });
                            let placeholder = FoldPlaceholder {
                                render: Arc::new(move |_, _, _| Empty.into_any()),
                                constrain_width: false,
                                merge_adjacent: false,
                            };
                            let render_toggle = {
                                let confirm_command = confirm_command.clone();
                                let command = command.clone();
                                move |row, _, _, _cx: &mut WindowContext| {
                                    render_pending_slash_command_gutter_decoration(
                                        row,
                                        &command.status,
                                        confirm_command.clone(),
                                    )
                                }
                            };
                            let render_trailer = {
                                let command = command.clone();
                                move |row, _unfold, cx: &mut WindowContext| {
                                    // TODO: In the future we should investigate how we can expose
                                    // this as a hook on the `SlashCommand` trait so that we don't
                                    // need to special-case it here.
                                    if command.name == DocsSlashCommand::NAME {
                                        return render_docs_slash_command_trailer(
                                            row,
                                            command.clone(),
                                            cx,
                                        );
                                    }

                                    Empty.into_any()
                                }
                            };

                            let start = buffer
                                .anchor_in_excerpt(excerpt_id, command.source_range.start)
                                .unwrap();
                            let end = buffer
                                .anchor_in_excerpt(excerpt_id, command.source_range.end)
                                .unwrap();
                            Crease::new(start..end, placeholder, render_toggle, render_trailer)
                        }),
                        cx,
                    );

                    let block_ids = editor.insert_blocks(
                        updated
                            .iter()
                            .filter_map(|command| match &command.status {
                                PendingSlashCommandStatus::Error(error) => {
                                    Some((command, error.clone()))
                                }
                                _ => None,
                            })
                            .map(|(command, error_message)| BlockProperties {
                                style: BlockStyle::Fixed,
                                position: Anchor {
                                    buffer_id: Some(buffer_id),
                                    excerpt_id,
                                    text_anchor: command.source_range.start,
                                },
                                height: 1,
                                disposition: BlockDisposition::Below,
                                render: slash_command_error_block_renderer(error_message),
                                priority: 0,
                            }),
                        None,
                        cx,
                    );

                    self.pending_slash_command_creases.extend(
                        updated
                            .iter()
                            .map(|command| command.source_range.clone())
                            .zip(crease_ids),
                    );

                    self.pending_slash_command_blocks.extend(
                        updated
                            .iter()
                            .map(|command| command.source_range.clone())
                            .zip(block_ids),
                    );
                })
            }
            ContextEvent::SlashCommandFinished {
                output_range,
                sections,
                run_commands_in_output,
                expand_result,
            } => {
                self.insert_slash_command_output_sections(
                    sections.iter().cloned(),
                    *expand_result,
                    cx,
                );

                if *run_commands_in_output {
                    let commands = self.context.update(cx, |context, cx| {
                        context.reparse(cx);
                        context
                            .pending_commands_for_range(output_range.clone(), cx)
                            .to_vec()
                    });

                    for command in commands {
                        self.run_command(
                            command.source_range,
                            &command.name,
                            &command.arguments,
                            false,
                            false,
                            self.workspace.clone(),
                            cx,
                        );
                    }
                }
            }
            ContextEvent::UsePendingTools => {
                let pending_tool_uses = self
                    .context
                    .read(cx)
                    .pending_tool_uses()
                    .into_iter()
                    .filter(|tool_use| tool_use.status.is_idle())
                    .cloned()
                    .collect::<Vec<_>>();

                for tool_use in pending_tool_uses {
                    let tool_registry = ToolRegistry::global(cx);
                    if let Some(tool) = tool_registry.tool(&tool_use.name) {
                        let task = tool.run(tool_use.input, self.workspace.clone(), cx);

                        self.context.update(cx, |context, cx| {
                            context.insert_tool_output(tool_use.id.clone(), task, cx);
                        });
                    }
                }
            }
            ContextEvent::ToolFinished {
                tool_use_id,
                output_range,
            } => {
                self.editor.update(cx, |editor, cx| {
                    let buffer = editor.buffer().read(cx).snapshot(cx);
                    let (excerpt_id, _buffer_id, _) = buffer.as_singleton().unwrap();
                    let excerpt_id = *excerpt_id;

                    let placeholder = FoldPlaceholder {
                        render: render_fold_icon_button(
                            cx.view().downgrade(),
                            IconName::PocketKnife,
                            format!("Tool Result: {tool_use_id}").into(),
                        ),
                        constrain_width: false,
                        merge_adjacent: false,
                    };
                    let render_trailer =
                        move |_row, _unfold, _cx: &mut WindowContext| Empty.into_any();

                    let start = buffer
                        .anchor_in_excerpt(excerpt_id, output_range.start)
                        .unwrap();
                    let end = buffer
                        .anchor_in_excerpt(excerpt_id, output_range.end)
                        .unwrap();

                    let buffer_row = MultiBufferRow(start.to_point(&buffer).row);

                    let crease = Crease::new(
                        start..end,
                        placeholder,
                        fold_toggle("tool-use"),
                        render_trailer,
                    );

                    editor.insert_creases([crease], cx);
                    editor.fold_at(&FoldAt { buffer_row }, cx);
                });
            }
            ContextEvent::Operation(_) => {}
            ContextEvent::ShowAssistError(error_message) => {
                self.error_message = Some(error_message.clone());
            }
        }
    }

    fn workflow_steps_updated(
        &mut self,
        removed: &Vec<Range<text::Anchor>>,
        updated: &Vec<Range<text::Anchor>>,
        cx: &mut ViewContext<ContextEditor>,
    ) {
        let this = cx.view().downgrade();
        let mut removed_crease_ids = Vec::new();
        let mut removed_block_ids = HashSet::default();
        let mut editors_to_close = Vec::new();
        for range in removed {
            if let Some(state) = self.workflow_steps.remove(range) {
                editors_to_close.extend(self.hide_workflow_step(range.clone(), cx));
                removed_block_ids.insert(state.header_block_id);
                removed_crease_ids.push(state.header_crease_id);
                removed_block_ids.extend(state.footer_block_id);
                removed_crease_ids.extend(state.footer_crease_id);
            }
        }

        for range in updated {
            editors_to_close.extend(self.hide_workflow_step(range.clone(), cx));
        }

        self.editor.update(cx, |editor, cx| {
            let snapshot = editor.snapshot(cx);
            let multibuffer = &snapshot.buffer_snapshot;
            let (&excerpt_id, _, buffer) = multibuffer.as_singleton().unwrap();

            for range in updated {
                let Some(step) = self.context.read(cx).workflow_step_for_range(&range, cx) else {
                    continue;
                };

                let resolution = step.resolution.clone();
                let header_start = step.range.start;
                let header_end = if buffer.contains_str_at(step.leading_tags_end, "\n") {
                    buffer.anchor_before(step.leading_tags_end.to_offset(&buffer) + 1)
                } else {
                    step.leading_tags_end
                };
                let header_range = multibuffer
                    .anchor_in_excerpt(excerpt_id, header_start)
                    .unwrap()
                    ..multibuffer
                        .anchor_in_excerpt(excerpt_id, header_end)
                        .unwrap();
                let footer_range = step.trailing_tag_start.map(|start| {
                    let mut step_range_end = step.range.end.to_offset(&buffer);
                    if buffer.contains_str_at(step_range_end, "\n") {
                        // Only include the newline if it belongs to the same message.
                        let messages = self
                            .context
                            .read(cx)
                            .messages_for_offsets([step_range_end, step_range_end + 1], cx);
                        if messages.len() == 1 {
                            step_range_end += 1;
                        }
                    }

                    let end = buffer.anchor_before(step_range_end);
                    multibuffer.anchor_in_excerpt(excerpt_id, start).unwrap()
                        ..multibuffer.anchor_in_excerpt(excerpt_id, end).unwrap()
                });

                let block_ids = editor.insert_blocks(
                    [BlockProperties {
                        position: header_range.start,
                        height: 1,
                        style: BlockStyle::Flex,
                        render: Box::new({
                            let this = this.clone();
                            let range = step.range.clone();
                            move |cx| {
                                let block_id = cx.block_id;
                                let max_width = cx.max_width;
                                let gutter_width = cx.gutter_dimensions.full_width();
                                this.update(&mut **cx, |this, cx| {
                                    this.render_workflow_step_header(
                                        range.clone(),
                                        max_width,
                                        gutter_width,
                                        block_id,
                                        cx,
                                    )
                                })
                                .ok()
                                .flatten()
                                .unwrap_or_else(|| Empty.into_any())
                            }
                        }),
                        disposition: BlockDisposition::Above,
                        priority: 0,
                    }]
                    .into_iter()
                    .chain(footer_range.as_ref().map(|footer_range| {
                        return BlockProperties {
                            position: footer_range.end,
                            height: 1,
                            style: BlockStyle::Flex,
                            render: Box::new({
                                let this = this.clone();
                                let range = step.range.clone();
                                move |cx| {
                                    let max_width = cx.max_width;
                                    let gutter_width = cx.gutter_dimensions.full_width();
                                    this.update(&mut **cx, |this, cx| {
                                        this.render_workflow_step_footer(
                                            range.clone(),
                                            max_width,
                                            gutter_width,
                                            cx,
                                        )
                                    })
                                    .ok()
                                    .flatten()
                                    .unwrap_or_else(|| Empty.into_any())
                                }
                            }),
                            disposition: BlockDisposition::Below,
                            priority: 0,
                        };
                    })),
                    None,
                    cx,
                );

                let header_placeholder = FoldPlaceholder {
                    render: Arc::new(move |_, _crease_range, _cx| Empty.into_any()),
                    constrain_width: false,
                    merge_adjacent: false,
                };
                let footer_placeholder = FoldPlaceholder {
                    render: render_fold_icon_button(
                        cx.view().downgrade(),
                        IconName::Code,
                        "Edits".into(),
                    ),
                    constrain_width: false,
                    merge_adjacent: false,
                };

                let new_crease_ids = editor.insert_creases(
                    [Crease::new(
                        header_range.clone(),
                        header_placeholder.clone(),
                        fold_toggle("step-header"),
                        |_, _, _| Empty.into_any_element(),
                    )]
                    .into_iter()
                    .chain(footer_range.clone().map(|footer_range| {
                        Crease::new(
                            footer_range,
                            footer_placeholder.clone(),
                            |row, is_folded, fold, cx| {
                                if is_folded {
                                    Empty.into_any_element()
                                } else {
                                    fold_toggle("step-footer")(row, is_folded, fold, cx)
                                }
                            },
                            |_, _, _| Empty.into_any_element(),
                        )
                    })),
                    cx,
                );

                let state = WorkflowStepViewState {
                    header_block_id: block_ids[0],
                    header_crease_id: new_crease_ids[0],
                    footer_block_id: block_ids.get(1).copied(),
                    footer_crease_id: new_crease_ids.get(1).copied(),
                    resolution,
                    assist: None,
                };

                let mut folds_to_insert = [(header_range.clone(), header_placeholder)]
                    .into_iter()
                    .chain(
                        footer_range
                            .clone()
                            .map(|range| (range, footer_placeholder)),
                    )
                    .collect::<Vec<_>>();

                match self.workflow_steps.entry(range.clone()) {
                    hash_map::Entry::Vacant(entry) => {
                        entry.insert(state);
                    }
                    hash_map::Entry::Occupied(mut entry) => {
                        let entry = entry.get_mut();
                        removed_block_ids.insert(entry.header_block_id);
                        removed_crease_ids.push(entry.header_crease_id);
                        removed_block_ids.extend(entry.footer_block_id);
                        removed_crease_ids.extend(entry.footer_crease_id);
                        folds_to_insert.retain(|(range, _)| snapshot.intersects_fold(range.start));
                        *entry = state;
                    }
                }

                editor.unfold_ranges(
                    [header_range.clone()]
                        .into_iter()
                        .chain(footer_range.clone()),
                    true,
                    false,
                    cx,
                );

                if !folds_to_insert.is_empty() {
                    editor.fold_ranges(folds_to_insert, false, cx);
                }
            }

            editor.remove_creases(removed_crease_ids, cx);
            editor.remove_blocks(removed_block_ids, None, cx);
        });

        for (editor, editor_was_open) in editors_to_close {
            self.close_workflow_editor(cx, editor, editor_was_open);
        }

        self.update_active_workflow_step(cx);
    }

    fn insert_slash_command_output_sections(
        &mut self,
        sections: impl IntoIterator<Item = SlashCommandOutputSection<language::Anchor>>,
        expand_result: bool,
        cx: &mut ViewContext<Self>,
    ) {
        self.editor.update(cx, |editor, cx| {
            let buffer = editor.buffer().read(cx).snapshot(cx);
            let excerpt_id = *buffer.as_singleton().unwrap().0;
            let mut buffer_rows_to_fold = BTreeSet::new();
            let mut creases = Vec::new();
            for section in sections {
                let start = buffer
                    .anchor_in_excerpt(excerpt_id, section.range.start)
                    .unwrap();
                let end = buffer
                    .anchor_in_excerpt(excerpt_id, section.range.end)
                    .unwrap();
                let buffer_row = MultiBufferRow(start.to_point(&buffer).row);
                buffer_rows_to_fold.insert(buffer_row);
                creases.push(Crease::new(
                    start..end,
                    FoldPlaceholder {
                        render: render_fold_icon_button(
                            cx.view().downgrade(),
                            section.icon,
                            section.label.clone(),
                        ),
                        constrain_width: false,
                        merge_adjacent: false,
                    },
                    render_slash_command_output_toggle,
                    |_, _, _| Empty.into_any_element(),
                ));
            }

            editor.insert_creases(creases, cx);

            if expand_result {
                buffer_rows_to_fold.clear();
            }
            for buffer_row in buffer_rows_to_fold.into_iter().rev() {
                editor.fold_at(&FoldAt { buffer_row }, cx);
            }
        });
    }

    fn handle_editor_event(
        &mut self,
        _: View<Editor>,
        event: &EditorEvent,
        cx: &mut ViewContext<Self>,
    ) {
        match event {
            EditorEvent::ScrollPositionChanged { autoscroll, .. } => {
                let cursor_scroll_position = self.cursor_scroll_position(cx);
                if *autoscroll {
                    self.scroll_position = cursor_scroll_position;
                } else if self.scroll_position != cursor_scroll_position {
                    self.scroll_position = None;
                }
            }
            EditorEvent::SelectionsChanged { .. } => {
                self.scroll_position = self.cursor_scroll_position(cx);
                self.update_active_workflow_step(cx);
            }
            _ => {}
        }
        cx.emit(event.clone());
    }

    fn active_workflow_step(&self) -> Option<(Range<text::Anchor>, &WorkflowStepViewState)> {
        let step = self.active_workflow_step.as_ref()?;
        Some((step.range.clone(), self.workflow_steps.get(&step.range)?))
    }

    fn update_active_workflow_step(&mut self, cx: &mut ViewContext<Self>) {
        let newest_cursor = self.editor.read(cx).selections.newest::<usize>(cx).head();
        let context = self.context.read(cx);

        let new_step = context
            .workflow_step_containing(newest_cursor, cx)
            .map(|step| ActiveWorkflowStep {
                resolved: step.resolution.is_some(),
                range: step.range.clone(),
            });

        if new_step.as_ref() != self.active_workflow_step.as_ref() {
            let mut old_editor = None;
            let mut old_editor_was_open = None;
            if let Some(old_step) = self.active_workflow_step.take() {
                (old_editor, old_editor_was_open) =
                    self.hide_workflow_step(old_step.range, cx).unzip();
            }

            let mut new_editor = None;
            if let Some(new_step) = new_step {
                new_editor = self.show_workflow_step(new_step.range.clone(), cx);
                self.active_workflow_step = Some(new_step);
            }

            if new_editor != old_editor {
                if let Some((old_editor, old_editor_was_open)) = old_editor.zip(old_editor_was_open)
                {
                    self.close_workflow_editor(cx, old_editor, old_editor_was_open)
                }
            }
        }
    }

    fn hide_workflow_step(
        &mut self,
        step_range: Range<language::Anchor>,
        cx: &mut ViewContext<Self>,
    ) -> Option<(View<Editor>, bool)> {
        if let Some(step) = self.workflow_steps.get_mut(&step_range) {
            let assist = step.assist.as_ref()?;
            let editor = assist.editor.upgrade()?;

            if matches!(step.status(cx), WorkflowStepStatus::Idle) {
                let assist = step.assist.take().unwrap();
                InlineAssistant::update_global(cx, |assistant, cx| {
                    for assist_id in assist.assist_ids {
                        assistant.finish_assist(assist_id, true, cx)
                    }
                });
                return Some((editor, assist.editor_was_open));
            }
        }

        None
    }

    fn close_workflow_editor(
        &mut self,
        cx: &mut ViewContext<ContextEditor>,
        editor: View<Editor>,
        editor_was_open: bool,
    ) {
        self.workspace
            .update(cx, |workspace, cx| {
                if let Some(pane) = workspace.pane_for(&editor) {
                    pane.update(cx, |pane, cx| {
                        let item_id = editor.entity_id();
                        if !editor_was_open && !editor.read(cx).is_focused(cx) {
                            pane.close_item_by_id(item_id, SaveIntent::Skip, cx)
                                .detach_and_log_err(cx);
                        }
                    });
                }
            })
            .ok();
    }

    fn show_workflow_step(
        &mut self,
        step_range: Range<language::Anchor>,
        cx: &mut ViewContext<Self>,
    ) -> Option<View<Editor>> {
        let step = self.workflow_steps.get_mut(&step_range)?;

        let mut editor_to_return = None;
        let mut scroll_to_assist_id = None;
        match step.status(cx) {
            WorkflowStepStatus::Idle => {
                if let Some(assist) = step.assist.as_ref() {
                    scroll_to_assist_id = assist.assist_ids.first().copied();
                } else if let Some(Ok(resolved)) = step.resolution.clone().as_deref() {
                    step.assist = Self::open_assists_for_step(
                        &resolved,
                        &self.project,
                        &self.assistant_panel,
                        &self.workspace,
                        cx,
                    );
                    editor_to_return = step
                        .assist
                        .as_ref()
                        .and_then(|assist| assist.editor.upgrade());
                }
            }
            WorkflowStepStatus::Pending => {
                if let Some(assist) = step.assist.as_ref() {
                    let assistant = InlineAssistant::global(cx);
                    scroll_to_assist_id = assist
                        .assist_ids
                        .iter()
                        .copied()
                        .find(|assist_id| assistant.assist_status(*assist_id, cx).is_pending());
                }
            }
            WorkflowStepStatus::Done => {
                if let Some(assist) = step.assist.as_ref() {
                    scroll_to_assist_id = assist.assist_ids.first().copied();
                }
            }
            _ => {}
        }

        if let Some(assist_id) = scroll_to_assist_id {
            if let Some(assist_editor) = step
                .assist
                .as_ref()
                .and_then(|assists| assists.editor.upgrade())
            {
                editor_to_return = Some(assist_editor.clone());
                self.workspace
                    .update(cx, |workspace, cx| {
                        workspace.activate_item(&assist_editor, false, false, cx);
                    })
                    .ok();
                InlineAssistant::update_global(cx, |assistant, cx| {
                    assistant.scroll_to_assist(assist_id, cx)
                });
            }
        }

        editor_to_return
    }

    fn open_assists_for_step(
        resolved_step: &WorkflowStepResolution,
        project: &Model<Project>,
        assistant_panel: &WeakView<AssistantPanel>,
        workspace: &WeakView<Workspace>,
        cx: &mut ViewContext<Self>,
    ) -> Option<WorkflowAssist> {
        let assistant_panel = assistant_panel.upgrade()?;
        if resolved_step.suggestion_groups.is_empty() {
            return None;
        }

        let editor;
        let mut editor_was_open = false;
        let mut suggestion_groups = Vec::new();
        if resolved_step.suggestion_groups.len() == 1
            && resolved_step
                .suggestion_groups
                .values()
                .next()
                .unwrap()
                .len()
                == 1
        {
            // If there's only one buffer and one suggestion group, open it directly
            let (buffer, groups) = resolved_step.suggestion_groups.iter().next().unwrap();
            let group = groups.into_iter().next().unwrap();
            editor = workspace
                .update(cx, |workspace, cx| {
                    let active_pane = workspace.active_pane().clone();
                    editor_was_open =
                        workspace.is_project_item_open::<Editor>(&active_pane, buffer, cx);
                    workspace.open_project_item::<Editor>(
                        active_pane,
                        buffer.clone(),
                        false,
                        false,
                        cx,
                    )
                })
                .log_err()?;
            let (&excerpt_id, _, _) = editor
                .read(cx)
                .buffer()
                .read(cx)
                .read(cx)
                .as_singleton()
                .unwrap();

            // Scroll the editor to the suggested assist
            editor.update(cx, |editor, cx| {
                let multibuffer = editor.buffer().read(cx).snapshot(cx);
                let (&excerpt_id, _, buffer) = multibuffer.as_singleton().unwrap();
                let anchor = if group.context_range.start.to_offset(buffer) == 0 {
                    Anchor::min()
                } else {
                    multibuffer
                        .anchor_in_excerpt(excerpt_id, group.context_range.start)
                        .unwrap()
                };

                editor.set_scroll_anchor(
                    ScrollAnchor {
                        offset: gpui::Point::default(),
                        anchor,
                    },
                    cx,
                );
            });

            suggestion_groups.push((excerpt_id, group));
        } else {
            // If there are multiple buffers or suggestion groups, create a multibuffer
            let multibuffer = cx.new_model(|cx| {
                let replica_id = project.read(cx).replica_id();
                let mut multibuffer = MultiBuffer::new(replica_id, Capability::ReadWrite)
                    .with_title(resolved_step.title.clone());
                for (buffer, groups) in &resolved_step.suggestion_groups {
                    let excerpt_ids = multibuffer.push_excerpts(
                        buffer.clone(),
                        groups.iter().map(|suggestion_group| ExcerptRange {
                            context: suggestion_group.context_range.clone(),
                            primary: None,
                        }),
                        cx,
                    );
                    suggestion_groups.extend(excerpt_ids.into_iter().zip(groups));
                }
                multibuffer
            });

            editor = cx.new_view(|cx| {
                Editor::for_multibuffer(multibuffer, Some(project.clone()), true, cx)
            });
            workspace
                .update(cx, |workspace, cx| {
                    workspace.add_item_to_active_pane(Box::new(editor.clone()), None, false, cx)
                })
                .log_err()?;
        }

        let mut assist_ids = Vec::new();
        for (excerpt_id, suggestion_group) in suggestion_groups {
            for suggestion in &suggestion_group.suggestions {
                assist_ids.extend(suggestion.show(
                    &editor,
                    excerpt_id,
                    workspace,
                    &assistant_panel,
                    cx,
                ));
            }
        }

        Some(WorkflowAssist {
            assist_ids,
            editor: editor.downgrade(),
            editor_was_open,
        })
    }

    fn handle_editor_search_event(
        &mut self,
        _: View<Editor>,
        event: &SearchEvent,
        cx: &mut ViewContext<Self>,
    ) {
        cx.emit(event.clone());
    }

    fn cursor_scroll_position(&self, cx: &mut ViewContext<Self>) -> Option<ScrollPosition> {
        self.editor.update(cx, |editor, cx| {
            let snapshot = editor.snapshot(cx);
            let cursor = editor.selections.newest_anchor().head();
            let cursor_row = cursor
                .to_display_point(&snapshot.display_snapshot)
                .row()
                .as_f32();
            let scroll_position = editor
                .scroll_manager
                .anchor()
                .scroll_position(&snapshot.display_snapshot);

            let scroll_bottom = scroll_position.y + editor.visible_line_count().unwrap_or(0.);
            if (scroll_position.y..scroll_bottom).contains(&cursor_row) {
                Some(ScrollPosition {
                    cursor,
                    offset_before_cursor: point(scroll_position.x, cursor_row - scroll_position.y),
                })
            } else {
                None
            }
        })
    }

    fn update_message_headers(&mut self, cx: &mut ViewContext<Self>) {
        self.editor.update(cx, |editor, cx| {
            let buffer = editor.buffer().read(cx).snapshot(cx);

            let excerpt_id = *buffer.as_singleton().unwrap().0;
            let mut old_blocks = std::mem::take(&mut self.blocks);
            let mut blocks_to_remove: HashMap<_, _> = old_blocks
                .iter()
                .map(|(message_id, (_, block_id))| (*message_id, *block_id))
                .collect();
            let mut blocks_to_replace: HashMap<_, RenderBlock> = Default::default();

            let render_block = |message: MessageMetadata| -> RenderBlock {
                Box::new({
                    let context = self.context.clone();
                    move |cx| {
                        let message_id = MessageId(message.timestamp);
                        let show_spinner = message.role == Role::Assistant
                            && message.status == MessageStatus::Pending;

                        let label = match message.role {
                            Role::User => {
                                Label::new("You").color(Color::Default).into_any_element()
                            }
                            Role::Assistant => {
                                let label = Label::new("Assistant").color(Color::Info);
                                if show_spinner {
                                    label
                                        .with_animation(
                                            "pulsating-label",
                                            Animation::new(Duration::from_secs(2))
                                                .repeat()
                                                .with_easing(pulsating_between(0.4, 0.8)),
                                            |label, delta| label.alpha(delta),
                                        )
                                        .into_any_element()
                                } else {
                                    label.into_any_element()
                                }
                            }

                            Role::System => Label::new("System")
                                .color(Color::Warning)
                                .into_any_element(),
                        };

                        let sender = ButtonLike::new("role")
                            .style(ButtonStyle::Filled)
                            .child(label)
                            .tooltip(|cx| {
                                Tooltip::with_meta(
                                    "Toggle message role",
                                    None,
                                    "Available roles: You (User), Assistant, System",
                                    cx,
                                )
                            })
                            .on_click({
                                let context = context.clone();
                                move |_, cx| {
                                    context.update(cx, |context, cx| {
                                        context.cycle_message_roles(
                                            HashSet::from_iter(Some(message_id)),
                                            cx,
                                        )
                                    })
                                }
                            });

                        h_flex()
                            .id(("message_header", message_id.as_u64()))
                            .pl(cx.gutter_dimensions.full_width())
                            .h_11()
                            .w_full()
                            .relative()
                            .gap_1()
                            .child(sender)
                            .children(match &message.cache {
                                Some(cache) if cache.is_final_anchor => match cache.status {
                                    CacheStatus::Cached => Some(
                                        div()
                                            .id("cached")
                                            .child(
                                                Icon::new(IconName::DatabaseZap)
                                                    .size(IconSize::XSmall)
                                                    .color(Color::Hint),
                                            )
                                            .tooltip(|cx| {
                                                Tooltip::with_meta(
                                                    "Context cached",
                                                    None,
                                                    "Large messages cached to optimize performance",
                                                    cx,
                                                )
                                            })
                                            .into_any_element(),
                                    ),
                                    CacheStatus::Pending => Some(
                                        div()
                                            .child(
                                                Icon::new(IconName::Ellipsis)
                                                    .size(IconSize::XSmall)
                                                    .color(Color::Hint),
                                            )
                                            .into_any_element(),
                                    ),
                                },
                                _ => None,
                            })
                            .children(match &message.status {
                                MessageStatus::Error(error) => Some(
                                    Button::new("show-error", "Error")
                                        .color(Color::Error)
                                        .selected_label_color(Color::Error)
                                        .selected_icon_color(Color::Error)
                                        .icon(IconName::XCircle)
                                        .icon_color(Color::Error)
                                        .icon_size(IconSize::Small)
                                        .icon_position(IconPosition::Start)
                                        .tooltip(move |cx| {
                                            Tooltip::with_meta(
                                                "Error interacting with language model",
                                                None,
                                                "Click for more details",
                                                cx,
                                            )
                                        })
                                        .on_click({
                                            let context = context.clone();
                                            let error = error.clone();
                                            move |_, cx| {
                                                context.update(cx, |_, cx| {
                                                    cx.emit(ContextEvent::ShowAssistError(
                                                        error.clone(),
                                                    ));
                                                });
                                            }
                                        })
                                        .into_any_element(),
                                ),
                                MessageStatus::Canceled => Some(
                                    ButtonLike::new("canceled")
                                        .child(Icon::new(IconName::XCircle).color(Color::Disabled))
                                        .child(
                                            Label::new("Canceled")
                                                .size(LabelSize::Small)
                                                .color(Color::Disabled),
                                        )
                                        .tooltip(move |cx| {
                                            Tooltip::with_meta(
                                                "Canceled",
                                                None,
                                                "Interaction with the assistant was canceled",
                                                cx,
                                            )
                                        })
                                        .into_any_element(),
                                ),
                                _ => None,
                            })
                            .into_any_element()
                    }
                })
            };
            let create_block_properties = |message: &Message| BlockProperties {
                position: buffer
                    .anchor_in_excerpt(excerpt_id, message.anchor_range.start)
                    .unwrap(),
                height: 2,
                style: BlockStyle::Sticky,
                disposition: BlockDisposition::Above,
                priority: usize::MAX,
                render: render_block(MessageMetadata::from(message)),
            };
            let mut new_blocks = vec![];
            let mut block_index_to_message = vec![];
            for message in self.context.read(cx).messages(cx) {
                if let Some(_) = blocks_to_remove.remove(&message.id) {
                    // This is an old message that we might modify.
                    let Some((meta, block_id)) = old_blocks.get_mut(&message.id) else {
                        debug_assert!(
                            false,
                            "old_blocks should contain a message_id we've just removed."
                        );
                        continue;
                    };
                    // Should we modify it?
                    let message_meta = MessageMetadata::from(&message);
                    if meta != &message_meta {
                        blocks_to_replace.insert(*block_id, render_block(message_meta.clone()));
                        *meta = message_meta;
                    }
                } else {
                    // This is a new message.
                    new_blocks.push(create_block_properties(&message));
                    block_index_to_message.push((message.id, MessageMetadata::from(&message)));
                }
            }
            editor.replace_blocks(blocks_to_replace, None, cx);
            editor.remove_blocks(blocks_to_remove.into_values().collect(), None, cx);

            let ids = editor.insert_blocks(new_blocks, None, cx);
            old_blocks.extend(ids.into_iter().zip(block_index_to_message).map(
                |(block_id, (message_id, message_meta))| (message_id, (message_meta, block_id)),
            ));
            self.blocks = old_blocks;
        });
    }

    fn insert_selection(
        workspace: &mut Workspace,
        _: &InsertIntoEditor,
        cx: &mut ViewContext<Workspace>,
    ) {
        let Some(panel) = workspace.panel::<AssistantPanel>(cx) else {
            return;
        };
        let Some(context_editor_view) = panel.read(cx).active_context_editor(cx) else {
            return;
        };
        let Some(active_editor_view) = workspace
            .active_item(cx)
            .and_then(|item| item.act_as::<Editor>(cx))
        else {
            return;
        };

        let context_editor = context_editor_view.read(cx).editor.read(cx);
        let anchor = context_editor.selections.newest_anchor();
        let text = context_editor
            .buffer()
            .read(cx)
            .read(cx)
            .text_for_range(anchor.range())
            .collect::<String>();

        // If nothing is selected, don't delete the current selection; instead, be a no-op.
        if !text.is_empty() {
            active_editor_view.update(cx, |editor, cx| {
                editor.insert(&text, cx);
                editor.focus(cx);
            })
        }
    }

    fn insert_dragged_files(
        workspace: &mut Workspace,
        action: &InsertDraggedFiles,
        cx: &mut ViewContext<Workspace>,
    ) {
        let Some(panel) = workspace.panel::<AssistantPanel>(cx) else {
            return;
        };
        let Some(context_editor_view) = panel.read(cx).active_context_editor(cx) else {
            return;
        };

        let project = workspace.project().clone();

        let paths = match action {
            InsertDraggedFiles::ProjectPaths(paths) => Task::ready((paths.clone(), vec![])),
            InsertDraggedFiles::ExternalFiles(paths) => {
                let tasks = paths
                    .clone()
                    .into_iter()
                    .map(|path| Workspace::project_path_for_path(project.clone(), &path, false, cx))
                    .collect::<Vec<_>>();

                cx.spawn(move |_, cx| async move {
                    let mut paths = vec![];
                    let mut worktrees = vec![];

                    let opened_paths = futures::future::join_all(tasks).await;
                    for (worktree, project_path) in opened_paths.into_iter().flatten() {
                        let Ok(worktree_root_name) =
                            worktree.read_with(&cx, |worktree, _| worktree.root_name().to_string())
                        else {
                            continue;
                        };

                        let mut full_path = PathBuf::from(worktree_root_name.clone());
                        full_path.push(&project_path.path);
                        paths.push(full_path);
                        worktrees.push(worktree);
                    }

                    (paths, worktrees)
                })
            }
        };

        cx.spawn(|_, mut cx| async move {
            let (paths, dragged_file_worktrees) = paths.await;
            let cmd_name = file_command::FileSlashCommand.name();

            context_editor_view
                .update(&mut cx, |context_editor, cx| {
                    let file_argument = paths
                        .into_iter()
                        .map(|path| path.to_string_lossy().to_string())
                        .collect::<Vec<_>>()
                        .join(" ");

                    context_editor.editor.update(cx, |editor, cx| {
                        editor.insert("\n", cx);
                        editor.insert(&format!("/{} {}", cmd_name, file_argument), cx);
                    });

                    context_editor.confirm_command(&ConfirmCommand, cx);

                    context_editor
                        .dragged_file_worktrees
                        .extend(dragged_file_worktrees);
                })
                .log_err();
        })
        .detach();
    }

    fn quote_selection(
        workspace: &mut Workspace,
        _: &QuoteSelection,
        cx: &mut ViewContext<Workspace>,
    ) {
        let Some(panel) = workspace.panel::<AssistantPanel>(cx) else {
            return;
        };
        let Some(editor) = workspace
            .active_item(cx)
            .and_then(|item| item.act_as::<Editor>(cx))
        else {
            return;
        };

        let selection = editor.update(cx, |editor, cx| editor.selections.newest_adjusted(cx));
        let editor = editor.read(cx);
        let buffer = editor.buffer().read(cx).snapshot(cx);
        let range = editor::ToOffset::to_offset(&selection.start, &buffer)
            ..editor::ToOffset::to_offset(&selection.end, &buffer);
        let selected_text = buffer.text_for_range(range.clone()).collect::<String>();
        if selected_text.is_empty() {
            return;
        }

        let start_language = buffer.language_at(range.start);
        let end_language = buffer.language_at(range.end);
        let language_name = if start_language == end_language {
            start_language.map(|language| language.code_fence_block_name())
        } else {
            None
        };
        let language_name = language_name.as_deref().unwrap_or("");

        let filename = buffer
            .file_at(selection.start)
            .map(|file| file.full_path(cx));

        let text = if language_name == "markdown" {
            selected_text
                .lines()
                .map(|line| format!("> {}", line))
                .collect::<Vec<_>>()
                .join("\n")
        } else {
            let start_symbols = buffer
                .symbols_containing(selection.start, None)
                .map(|(_, symbols)| symbols);
            let end_symbols = buffer
                .symbols_containing(selection.end, None)
                .map(|(_, symbols)| symbols);

            let outline_text =
                if let Some((start_symbols, end_symbols)) = start_symbols.zip(end_symbols) {
                    Some(
                        start_symbols
                            .into_iter()
                            .zip(end_symbols)
                            .take_while(|(a, b)| a == b)
                            .map(|(a, _)| a.text)
                            .collect::<Vec<_>>()
                            .join(" > "),
                    )
                } else {
                    None
                };

            let line_comment_prefix = start_language
                .and_then(|l| l.default_scope().line_comment_prefixes().first().cloned());

            let fence = codeblock_fence_for_path(
                filename.as_deref(),
                Some(selection.start.row..selection.end.row),
            );

            if let Some((line_comment_prefix, outline_text)) = line_comment_prefix.zip(outline_text)
            {
                let breadcrumb = format!("{line_comment_prefix}Excerpt from: {outline_text}\n");
                format!("{fence}{breadcrumb}{selected_text}\n```")
            } else {
                format!("{fence}{selected_text}\n```")
            }
        };

        let crease_title = if let Some(path) = filename {
            let start_line = selection.start.row + 1;
            let end_line = selection.end.row + 1;
            if start_line == end_line {
                format!("{}, Line {}", path.display(), start_line)
            } else {
                format!("{}, Lines {} to {}", path.display(), start_line, end_line)
            }
        } else {
            "Quoted selection".to_string()
        };

        // Activate the panel
        if !panel.focus_handle(cx).contains_focused(cx) {
            workspace.toggle_panel_focus::<AssistantPanel>(cx);
        }

        panel.update(cx, |_, cx| {
            // Wait to create a new context until the workspace is no longer
            // being updated.
            cx.defer(move |panel, cx| {
                if let Some(context) = panel
                    .active_context_editor(cx)
                    .or_else(|| panel.new_context(cx))
                {
                    context.update(cx, |context, cx| {
                        context.editor.update(cx, |editor, cx| {
                            editor.insert("\n", cx);

                            let point = editor.selections.newest::<Point>(cx).head();
                            let start_row = MultiBufferRow(point.row);

                            editor.insert(&text, cx);

                            let snapshot = editor.buffer().read(cx).snapshot(cx);
                            let anchor_before = snapshot.anchor_after(point);
                            let anchor_after = editor
                                .selections
                                .newest_anchor()
                                .head()
                                .bias_left(&snapshot);

                            editor.insert("\n", cx);

                            let fold_placeholder = quote_selection_fold_placeholder(
                                crease_title,
                                cx.view().downgrade(),
                            );
                            let crease = Crease::new(
                                anchor_before..anchor_after,
                                fold_placeholder,
                                render_quote_selection_output_toggle,
                                |_, _, _| Empty.into_any(),
                            );
                            editor.insert_creases(vec![crease], cx);
                            editor.fold_at(
                                &FoldAt {
                                    buffer_row: start_row,
                                },
                                cx,
                            );
                        })
                    });
                };
            });
        });
    }

    fn copy(&mut self, _: &editor::actions::Copy, cx: &mut ViewContext<Self>) {
        let editor = self.editor.read(cx);
        let context = self.context.read(cx);
        if editor.selections.count() == 1 {
            let selection = editor.selections.newest::<usize>(cx);
            let mut copied_text = String::new();
            let mut spanned_messages = 0;
            for message in context.messages(cx) {
                if message.offset_range.start >= selection.range().end {
                    break;
                } else if message.offset_range.end >= selection.range().start {
                    let range = cmp::max(message.offset_range.start, selection.range().start)
                        ..cmp::min(message.offset_range.end, selection.range().end);
                    if !range.is_empty() {
                        spanned_messages += 1;
                        write!(&mut copied_text, "## {}\n\n", message.role).unwrap();
                        for chunk in context.buffer().read(cx).text_for_range(range) {
                            copied_text.push_str(chunk);
                        }
                        copied_text.push('\n');
                    }
                }
            }

            if spanned_messages > 1 {
                cx.write_to_clipboard(ClipboardItem::new_string(copied_text));
                return;
            }
        }

        cx.propagate();
    }

    fn paste(&mut self, _: &editor::actions::Paste, cx: &mut ViewContext<Self>) {
        let images = if let Some(item) = cx.read_from_clipboard() {
            item.into_entries()
                .filter_map(|entry| {
                    if let ClipboardEntry::Image(image) = entry {
                        Some(image)
                    } else {
                        None
                    }
                })
                .collect()
        } else {
            Vec::new()
        };

        if images.is_empty() {
            // If we didn't find any valid image data to paste, propagate to let normal pasting happen.
            cx.propagate();
        } else {
            let mut image_positions = Vec::new();
            self.editor.update(cx, |editor, cx| {
                editor.transact(cx, |editor, cx| {
                    let edits = editor
                        .selections
                        .all::<usize>(cx)
                        .into_iter()
                        .map(|selection| (selection.start..selection.end, "\n"));
                    editor.edit(edits, cx);

                    let snapshot = editor.buffer().read(cx).snapshot(cx);
                    for selection in editor.selections.all::<usize>(cx) {
                        image_positions.push(snapshot.anchor_before(selection.end));
                    }
                });
            });

            self.context.update(cx, |context, cx| {
                for image in images {
                    let image_id = image.id();
                    context.insert_image(image, cx);
                    for image_position in image_positions.iter() {
                        context.insert_image_anchor(image_id, image_position.text_anchor, cx);
                    }
                }
            });
        }
    }

    fn update_image_blocks(&mut self, cx: &mut ViewContext<Self>) {
        self.editor.update(cx, |editor, cx| {
            let buffer = editor.buffer().read(cx).snapshot(cx);
            let excerpt_id = *buffer.as_singleton().unwrap().0;
            let old_blocks = std::mem::take(&mut self.image_blocks);
            let new_blocks = self
                .context
                .read(cx)
                .images(cx)
                .filter_map(|image| {
                    const MAX_HEIGHT_IN_LINES: u32 = 8;
                    let anchor = buffer.anchor_in_excerpt(excerpt_id, image.anchor).unwrap();
                    let image = image.render_image.clone();
                    anchor.is_valid(&buffer).then(|| BlockProperties {
                        position: anchor,
                        height: MAX_HEIGHT_IN_LINES,
                        style: BlockStyle::Sticky,
                        render: Box::new(move |cx| {
                            let image_size = size_for_image(
                                &image,
                                size(
                                    cx.max_width - cx.gutter_dimensions.full_width(),
                                    MAX_HEIGHT_IN_LINES as f32 * cx.line_height,
                                ),
                            );
                            h_flex()
                                .pl(cx.gutter_dimensions.full_width())
                                .child(
                                    img(image.clone())
                                        .object_fit(gpui::ObjectFit::ScaleDown)
                                        .w(image_size.width)
                                        .h(image_size.height),
                                )
                                .into_any_element()
                        }),

                        disposition: BlockDisposition::Above,
                        priority: 0,
                    })
                })
                .collect::<Vec<_>>();

            editor.remove_blocks(old_blocks, None, cx);
            let ids = editor.insert_blocks(new_blocks, None, cx);
            self.image_blocks = HashSet::from_iter(ids);
        });
    }

    fn split(&mut self, _: &Split, cx: &mut ViewContext<Self>) {
        self.context.update(cx, |context, cx| {
            let selections = self.editor.read(cx).selections.disjoint_anchors();
            for selection in selections.as_ref() {
                let buffer = self.editor.read(cx).buffer().read(cx).snapshot(cx);
                let range = selection
                    .map(|endpoint| endpoint.to_offset(&buffer))
                    .range();
                context.split_message(range, cx);
            }
        });
    }

    fn save(&mut self, _: &Save, cx: &mut ViewContext<Self>) {
        self.context.update(cx, |context, cx| {
            context.save(Some(Duration::from_millis(500)), self.fs.clone(), cx)
        });
    }

    fn title(&self, cx: &AppContext) -> Cow<str> {
        self.context
            .read(cx)
            .summary()
            .map(|summary| summary.text.clone())
            .map(Cow::Owned)
            .unwrap_or_else(|| Cow::Borrowed(DEFAULT_TAB_TITLE))
    }

    fn render_workflow_step_header(
        &self,
        range: Range<text::Anchor>,
        max_width: Pixels,
        gutter_width: Pixels,
        id: BlockId,
        cx: &mut ViewContext<Self>,
    ) -> Option<AnyElement> {
        let step_state = self.workflow_steps.get(&range)?;
        let status = step_state.status(cx);
        let this = cx.view().downgrade();

        let theme = cx.theme().status();
        let is_confirmed = status.is_confirmed();
        let border_color = if is_confirmed {
            theme.ignored_border
        } else {
            theme.info_border
        };

        let editor = self.editor.read(cx);
        let focus_handle = editor.focus_handle(cx);
        let snapshot = editor
            .buffer()
            .read(cx)
            .as_singleton()?
            .read(cx)
            .text_snapshot();
        let start_offset = range.start.to_offset(&snapshot);
        let parent_message = self
            .context
            .read(cx)
            .messages_for_offsets([start_offset], cx);
        debug_assert_eq!(parent_message.len(), 1);
        let parent_message = parent_message.first()?;

        let step_index = self
            .workflow_steps
            .keys()
            .filter(|workflow_step_range| {
                workflow_step_range
                    .start
                    .cmp(&parent_message.anchor_range.start, &snapshot)
                    .is_ge()
                    && workflow_step_range.end.cmp(&range.end, &snapshot).is_le()
            })
            .count();

        let step_label = Label::new(format!("Step {step_index}")).size(LabelSize::Small);

        let step_label = if is_confirmed {
            h_flex()
                .items_center()
                .gap_2()
                .child(step_label.strikethrough(true).color(Color::Muted))
                .child(
                    Icon::new(IconName::Check)
                        .size(IconSize::Small)
                        .color(Color::Created),
                )
        } else {
            div().child(step_label)
        };

        Some(
            v_flex()
                .w(max_width)
                .pl(gutter_width)
                .child(
                    h_flex()
                        .w_full()
                        .h_8()
                        .border_b_1()
                        .border_color(border_color)
                        .items_center()
                        .justify_between()
                        .gap_2()
                        .child(h_flex().justify_start().gap_2().child(step_label))
                        .child(h_flex().w_full().justify_end().child(
                            Self::render_workflow_step_status(
                                status,
                                range.clone(),
                                focus_handle.clone(),
                                this.clone(),
                                id,
                            ),
                        )),
                )
                // todo!("do we wanna keep this?")
                // .children(edit_paths.iter().map(|path| {
                //     h_flex()
                //         .gap_1()
                //         .child(Icon::new(IconName::File))
                //         .child(Label::new(path.clone()))
                // }))
                .into_any(),
        )
    }

    fn render_workflow_step_footer(
        &self,
        step_range: Range<text::Anchor>,
        max_width: Pixels,
        gutter_width: Pixels,
        cx: &mut ViewContext<Self>,
    ) -> Option<AnyElement> {
        let step = self.workflow_steps.get(&step_range)?;
        let current_status = step.status(cx);
        let theme = cx.theme().status();
        let border_color = if current_status.is_confirmed() {
            theme.ignored_border
        } else {
            theme.info_border
        };
        Some(
            v_flex()
                .w(max_width)
                .pt_1()
                .pl(gutter_width)
                .child(h_flex().h(px(1.)).bg(border_color))
                .into_any(),
        )
    }

    fn render_workflow_step_status(
        status: WorkflowStepStatus,
        step_range: Range<language::Anchor>,
        focus_handle: FocusHandle,
        editor: WeakView<ContextEditor>,
        id: BlockId,
    ) -> AnyElement {
        let id = EntityId::from(id).as_u64();
        fn display_keybind_in_tooltip(
            step_range: &Range<language::Anchor>,
            editor: &WeakView<ContextEditor>,
            cx: &mut WindowContext<'_>,
        ) -> bool {
            editor
                .update(cx, |this, _| {
                    this.active_workflow_step
                        .as_ref()
                        .map(|step| &step.range == step_range)
                })
                .ok()
                .flatten()
                .unwrap_or_default()
        }

        match status {
            WorkflowStepStatus::Error(error) => {
                let error = error.to_string();
                h_flex()
                    .gap_2()
                    .child(
                        div()
                            .id("step-resolution-failure")
                            .child(
                                Label::new("Step Resolution Failed")
                                    .size(LabelSize::Small)
                                    .color(Color::Error),
                            )
                            .tooltip(move |cx| Tooltip::text(error.clone(), cx)),
                    )
                    .child(
                        Button::new(("transform", id), "Retry")
                            .icon(IconName::Update)
                            .icon_position(IconPosition::Start)
                            .icon_size(IconSize::Small)
                            .label_size(LabelSize::Small)
                            .on_click({
                                let editor = editor.clone();
                                let step_range = step_range.clone();
                                move |_, cx| {
                                    editor
                                        .update(cx, |this, cx| {
                                            this.resolve_workflow_step(step_range.clone(), cx)
                                        })
                                        .ok();
                                }
                            }),
                    )
                    .into_any()
            }
            WorkflowStepStatus::Idle | WorkflowStepStatus::Resolving { .. } => {
                Button::new(("transform", id), "Transform")
                    .icon(IconName::SparkleAlt)
                    .icon_position(IconPosition::Start)
                    .icon_size(IconSize::Small)
                    .label_size(LabelSize::Small)
                    .style(ButtonStyle::Tinted(TintColor::Accent))
                    .tooltip({
                        let step_range = step_range.clone();
                        let editor = editor.clone();
                        move |cx| {
                            cx.new_view(|cx| {
                                let tooltip = Tooltip::new("Transform");
                                if display_keybind_in_tooltip(&step_range, &editor, cx) {
                                    tooltip.key_binding(KeyBinding::for_action_in(
                                        &Assist,
                                        &focus_handle,
                                        cx,
                                    ))
                                } else {
                                    tooltip
                                }
                            })
                            .into()
                        }
                    })
                    .on_click({
                        let editor = editor.clone();
                        let step_range = step_range.clone();
                        let is_idle = matches!(status, WorkflowStepStatus::Idle);
                        move |_, cx| {
                            if is_idle {
                                editor
                                    .update(cx, |this, cx| {
                                        this.apply_workflow_step(step_range.clone(), cx)
                                    })
                                    .ok();
                            }
                        }
                    })
                    .map(|this| {
                        if let WorkflowStepStatus::Resolving = &status {
                            this.with_animation(
                                ("resolving-suggestion-animation", id),
                                Animation::new(Duration::from_secs(2))
                                    .repeat()
                                    .with_easing(pulsating_between(0.4, 0.8)),
                                |label, delta| label.alpha(delta),
                            )
                            .into_any_element()
                        } else {
                            this.into_any_element()
                        }
                    })
            }
            WorkflowStepStatus::Pending => h_flex()
                .items_center()
                .gap_2()
                .child(
                    Label::new("Applying...")
                        .size(LabelSize::Small)
                        .with_animation(
                            ("applying-step-transformation-label", id),
                            Animation::new(Duration::from_secs(2))
                                .repeat()
                                .with_easing(pulsating_between(0.4, 0.8)),
                            |label, delta| label.alpha(delta),
                        ),
                )
                .child(
                    IconButton::new(("stop-transformation", id), IconName::Stop)
                        .icon_size(IconSize::Small)
                        .icon_color(Color::Error)
                        .style(ButtonStyle::Subtle)
                        .tooltip({
                            let step_range = step_range.clone();
                            let editor = editor.clone();
                            move |cx| {
                                cx.new_view(|cx| {
                                    let tooltip = Tooltip::new("Stop Transformation");
                                    if display_keybind_in_tooltip(&step_range, &editor, cx) {
                                        tooltip.key_binding(KeyBinding::for_action_in(
                                            &editor::actions::Cancel,
                                            &focus_handle,
                                            cx,
                                        ))
                                    } else {
                                        tooltip
                                    }
                                })
                                .into()
                            }
                        })
                        .on_click({
                            let editor = editor.clone();
                            let step_range = step_range.clone();
                            move |_, cx| {
                                editor
                                    .update(cx, |this, cx| {
                                        this.stop_workflow_step(step_range.clone(), cx)
                                    })
                                    .ok();
                            }
                        }),
                )
                .into_any_element(),
            WorkflowStepStatus::Done => h_flex()
                .gap_1()
                .child(
                    IconButton::new(("stop-transformation", id), IconName::Close)
                        .icon_size(IconSize::Small)
                        .style(ButtonStyle::Tinted(TintColor::Negative))
                        .tooltip({
                            let focus_handle = focus_handle.clone();
                            let editor = editor.clone();
                            let step_range = step_range.clone();
                            move |cx| {
                                cx.new_view(|cx| {
                                    let tooltip = Tooltip::new("Reject Transformation");
                                    if display_keybind_in_tooltip(&step_range, &editor, cx) {
                                        tooltip.key_binding(KeyBinding::for_action_in(
                                            &editor::actions::Cancel,
                                            &focus_handle,
                                            cx,
                                        ))
                                    } else {
                                        tooltip
                                    }
                                })
                                .into()
                            }
                        })
                        .on_click({
                            let editor = editor.clone();
                            let step_range = step_range.clone();
                            move |_, cx| {
                                editor
                                    .update(cx, |this, cx| {
                                        this.reject_workflow_step(step_range.clone(), cx);
                                    })
                                    .ok();
                            }
                        }),
                )
                .child(
                    Button::new(("confirm-workflow-step", id), "Accept")
                        .icon(IconName::Check)
                        .icon_position(IconPosition::Start)
                        .icon_size(IconSize::Small)
                        .label_size(LabelSize::Small)
                        .style(ButtonStyle::Tinted(TintColor::Positive))
                        .tooltip({
                            let editor = editor.clone();
                            let step_range = step_range.clone();
                            move |cx| {
                                cx.new_view(|cx| {
                                    let tooltip = Tooltip::new("Accept Transformation");
                                    if display_keybind_in_tooltip(&step_range, &editor, cx) {
                                        tooltip.key_binding(KeyBinding::for_action_in(
                                            &Assist,
                                            &focus_handle,
                                            cx,
                                        ))
                                    } else {
                                        tooltip
                                    }
                                })
                                .into()
                            }
                        })
                        .on_click({
                            let editor = editor.clone();
                            let step_range = step_range.clone();
                            move |_, cx| {
                                editor
                                    .update(cx, |this, cx| {
                                        this.confirm_workflow_step(step_range.clone(), cx);
                                    })
                                    .ok();
                            }
                        }),
                )
                .into_any_element(),
            WorkflowStepStatus::Confirmed => h_flex()
                .child(
                    Button::new(("revert-workflow-step", id), "Undo")
                        .style(ButtonStyle::Filled)
                        .icon(Some(IconName::Undo))
                        .icon_position(IconPosition::Start)
                        .icon_size(IconSize::Small)
                        .label_size(LabelSize::Small)
                        .on_click({
                            let editor = editor.clone();
                            let step_range = step_range.clone();
                            move |_, cx| {
                                editor
                                    .update(cx, |this, cx| {
                                        this.undo_workflow_step(step_range.clone(), cx);
                                    })
                                    .ok();
                            }
                        }),
                )
                .into_any_element(),
        }
    }

    fn render_notice(&self, cx: &mut ViewContext<Self>) -> Option<AnyElement> {
        use feature_flags::FeatureFlagAppExt;
        let nudge = self.assistant_panel.upgrade().map(|assistant_panel| {
            assistant_panel.read(cx).show_zed_ai_notice && cx.has_flag::<feature_flags::ZedPro>()
        });

        if nudge.map_or(false, |value| value) {
            Some(
                h_flex()
                    .p_3()
                    .border_b_1()
                    .border_color(cx.theme().colors().border_variant)
                    .bg(cx.theme().colors().editor_background)
                    .justify_between()
                    .child(
                        h_flex()
                            .gap_3()
                            .child(Icon::new(IconName::ZedAssistant).color(Color::Accent))
                            .child(Label::new("Zed AI is here! Get started by signing in →")),
                    )
                    .child(
                        Button::new("sign-in", "Sign in")
                            .size(ButtonSize::Compact)
                            .style(ButtonStyle::Filled)
                            .on_click(cx.listener(|this, _event, cx| {
                                let client = this
                                    .workspace
                                    .update(cx, |workspace, _| workspace.client().clone())
                                    .log_err();

                                if let Some(client) = client {
                                    cx.spawn(|this, mut cx| async move {
                                        client.authenticate_and_connect(true, &mut cx).await?;
                                        this.update(&mut cx, |_, cx| cx.notify())
                                    })
                                    .detach_and_log_err(cx)
                                }
                            })),
                    )
                    .into_any_element(),
            )
        } else if let Some(configuration_error) = configuration_error(cx) {
            let label = match configuration_error {
                ConfigurationError::NoProvider => "No LLM provider selected.",
                ConfigurationError::ProviderNotAuthenticated => "LLM provider is not configured.",
            };
            Some(
                h_flex()
                    .px_3()
                    .py_2()
                    .border_b_1()
                    .border_color(cx.theme().colors().border_variant)
                    .bg(cx.theme().colors().editor_background)
                    .justify_between()
                    .child(
                        h_flex()
                            .gap_3()
                            .child(
                                Icon::new(IconName::ExclamationTriangle)
                                    .size(IconSize::Small)
                                    .color(Color::Warning),
                            )
                            .child(Label::new(label)),
                    )
                    .child(
                        Button::new("open-configuration", "Open configuration")
                            .size(ButtonSize::Compact)
                            .icon_size(IconSize::Small)
                            .style(ButtonStyle::Filled)
                            .on_click({
                                let focus_handle = self.focus_handle(cx).clone();
                                move |_event, cx| {
                                    focus_handle.dispatch_action(&ShowConfiguration, cx);
                                }
                            }),
                    )
                    .into_any_element(),
            )
        } else {
            None
        }
    }

    fn render_send_button(&self, cx: &mut ViewContext<Self>) -> impl IntoElement {
        let focus_handle = self.focus_handle(cx).clone();
        let button_text = match self.active_workflow_step() {
            Some((_, step)) => match step.status(cx) {
                WorkflowStepStatus::Error(_) => "Retry Step Resolution",
                WorkflowStepStatus::Resolving => "Transform",
                WorkflowStepStatus::Idle => "Transform",
                WorkflowStepStatus::Pending => "Applying...",
                WorkflowStepStatus::Done => "Accept",
                WorkflowStepStatus::Confirmed => "Send",
            },
            None => "Send",
        };

        let (style, tooltip) = match token_state(&self.context, cx) {
            Some(TokenState::NoTokensLeft { .. }) => (
                ButtonStyle::Tinted(TintColor::Negative),
                Some(Tooltip::text("Token limit reached", cx)),
            ),
            Some(TokenState::HasMoreTokens {
                over_warn_threshold,
                ..
            }) => {
                let (style, tooltip) = if over_warn_threshold {
                    (
                        ButtonStyle::Tinted(TintColor::Warning),
                        Some(Tooltip::text("Token limit is close to exhaustion", cx)),
                    )
                } else {
                    (ButtonStyle::Filled, None)
                };
                (style, tooltip)
            }
            None => (ButtonStyle::Filled, None),
        };

        let provider = LanguageModelRegistry::read_global(cx).active_provider();

        let has_configuration_error = configuration_error(cx).is_some();
        let needs_to_accept_terms = self.show_accept_terms
            && provider
                .as_ref()
                .map_or(false, |provider| provider.must_accept_terms(cx));
        let disabled = has_configuration_error || needs_to_accept_terms;

        ButtonLike::new("send_button")
            .disabled(disabled)
            .style(style)
            .when_some(tooltip, |button, tooltip| {
                button.tooltip(move |_| tooltip.clone())
            })
            .layer(ElevationIndex::ModalSurface)
            .child(Label::new(button_text))
            .children(
                KeyBinding::for_action_in(&Assist, &focus_handle, cx)
                    .map(|binding| binding.into_any_element()),
            )
            .on_click(move |_event, cx| {
                focus_handle.dispatch_action(&Assist, cx);
            })
    }
}

fn render_fold_icon_button(
    editor: WeakView<Editor>,
    icon: IconName,
    label: SharedString,
) -> Arc<dyn Send + Sync + Fn(FoldId, Range<Anchor>, &mut WindowContext) -> AnyElement> {
    Arc::new(move |fold_id, fold_range, _cx| {
        let editor = editor.clone();
        ButtonLike::new(fold_id)
            .style(ButtonStyle::Filled)
            .layer(ElevationIndex::ElevatedSurface)
            .child(Icon::new(icon))
            .child(Label::new(label.clone()).single_line())
            .on_click(move |_, cx| {
                editor
                    .update(cx, |editor, cx| {
                        let buffer_start = fold_range
                            .start
                            .to_point(&editor.buffer().read(cx).read(cx));
                        let buffer_row = MultiBufferRow(buffer_start.row);
                        editor.unfold_at(&UnfoldAt { buffer_row }, cx);
                    })
                    .ok();
            })
            .into_any_element()
    })
}

impl EventEmitter<EditorEvent> for ContextEditor {}
impl EventEmitter<SearchEvent> for ContextEditor {}

impl Render for ContextEditor {
    fn render(&mut self, cx: &mut ViewContext<Self>) -> impl IntoElement {
        let provider = LanguageModelRegistry::read_global(cx).active_provider();
        let accept_terms = if self.show_accept_terms {
            provider
                .as_ref()
                .and_then(|provider| provider.render_accept_terms(cx))
        } else {
            None
        };
        let focus_handle = self
            .workspace
            .update(cx, |workspace, cx| {
                Some(workspace.active_item_as::<Editor>(cx)?.focus_handle(cx))
            })
            .ok()
            .flatten();
        v_flex()
            .key_context("ContextEditor")
            .capture_action(cx.listener(ContextEditor::cancel))
            .capture_action(cx.listener(ContextEditor::save))
            .capture_action(cx.listener(ContextEditor::copy))
            .capture_action(cx.listener(ContextEditor::paste))
            .capture_action(cx.listener(ContextEditor::cycle_message_role))
            .capture_action(cx.listener(ContextEditor::confirm_command))
            .on_action(cx.listener(ContextEditor::assist))
            .on_action(cx.listener(ContextEditor::split))
            .size_full()
            .children(self.render_notice(cx))
            .child(
                div()
                    .flex_grow()
                    .bg(cx.theme().colors().editor_background)
                    .child(self.editor.clone()),
            )
            .when_some(accept_terms, |this, element| {
                this.child(
                    div()
                        .absolute()
                        .right_3()
                        .bottom_12()
                        .max_w_96()
                        .py_2()
                        .px_3()
                        .elevation_2(cx)
                        .bg(cx.theme().colors().surface_background)
                        .occlude()
                        .child(element),
                )
            })
            .when_some(self.error_message.clone(), |this, error_message| {
                this.child(
                    div()
                        .absolute()
                        .right_3()
                        .bottom_12()
                        .max_w_96()
                        .py_2()
                        .px_3()
                        .elevation_2(cx)
                        .occlude()
                        .child(
                            v_flex()
                                .gap_0p5()
                                .child(
                                    h_flex()
                                        .gap_1p5()
                                        .items_center()
                                        .child(Icon::new(IconName::XCircle).color(Color::Error))
                                        .child(
                                            Label::new("Error interacting with language model")
                                                .weight(FontWeight::MEDIUM),
                                        ),
                                )
                                .child(
                                    div()
                                        .id("error-message")
                                        .max_h_24()
                                        .overflow_y_scroll()
                                        .child(Label::new(error_message)),
                                )
                                .child(h_flex().justify_end().mt_1().child(
                                    Button::new("dismiss", "Dismiss").on_click(cx.listener(
                                        |this, _, cx| {
                                            this.error_message = None;
                                            cx.notify();
                                        },
                                    )),
                                )),
                        ),
                )
            })
            .child(
                h_flex().w_full().relative().child(
                    h_flex()
                        .p_2()
                        .w_full()
                        .border_t_1()
                        .border_color(cx.theme().colors().border_variant)
                        .bg(cx.theme().colors().editor_background)
                        .child(
                            h_flex()
                                .gap_2()
                                .child(render_inject_context_menu(cx.view().downgrade(), cx))
                                .child(
                                    IconButton::new("quote-button", IconName::Quote)
                                        .icon_size(IconSize::Small)
                                        .on_click(|_, cx| {
                                            cx.dispatch_action(QuoteSelection.boxed_clone());
                                        })
                                        .tooltip(move |cx| {
                                            cx.new_view(|cx| {
                                                Tooltip::new("Insert Selection").key_binding(
                                                    focus_handle.as_ref().and_then(|handle| {
                                                        KeyBinding::for_action_in(
                                                            &QuoteSelection,
                                                            &handle,
                                                            cx,
                                                        )
                                                    }),
                                                )
                                            })
                                            .into()
                                        }),
                                ),
                        )
                        .child(
                            h_flex()
                                .w_full()
                                .justify_end()
                                .child(div().child(self.render_send_button(cx))),
                        ),
                ),
            )
    }
}

impl FocusableView for ContextEditor {
    fn focus_handle(&self, cx: &AppContext) -> FocusHandle {
        self.editor.focus_handle(cx)
    }
}

impl Item for ContextEditor {
    type Event = editor::EditorEvent;

    fn tab_content_text(&self, cx: &WindowContext) -> Option<SharedString> {
        Some(util::truncate_and_trailoff(&self.title(cx), MAX_TAB_TITLE_LEN).into())
    }

    fn to_item_events(event: &Self::Event, mut f: impl FnMut(item::ItemEvent)) {
        match event {
            EditorEvent::Edited { .. } => {
                f(item::ItemEvent::Edit);
            }
            EditorEvent::TitleChanged => {
                f(item::ItemEvent::UpdateTab);
            }
            _ => {}
        }
    }

    fn tab_tooltip_text(&self, cx: &AppContext) -> Option<SharedString> {
        Some(self.title(cx).to_string().into())
    }

    fn as_searchable(&self, handle: &View<Self>) -> Option<Box<dyn SearchableItemHandle>> {
        Some(Box::new(handle.clone()))
    }

    fn set_nav_history(&mut self, nav_history: pane::ItemNavHistory, cx: &mut ViewContext<Self>) {
        self.editor.update(cx, |editor, cx| {
            Item::set_nav_history(editor, nav_history, cx)
        })
    }

    fn navigate(&mut self, data: Box<dyn std::any::Any>, cx: &mut ViewContext<Self>) -> bool {
        self.editor
            .update(cx, |editor, cx| Item::navigate(editor, data, cx))
    }

    fn deactivated(&mut self, cx: &mut ViewContext<Self>) {
        self.editor.update(cx, Item::deactivated)
    }
}

impl SearchableItem for ContextEditor {
    type Match = <Editor as SearchableItem>::Match;

    fn clear_matches(&mut self, cx: &mut ViewContext<Self>) {
        self.editor.update(cx, |editor, cx| {
            editor.clear_matches(cx);
        });
    }

    fn update_matches(&mut self, matches: &[Self::Match], cx: &mut ViewContext<Self>) {
        self.editor
            .update(cx, |editor, cx| editor.update_matches(matches, cx));
    }

    fn query_suggestion(&mut self, cx: &mut ViewContext<Self>) -> String {
        self.editor
            .update(cx, |editor, cx| editor.query_suggestion(cx))
    }

    fn activate_match(
        &mut self,
        index: usize,
        matches: &[Self::Match],
        cx: &mut ViewContext<Self>,
    ) {
        self.editor.update(cx, |editor, cx| {
            editor.activate_match(index, matches, cx);
        });
    }

    fn select_matches(&mut self, matches: &[Self::Match], cx: &mut ViewContext<Self>) {
        self.editor
            .update(cx, |editor, cx| editor.select_matches(matches, cx));
    }

    fn replace(
        &mut self,
        identifier: &Self::Match,
        query: &project::search::SearchQuery,
        cx: &mut ViewContext<Self>,
    ) {
        self.editor
            .update(cx, |editor, cx| editor.replace(identifier, query, cx));
    }

    fn find_matches(
        &mut self,
        query: Arc<project::search::SearchQuery>,
        cx: &mut ViewContext<Self>,
    ) -> Task<Vec<Self::Match>> {
        self.editor
            .update(cx, |editor, cx| editor.find_matches(query, cx))
    }

    fn active_match_index(
        &mut self,
        matches: &[Self::Match],
        cx: &mut ViewContext<Self>,
    ) -> Option<usize> {
        self.editor
            .update(cx, |editor, cx| editor.active_match_index(matches, cx))
    }
}

impl FollowableItem for ContextEditor {
    fn remote_id(&self) -> Option<workspace::ViewId> {
        self.remote_id
    }

    fn to_state_proto(&self, cx: &WindowContext) -> Option<proto::view::Variant> {
        let context = self.context.read(cx);
        Some(proto::view::Variant::ContextEditor(
            proto::view::ContextEditor {
                context_id: context.id().to_proto(),
                editor: if let Some(proto::view::Variant::Editor(proto)) =
                    self.editor.read(cx).to_state_proto(cx)
                {
                    Some(proto)
                } else {
                    None
                },
            },
        ))
    }

    fn from_state_proto(
        workspace: View<Workspace>,
        id: workspace::ViewId,
        state: &mut Option<proto::view::Variant>,
        cx: &mut WindowContext,
    ) -> Option<Task<Result<View<Self>>>> {
        let proto::view::Variant::ContextEditor(_) = state.as_ref()? else {
            return None;
        };
        let Some(proto::view::Variant::ContextEditor(state)) = state.take() else {
            unreachable!()
        };

        let context_id = ContextId::from_proto(state.context_id);
        let editor_state = state.editor?;

        let (project, panel) = workspace.update(cx, |workspace, cx| {
            Some((
                workspace.project().clone(),
                workspace.panel::<AssistantPanel>(cx)?,
            ))
        })?;

        let context_editor =
            panel.update(cx, |panel, cx| panel.open_remote_context(context_id, cx));

        Some(cx.spawn(|mut cx| async move {
            let context_editor = context_editor.await?;
            context_editor
                .update(&mut cx, |context_editor, cx| {
                    context_editor.remote_id = Some(id);
                    context_editor.editor.update(cx, |editor, cx| {
                        editor.apply_update_proto(
                            &project,
                            proto::update_view::Variant::Editor(proto::update_view::Editor {
                                selections: editor_state.selections,
                                pending_selection: editor_state.pending_selection,
                                scroll_top_anchor: editor_state.scroll_top_anchor,
                                scroll_x: editor_state.scroll_y,
                                scroll_y: editor_state.scroll_y,
                                ..Default::default()
                            }),
                            cx,
                        )
                    })
                })?
                .await?;
            Ok(context_editor)
        }))
    }

    fn to_follow_event(event: &Self::Event) -> Option<item::FollowEvent> {
        Editor::to_follow_event(event)
    }

    fn add_event_to_update_proto(
        &self,
        event: &Self::Event,
        update: &mut Option<proto::update_view::Variant>,
        cx: &WindowContext,
    ) -> bool {
        self.editor
            .read(cx)
            .add_event_to_update_proto(event, update, cx)
    }

    fn apply_update_proto(
        &mut self,
        project: &Model<Project>,
        message: proto::update_view::Variant,
        cx: &mut ViewContext<Self>,
    ) -> Task<Result<()>> {
        self.editor.update(cx, |editor, cx| {
            editor.apply_update_proto(project, message, cx)
        })
    }

    fn is_project_item(&self, _cx: &WindowContext) -> bool {
        true
    }

    fn set_leader_peer_id(
        &mut self,
        leader_peer_id: Option<proto::PeerId>,
        cx: &mut ViewContext<Self>,
    ) {
        self.editor.update(cx, |editor, cx| {
            editor.set_leader_peer_id(leader_peer_id, cx)
        })
    }

    fn dedup(&self, existing: &Self, cx: &WindowContext) -> Option<item::Dedup> {
        if existing.context.read(cx).id() == self.context.read(cx).id() {
            Some(item::Dedup::KeepExisting)
        } else {
            None
        }
    }
}

pub struct ContextEditorToolbarItem {
    fs: Arc<dyn Fs>,
    workspace: WeakView<Workspace>,
    active_context_editor: Option<WeakView<ContextEditor>>,
    model_summary_editor: View<Editor>,
    model_selector_menu_handle: PopoverMenuHandle<Picker<ModelPickerDelegate>>,
}

fn active_editor_focus_handle(
    workspace: &WeakView<Workspace>,
    cx: &WindowContext<'_>,
) -> Option<FocusHandle> {
    workspace.upgrade().and_then(|workspace| {
        Some(
            workspace
                .read(cx)
                .active_item_as::<Editor>(cx)?
                .focus_handle(cx),
        )
    })
}

fn render_inject_context_menu(
    active_context_editor: WeakView<ContextEditor>,
    cx: &mut WindowContext<'_>,
) -> impl IntoElement {
    let commands = SlashCommandRegistry::global(cx);

    slash_command_picker::SlashCommandSelector::new(
        commands.clone(),
        active_context_editor,
        IconButton::new("trigger", IconName::SlashSquare)
            .icon_size(IconSize::Small)
            .tooltip(|cx| {
                Tooltip::with_meta("Insert Context", None, "Type / to insert via keyboard", cx)
            }),
    )
}

impl ContextEditorToolbarItem {
    pub fn new(
        workspace: &Workspace,
        model_selector_menu_handle: PopoverMenuHandle<Picker<ModelPickerDelegate>>,
        model_summary_editor: View<Editor>,
    ) -> Self {
        Self {
            fs: workspace.app_state().fs.clone(),
            workspace: workspace.weak_handle(),
            active_context_editor: None,
            model_summary_editor,
            model_selector_menu_handle,
        }
    }

    fn render_remaining_tokens(&self, cx: &mut ViewContext<Self>) -> Option<impl IntoElement> {
        let context = &self
            .active_context_editor
            .as_ref()?
            .upgrade()?
            .read(cx)
            .context;
        let (token_count_color, token_count, max_token_count) = match token_state(context, cx)? {
            TokenState::NoTokensLeft {
                max_token_count,
                token_count,
            } => (Color::Error, token_count, max_token_count),
            TokenState::HasMoreTokens {
                max_token_count,
                token_count,
                over_warn_threshold,
            } => {
                let color = if over_warn_threshold {
                    Color::Warning
                } else {
                    Color::Muted
                };
                (color, token_count, max_token_count)
            }
        };
        Some(
            h_flex()
                .gap_0p5()
                .child(
                    Label::new(humanize_token_count(token_count))
                        .size(LabelSize::Small)
                        .color(token_count_color),
                )
                .child(Label::new("/").size(LabelSize::Small).color(Color::Muted))
                .child(
                    Label::new(humanize_token_count(max_token_count))
                        .size(LabelSize::Small)
                        .color(Color::Muted),
                ),
        )
    }
}

impl Render for ContextEditorToolbarItem {
    fn render(&mut self, cx: &mut ViewContext<Self>) -> impl IntoElement {
        let left_side = h_flex()
            .pl_1()
            .gap_2()
            .flex_1()
            .min_w(rems(DEFAULT_TAB_TITLE.len() as f32))
            .when(self.active_context_editor.is_some(), |left_side| {
                left_side.child(self.model_summary_editor.clone())
            });
        let active_provider = LanguageModelRegistry::read_global(cx).active_provider();
        let active_model = LanguageModelRegistry::read_global(cx).active_model();
        let weak_self = cx.view().downgrade();
        let right_side = h_flex()
            .gap_2()
            .child(
                ModelSelector::new(
                    self.fs.clone(),
                    ButtonLike::new("active-model")
                        .style(ButtonStyle::Subtle)
                        .child(
                            h_flex()
                                .w_full()
                                .gap_0p5()
                                .child(
                                    div()
                                        .overflow_x_hidden()
                                        .flex_grow()
                                        .whitespace_nowrap()
                                        .child(match (active_provider, active_model) {
                                            (Some(provider), Some(model)) => h_flex()
                                                .gap_1()
                                                .child(
                                                    Icon::new(model.icon().unwrap_or_else(|| provider.icon()))
                                                        .color(Color::Muted)
                                                        .size(IconSize::XSmall),
                                                )
                                                .child(
                                                    Label::new(model.name().0)
                                                        .size(LabelSize::Small)
                                                        .color(Color::Muted),
                                                )
                                                .into_any_element(),
                                            _ => Label::new("No model selected")
                                                .size(LabelSize::Small)
                                                .color(Color::Muted)
                                                .into_any_element(),
                                        }),
                                )
                                .child(
                                    Icon::new(IconName::ChevronDown)
                                        .color(Color::Muted)
                                        .size(IconSize::XSmall),
                                ),
                        )
                        .tooltip(move |cx| {
                            Tooltip::for_action("Change Model", &ToggleModelSelector, cx)
                        }),
                )
                .with_handle(self.model_selector_menu_handle.clone()),
            )
            .children(self.render_remaining_tokens(cx))
            .child(
                PopoverMenu::new("context-editor-popover")
                    .trigger(
                        IconButton::new("context-editor-trigger", IconName::EllipsisVertical)
                            .icon_size(IconSize::Small)
                            .tooltip(|cx| Tooltip::text("Open Context Options", cx)),
                    )
                    .menu({
                        let weak_self = weak_self.clone();
                        move |cx| {
                            let weak_self = weak_self.clone();
                            Some(ContextMenu::build(cx, move |menu, cx| {
                                let context = weak_self
                                    .update(cx, |this, cx| {
                                        active_editor_focus_handle(&this.workspace, cx)
                                    })
                                    .ok()
                                    .flatten();
                                menu.when_some(context, |menu, context| menu.context(context))
                                    .entry("Regenerate Context Title", None, {
                                        let weak_self = weak_self.clone();
                                        move |cx| {
                                            weak_self
                                                .update(cx, |_, cx| {
                                                    cx.emit(ContextEditorToolbarItemEvent::RegenerateSummary)
                                                })
                                                .ok();
                                        }
                                    })
                                    .custom_entry(
                                        |_| {
                                            h_flex()
                                                .w_full()
                                                .justify_between()
                                                .gap_2()
                                                .child(Label::new("Insert Context"))
                                                .child(Label::new("/ command").color(Color::Muted))
                                                .into_any()
                                        },
                                        {
                                            let weak_self = weak_self.clone();
                                            move |cx| {
                                                weak_self
                                                    .update(cx, |this, cx| {
                                                        if let Some(editor) =
                                                        &this.active_context_editor
                                                        {
                                                            editor
                                                                .update(cx, |this, cx| {
                                                                    this.slash_menu_handle
                                                                        .toggle(cx);
                                                                })
                                                                .ok();
                                                        }
                                                    })
                                                    .ok();
                                            }
                                        },
                                    )
                                    .action("Insert Selection", QuoteSelection.boxed_clone())
                            }))
                        }
                    }),
            );

        h_flex()
            .size_full()
            .gap_2()
            .justify_between()
            .child(left_side)
            .child(right_side)
    }
}

impl ToolbarItemView for ContextEditorToolbarItem {
    fn set_active_pane_item(
        &mut self,
        active_pane_item: Option<&dyn ItemHandle>,
        cx: &mut ViewContext<Self>,
    ) -> ToolbarItemLocation {
        self.active_context_editor = active_pane_item
            .and_then(|item| item.act_as::<ContextEditor>(cx))
            .map(|editor| editor.downgrade());
        cx.notify();
        if self.active_context_editor.is_none() {
            ToolbarItemLocation::Hidden
        } else {
            ToolbarItemLocation::PrimaryRight
        }
    }

    fn pane_focus_update(&mut self, _pane_focused: bool, cx: &mut ViewContext<Self>) {
        cx.notify();
    }
}

impl EventEmitter<ToolbarItemEvent> for ContextEditorToolbarItem {}

enum ContextEditorToolbarItemEvent {
    RegenerateSummary,
}
impl EventEmitter<ContextEditorToolbarItemEvent> for ContextEditorToolbarItem {}

pub struct ContextHistory {
    picker: View<Picker<SavedContextPickerDelegate>>,
    _subscriptions: Vec<Subscription>,
    assistant_panel: WeakView<AssistantPanel>,
}

impl ContextHistory {
    fn new(
        project: Model<Project>,
        context_store: Model<ContextStore>,
        assistant_panel: WeakView<AssistantPanel>,
        cx: &mut ViewContext<Self>,
    ) -> Self {
        let picker = cx.new_view(|cx| {
            Picker::uniform_list(
                SavedContextPickerDelegate::new(project, context_store.clone()),
                cx,
            )
            .modal(false)
            .max_height(None)
        });

        let _subscriptions = vec![
            cx.observe(&context_store, |this, _, cx| {
                this.picker.update(cx, |picker, cx| picker.refresh(cx));
            }),
            cx.subscribe(&picker, Self::handle_picker_event),
        ];

        Self {
            picker,
            _subscriptions,
            assistant_panel,
        }
    }

    fn handle_picker_event(
        &mut self,
        _: View<Picker<SavedContextPickerDelegate>>,
        event: &SavedContextPickerEvent,
        cx: &mut ViewContext<Self>,
    ) {
        let SavedContextPickerEvent::Confirmed(context) = event;
        self.assistant_panel
            .update(cx, |assistant_panel, cx| match context {
                ContextMetadata::Remote(metadata) => {
                    assistant_panel
                        .open_remote_context(metadata.id.clone(), cx)
                        .detach_and_log_err(cx);
                }
                ContextMetadata::Saved(metadata) => {
                    assistant_panel
                        .open_saved_context(metadata.path.clone(), cx)
                        .detach_and_log_err(cx);
                }
            })
            .ok();
    }
}

#[derive(Debug, PartialEq, Eq, Clone, Copy)]
pub enum WorkflowAssistStatus {
    Pending,
    Confirmed,
    Done,
    Idle,
}

impl WorkflowAssist {
    pub fn status(&self, cx: &AppContext) -> WorkflowAssistStatus {
        let assistant = InlineAssistant::global(cx);
        if self
            .assist_ids
            .iter()
            .any(|assist_id| assistant.assist_status(*assist_id, cx).is_pending())
        {
            WorkflowAssistStatus::Pending
        } else if self
            .assist_ids
            .iter()
            .all(|assist_id| assistant.assist_status(*assist_id, cx).is_confirmed())
        {
            WorkflowAssistStatus::Confirmed
        } else if self
            .assist_ids
            .iter()
            .all(|assist_id| assistant.assist_status(*assist_id, cx).is_done())
        {
            WorkflowAssistStatus::Done
        } else {
            WorkflowAssistStatus::Idle
        }
    }
}

impl Render for ContextHistory {
    fn render(&mut self, _: &mut ViewContext<Self>) -> impl IntoElement {
        div().size_full().child(self.picker.clone())
    }
}

impl FocusableView for ContextHistory {
    fn focus_handle(&self, cx: &AppContext) -> FocusHandle {
        self.picker.focus_handle(cx)
    }
}

impl EventEmitter<()> for ContextHistory {}

impl Item for ContextHistory {
    type Event = ();

    fn tab_content_text(&self, _cx: &WindowContext) -> Option<SharedString> {
        Some("History".into())
    }
}

pub struct ConfigurationView {
    focus_handle: FocusHandle,
    configuration_views: HashMap<LanguageModelProviderId, AnyView>,
    _registry_subscription: Subscription,
}

impl ConfigurationView {
    fn new(cx: &mut ViewContext<Self>) -> Self {
        let focus_handle = cx.focus_handle();

        let registry_subscription = cx.subscribe(
            &LanguageModelRegistry::global(cx),
            |this, _, event: &language_model::Event, cx| match event {
                language_model::Event::AddedProvider(provider_id) => {
                    let provider = LanguageModelRegistry::read_global(cx).provider(provider_id);
                    if let Some(provider) = provider {
                        this.add_configuration_view(&provider, cx);
                    }
                }
                language_model::Event::RemovedProvider(provider_id) => {
                    this.remove_configuration_view(provider_id);
                }
                _ => {}
            },
        );

        let mut this = Self {
            focus_handle,
            configuration_views: HashMap::default(),
            _registry_subscription: registry_subscription,
        };
        this.build_configuration_views(cx);
        this
    }

    fn build_configuration_views(&mut self, cx: &mut ViewContext<Self>) {
        let providers = LanguageModelRegistry::read_global(cx).providers();
        for provider in providers {
            self.add_configuration_view(&provider, cx);
        }
    }

    fn remove_configuration_view(&mut self, provider_id: &LanguageModelProviderId) {
        self.configuration_views.remove(provider_id);
    }

    fn add_configuration_view(
        &mut self,
        provider: &Arc<dyn LanguageModelProvider>,
        cx: &mut ViewContext<Self>,
    ) {
        let configuration_view = provider.configuration_view(cx);
        self.configuration_views
            .insert(provider.id(), configuration_view);
    }

    fn render_provider_view(
        &mut self,
        provider: &Arc<dyn LanguageModelProvider>,
        cx: &mut ViewContext<Self>,
    ) -> Div {
        let provider_id = provider.id().0.clone();
        let provider_name = provider.name().0.clone();
        let configuration_view = self.configuration_views.get(&provider.id()).cloned();

        let open_new_context = cx.listener({
            let provider = provider.clone();
            move |_, _, cx| {
                cx.emit(ConfigurationViewEvent::NewProviderContextEditor(
                    provider.clone(),
                ))
            }
        });

        v_flex()
            .gap_2()
            .child(
                h_flex()
                    .justify_between()
                    .child(Headline::new(provider_name.clone()).size(HeadlineSize::Small))
                    .when(provider.is_authenticated(cx), move |this| {
                        this.child(
                            h_flex().justify_end().child(
                                Button::new(
                                    SharedString::from(format!("new-context-{provider_id}")),
                                    "Open new context",
                                )
                                .icon_position(IconPosition::Start)
                                .icon(IconName::Plus)
                                .style(ButtonStyle::Filled)
                                .layer(ElevationIndex::ModalSurface)
                                .on_click(open_new_context),
                            ),
                        )
                    }),
            )
            .child(
                div()
                    .p(Spacing::Large.rems(cx))
                    .bg(cx.theme().colors().surface_background)
                    .border_1()
                    .border_color(cx.theme().colors().border_variant)
                    .rounded_md()
                    .when(configuration_view.is_none(), |this| {
                        this.child(div().child(Label::new(format!(
                            "No configuration view for {}",
                            provider_name
                        ))))
                    })
                    .when_some(configuration_view, |this, configuration_view| {
                        this.child(configuration_view)
                    }),
            )
    }
}

impl Render for ConfigurationView {
    fn render(&mut self, cx: &mut ViewContext<Self>) -> impl IntoElement {
        let providers = LanguageModelRegistry::read_global(cx).providers();
        let provider_views = providers
            .into_iter()
            .map(|provider| self.render_provider_view(&provider, cx))
            .collect::<Vec<_>>();

        let mut element = v_flex()
            .id("assistant-configuration-view")
            .track_focus(&self.focus_handle)
            .bg(cx.theme().colors().editor_background)
            .size_full()
            .overflow_y_scroll()
            .child(
                v_flex()
                    .p(Spacing::XXLarge.rems(cx))
                    .border_b_1()
                    .border_color(cx.theme().colors().border)
                    .gap_1()
                    .child(Headline::new("Configure your Assistant").size(HeadlineSize::Medium))
                    .child(
                        Label::new(
                            "At least one LLM provider must be configured to use the Assistant.",
                        )
                        .color(Color::Muted),
                    ),
            )
            .child(
                v_flex()
                    .p(Spacing::XXLarge.rems(cx))
                    .mt_1()
                    .gap_6()
                    .flex_1()
                    .children(provider_views),
            )
            .into_any();

        // We use a canvas here to get scrolling to work in the ConfigurationView. It's a workaround
        // because we couldn't the element to take up the size of the parent.
        canvas(
            move |bounds, cx| {
                element.prepaint_as_root(bounds.origin, bounds.size.into(), cx);
                element
            },
            |_, mut element, cx| {
                element.paint(cx);
            },
        )
        .flex_1()
        .w_full()
    }
}

pub enum ConfigurationViewEvent {
    NewProviderContextEditor(Arc<dyn LanguageModelProvider>),
}

impl EventEmitter<ConfigurationViewEvent> for ConfigurationView {}

impl FocusableView for ConfigurationView {
    fn focus_handle(&self, _: &AppContext) -> FocusHandle {
        self.focus_handle.clone()
    }
}

impl Item for ConfigurationView {
    type Event = ConfigurationViewEvent;

    fn tab_content_text(&self, _cx: &WindowContext) -> Option<SharedString> {
        Some("Configuration".into())
    }
}

type ToggleFold = Arc<dyn Fn(bool, &mut WindowContext) + Send + Sync>;

fn render_slash_command_output_toggle(
    row: MultiBufferRow,
    is_folded: bool,
    fold: ToggleFold,
    _cx: &mut WindowContext,
) -> AnyElement {
    Disclosure::new(
        ("slash-command-output-fold-indicator", row.0 as u64),
        !is_folded,
    )
    .selected(is_folded)
    .on_click(move |_e, cx| fold(!is_folded, cx))
    .into_any_element()
}

fn fold_toggle(
    name: &'static str,
) -> impl Fn(
    MultiBufferRow,
    bool,
    Arc<dyn Fn(bool, &mut WindowContext<'_>) + Send + Sync>,
    &mut WindowContext<'_>,
) -> AnyElement {
    move |row, is_folded, fold, _cx| {
        Disclosure::new((name, row.0 as u64), !is_folded)
            .selected(is_folded)
            .on_click(move |_e, cx| fold(!is_folded, cx))
            .into_any_element()
    }
}

fn quote_selection_fold_placeholder(title: String, editor: WeakView<Editor>) -> FoldPlaceholder {
    FoldPlaceholder {
        render: Arc::new({
            move |fold_id, fold_range, _cx| {
                let editor = editor.clone();
                ButtonLike::new(fold_id)
                    .style(ButtonStyle::Filled)
                    .layer(ElevationIndex::ElevatedSurface)
                    .child(Icon::new(IconName::TextSelect))
                    .child(Label::new(title.clone()).single_line())
                    .on_click(move |_, cx| {
                        editor
                            .update(cx, |editor, cx| {
                                let buffer_start = fold_range
                                    .start
                                    .to_point(&editor.buffer().read(cx).read(cx));
                                let buffer_row = MultiBufferRow(buffer_start.row);
                                editor.unfold_at(&UnfoldAt { buffer_row }, cx);
                            })
                            .ok();
                    })
                    .into_any_element()
            }
        }),
        constrain_width: false,
        merge_adjacent: false,
    }
}

fn render_quote_selection_output_toggle(
    row: MultiBufferRow,
    is_folded: bool,
    fold: ToggleFold,
    _cx: &mut WindowContext,
) -> AnyElement {
    Disclosure::new(("quote-selection-indicator", row.0 as u64), !is_folded)
        .selected(is_folded)
        .on_click(move |_e, cx| fold(!is_folded, cx))
        .into_any_element()
}

fn render_pending_slash_command_gutter_decoration(
    row: MultiBufferRow,
    status: &PendingSlashCommandStatus,
    confirm_command: Arc<dyn Fn(&mut WindowContext)>,
) -> AnyElement {
    let mut icon = IconButton::new(
        ("slash-command-gutter-decoration", row.0),
        ui::IconName::TriangleRight,
    )
    .on_click(move |_e, cx| confirm_command(cx))
    .icon_size(ui::IconSize::Small)
    .size(ui::ButtonSize::None);

    match status {
        PendingSlashCommandStatus::Idle => {
            icon = icon.icon_color(Color::Muted);
        }
        PendingSlashCommandStatus::Running { .. } => {
            icon = icon.selected(true);
        }
        PendingSlashCommandStatus::Error(_) => icon = icon.icon_color(Color::Error),
    }

    icon.into_any_element()
}

fn render_docs_slash_command_trailer(
    row: MultiBufferRow,
    command: PendingSlashCommand,
    cx: &mut WindowContext,
) -> AnyElement {
    if command.arguments.is_empty() {
        return Empty.into_any();
    }
    let args = DocsSlashCommandArgs::parse(&command.arguments);

    let Some(store) = args
        .provider()
        .and_then(|provider| IndexedDocsStore::try_global(provider, cx).ok())
    else {
        return Empty.into_any();
    };

    let Some(package) = args.package() else {
        return Empty.into_any();
    };

    let mut children = Vec::new();

    if store.is_indexing(&package) {
        children.push(
            div()
                .id(("crates-being-indexed", row.0))
                .child(Icon::new(IconName::ArrowCircle).with_animation(
                    "arrow-circle",
                    Animation::new(Duration::from_secs(4)).repeat(),
                    |icon, delta| icon.transform(Transformation::rotate(percentage(delta))),
                ))
                .tooltip({
                    let package = package.clone();
                    move |cx| Tooltip::text(format!("Indexing {package}…"), cx)
                })
                .into_any_element(),
        );
    }

    if let Some(latest_error) = store.latest_error_for_package(&package) {
        children.push(
            div()
                .id(("latest-error", row.0))
                .child(
                    Icon::new(IconName::ExclamationTriangle)
                        .size(IconSize::Small)
                        .color(Color::Warning),
                )
                .tooltip(move |cx| Tooltip::text(format!("Failed to index: {latest_error}"), cx))
                .into_any_element(),
        )
    }

    let is_indexing = store.is_indexing(&package);
    let latest_error = store.latest_error_for_package(&package);

    if !is_indexing && latest_error.is_none() {
        return Empty.into_any();
    }

    h_flex().gap_2().children(children).into_any_element()
}

fn make_lsp_adapter_delegate(
    project: &Model<Project>,
    cx: &mut AppContext,
) -> Result<Arc<dyn LspAdapterDelegate>> {
    project.update(cx, |project, cx| {
        // TODO: Find the right worktree.
        let worktree = project
            .worktrees(cx)
            .next()
            .ok_or_else(|| anyhow!("no worktrees when constructing ProjectLspAdapterDelegate"))?;
        project.lsp_store().update(cx, |lsp_store, cx| {
            Ok(ProjectLspAdapterDelegate::new(lsp_store, &worktree, cx)
                as Arc<dyn LspAdapterDelegate>)
        })
    })
}

fn slash_command_error_block_renderer(message: String) -> RenderBlock {
    Box::new(move |_| {
        div()
            .pl_6()
            .child(
                Label::new(format!("error: {}", message))
                    .single_line()
                    .color(Color::Error),
            )
            .into_any()
    })
}

enum TokenState {
    NoTokensLeft {
        max_token_count: usize,
        token_count: usize,
    },
    HasMoreTokens {
        max_token_count: usize,
        token_count: usize,
        over_warn_threshold: bool,
    },
}

fn token_state(context: &Model<Context>, cx: &AppContext) -> Option<TokenState> {
    const WARNING_TOKEN_THRESHOLD: f32 = 0.8;

    let model = LanguageModelRegistry::read_global(cx).active_model()?;
    let token_count = context.read(cx).token_count()?;
    let max_token_count = model.max_token_count();

    let remaining_tokens = max_token_count as isize - token_count as isize;
    let token_state = if remaining_tokens <= 0 {
        TokenState::NoTokensLeft {
            max_token_count,
            token_count,
        }
    } else {
        let over_warn_threshold =
            token_count as f32 / max_token_count as f32 >= WARNING_TOKEN_THRESHOLD;
        TokenState::HasMoreTokens {
            max_token_count,
            token_count,
            over_warn_threshold,
        }
    };
    Some(token_state)
}

fn size_for_image(data: &RenderImage, max_size: Size<Pixels>) -> Size<Pixels> {
    let image_size = data
        .size(0)
        .map(|dimension| Pixels::from(u32::from(dimension)));
    let image_ratio = image_size.width / image_size.height;
    let bounds_ratio = max_size.width / max_size.height;

    if image_size.width > max_size.width || image_size.height > max_size.height {
        if bounds_ratio > image_ratio {
            size(
                image_size.width * (max_size.height / image_size.height),
                max_size.height,
            )
        } else {
            size(
                max_size.width,
                image_size.height * (max_size.width / image_size.width),
            )
        }
    } else {
        size(image_size.width, image_size.height)
    }
}

enum ConfigurationError {
    NoProvider,
    ProviderNotAuthenticated,
}

fn configuration_error(cx: &AppContext) -> Option<ConfigurationError> {
    let provider = LanguageModelRegistry::read_global(cx).active_provider();
    let is_authenticated = provider
        .as_ref()
        .map_or(false, |provider| provider.is_authenticated(cx));

    if provider.is_some() && is_authenticated {
        return None;
    }

    if provider.is_none() {
        return Some(ConfigurationError::NoProvider);
    }

    if !is_authenticated {
        return Some(ConfigurationError::ProviderNotAuthenticated);
    }

    None
}<|MERGE_RESOLUTION|>--- conflicted
+++ resolved
@@ -344,11 +344,7 @@
                 workspace.project().clone(),
                 Default::default(),
                 None,
-<<<<<<< HEAD
-                Some(NewFile.boxed_clone()),
-=======
-                NewContext.boxed_clone(),
->>>>>>> 8985fd87
+                Some(NewContext.boxed_clone()),
                 cx,
             );
 
