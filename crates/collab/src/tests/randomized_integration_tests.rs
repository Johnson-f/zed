--- conflicted
+++ resolved
@@ -14,9 +14,11 @@
 use language::{range_to_lsp, FakeLspAdapter, Language, LanguageConfig, PointUtf16};
 use lsp::FakeLanguageServer;
 use parking_lot::Mutex;
-<<<<<<< HEAD
 use project::{search::SearchQuery, Project, ProjectPath};
-use rand::prelude::*;
+use rand::{
+    distributions::{Alphanumeric, DistString},
+    prelude::*,
+};
 use serde::{Deserialize, Serialize};
 use std::{
     env,
@@ -29,14 +31,6 @@
     },
 };
 use util::ResultExt;
-=======
-use project::{search::SearchQuery, Project};
-use rand::{
-    distributions::{Alphanumeric, DistString},
-    prelude::*,
-};
-use std::{env, ffi::OsStr, path::PathBuf, sync::Arc};
->>>>>>> e743f3b1
 
 #[gpui::test(iterations = 100)]
 async fn test_random_collaboration(
@@ -467,7 +461,6 @@
                 .unwrap();
             assert_eq!(stale_room_ids, vec![]);
         }
-<<<<<<< HEAD
 
         Operation::MutateClients { user_ids, quiesce } => {
             let mut applied = false;
@@ -488,13 +481,6 @@
 
             return applied;
         }
-=======
-        60..=74 if !client.local_projects.is_empty() || !client.remote_projects.is_empty() => {
-            randomly_query_and_mutate_buffers(client, &rng, cx).await?;
-        }
-        75..=84 => randomly_mutate_git(client, &rng).await,
-        _ => randomly_mutate_fs(client, &rng).await,
->>>>>>> e743f3b1
     }
     true
 }
@@ -527,85 +513,11 @@
             active_call.update(cx, |call, _| call.decline_incoming())?;
         }
 
-<<<<<<< HEAD
         ClientOperation::LeaveCall => {
             let active_call = cx.read(ActiveCall::global);
             if active_call.read_with(cx, |call, _| call.room().is_none()) {
                 return Ok(false);
             }
-=======
-async fn randomly_mutate_git(client: &mut TestClient, rng: &Mutex<StdRng>) {
-    let directories = client.fs.directories().await;
-    let mut dir_path = directories.choose(&mut *rng.lock()).unwrap().clone();
-    if dir_path.file_name() == Some(OsStr::new(".git")) {
-        dir_path.pop();
-    }
-    let mut git_dir_path = dir_path.clone();
-    git_dir_path.push(".git");
-
-    if !directories.contains(&git_dir_path) {
-        log::info!(
-            "{}: creating git directory at {:?}",
-            client.username,
-            git_dir_path
-        );
-        client.fs.create_dir(&git_dir_path).await.unwrap();
-    }
-
-    let mut child_paths = client.fs.read_dir(&dir_path).await.unwrap();
-    let mut child_file_paths = Vec::new();
-    while let Some(child_path) = child_paths.next().await {
-        let child_path = child_path.unwrap();
-        if client.fs.is_file(&child_path).await {
-            child_file_paths.push(child_path);
-        }
-    }
-    let count = rng.lock().gen_range(0..=child_file_paths.len());
-    child_file_paths.shuffle(&mut *rng.lock());
-    child_file_paths.truncate(count);
-
-    let mut new_index = Vec::new();
-    for abs_child_file_path in &child_file_paths {
-        let child_file_path = abs_child_file_path.strip_prefix(&dir_path).unwrap();
-        let new_base = Alphanumeric.sample_string(&mut *rng.lock(), 16);
-        new_index.push((child_file_path, new_base));
-    }
-    log::info!(
-        "{}: updating Git index at {:?}: {:#?}",
-        client.username,
-        git_dir_path,
-        new_index
-    );
-    client
-        .fs
-        .set_index_for_repo(&git_dir_path, &new_index)
-        .await;
-}
-
-async fn randomly_mutate_fs(client: &mut TestClient, rng: &Mutex<StdRng>) {
-    let is_dir = rng.lock().gen::<bool>();
-    let mut new_path = client
-        .fs
-        .directories()
-        .await
-        .choose(&mut *rng.lock())
-        .unwrap()
-        .clone();
-    new_path.push(gen_file_name(rng));
-    if is_dir {
-        log::info!("{}: creating local dir at {:?}", client.username, new_path);
-        client.fs.create_dir(&new_path).await.unwrap();
-    } else {
-        new_path.set_extension("rs");
-        log::info!("{}: creating local file at {:?}", client.username, new_path);
-        client
-            .fs
-            .create_file(&new_path, Default::default())
-            .await
-            .unwrap();
-    }
-}
->>>>>>> e743f3b1
 
             log::info!("{}: hanging up", client.username);
             active_call.update(cx, |call, cx| call.hang_up(cx))?;
@@ -1015,6 +927,37 @@
                     .unwrap();
             }
         }
+
+        ClientOperation::WriteGitIndex {
+            repo_path,
+            contents,
+        } => {
+            if !client
+                .fs
+                .metadata(&repo_path)
+                .await?
+                .map_or(false, |m| m.is_dir)
+            {
+                return Ok(false);
+            }
+
+            log::info!(
+                "{}: writing git index for repo {:?}: {:?}",
+                client.username,
+                repo_path,
+                contents
+            );
+
+            let dot_git_dir = repo_path.join(".git");
+            let contents = contents
+                .iter()
+                .map(|(path, contents)| (path.as_path(), contents.clone()))
+                .collect::<Vec<_>>();
+            if client.fs.metadata(&dot_git_dir).await?.is_none() {
+                client.fs.create_dir(&dot_git_dir).await?;
+            }
+            client.fs.set_index_for_repo(&dot_git_dir, &contents).await;
+        }
     }
     Ok(true)
 }
@@ -1134,6 +1077,10 @@
     CreateFsEntry {
         path: PathBuf,
         is_dir: bool,
+    },
+    WriteGitIndex {
+        repo_path: PathBuf,
+        contents: Vec<(PathBuf, String)>,
     },
 }
 
@@ -1318,6 +1265,7 @@
             return None;
         }
 
+        let executor = cx.background();
         self.operation_ix += 1;
         let call = cx.read(ActiveCall::global);
         Some(loop {
@@ -1434,7 +1382,7 @@
                                 .choose(&mut self.rng)
                                 .cloned() else { continue };
                             let project_root_name = root_name_for_project(&project, cx);
-                            let mut paths = cx.background().block(client.fs.paths());
+                            let mut paths = executor.block(client.fs.paths());
                             paths.remove(0);
                             let new_root_path = if paths.is_empty() || self.rng.gen() {
                                 Path::new("/").join(&self.next_root_dir_name(user_id))
@@ -1482,7 +1430,7 @@
                 },
 
                 // Query and mutate buffers
-                60..=95 => {
+                60..=90 => {
                     let Some(project) = choose_random_project(client, &mut self.rng) else { continue };
                     let project_root_name = root_name_for_project(&project, cx);
                     let is_local = project.read_with(cx, |project, _| project.is_local());
@@ -1602,6 +1550,39 @@
                     }
                 }
 
+                // Update a git index
+                91..=95 => {
+                    let repo_path = executor
+                        .block(client.fs.directories())
+                        .choose(&mut self.rng)
+                        .unwrap()
+                        .clone();
+
+                    let mut file_paths = executor
+                        .block(client.fs.files())
+                        .into_iter()
+                        .filter(|path| path.starts_with(&repo_path))
+                        .collect::<Vec<_>>();
+                    let count = self.rng.gen_range(0..=file_paths.len());
+                    file_paths.shuffle(&mut self.rng);
+                    file_paths.truncate(count);
+
+                    let mut contents = Vec::new();
+                    for abs_child_file_path in &file_paths {
+                        let child_file_path = abs_child_file_path
+                            .strip_prefix(&repo_path)
+                            .unwrap()
+                            .to_path_buf();
+                        let new_base = Alphanumeric.sample_string(&mut self.rng, 16);
+                        contents.push((child_file_path, new_base));
+                    }
+
+                    break ClientOperation::WriteGitIndex {
+                        repo_path,
+                        contents,
+                    };
+                }
+
                 // Create a file or directory
                 96.. => {
                     let is_dir = self.rng.gen::<bool>();
