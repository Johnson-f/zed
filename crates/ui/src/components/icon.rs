--- conflicted
+++ resolved
@@ -154,7 +154,6 @@
     Copy,
     CountdownTimer,
     Dash,
-<<<<<<< HEAD
     DebugPause,
     DebugContinue,
     DebugStepOver,
@@ -163,9 +162,7 @@
     DebugRestart,
     DebugStop,
     DebugDisconnect,
-=======
     DatabaseZap,
->>>>>>> 28568429
     Delete,
     Disconnected,
     Download,
@@ -334,7 +331,6 @@
             IconName::Copy => "icons/copy.svg",
             IconName::CountdownTimer => "icons/countdown_timer.svg",
             IconName::Dash => "icons/dash.svg",
-<<<<<<< HEAD
             IconName::DebugPause => "icons/debug-pause.svg",
             IconName::DebugContinue => "icons/debug-continue.svg",
             IconName::DebugStepOver => "icons/debug-step-over.svg",
@@ -343,9 +339,7 @@
             IconName::DebugRestart => "icons/debug-restart.svg",
             IconName::DebugStop => "icons/debug-stop.svg",
             IconName::DebugDisconnect => "icons/debug-disconnect.svg",
-=======
             IconName::DatabaseZap => "icons/database_zap.svg",
->>>>>>> 28568429
             IconName::Delete => "icons/delete.svg",
             IconName::Disconnected => "icons/disconnected.svg",
             IconName::Download => "icons/download.svg",
