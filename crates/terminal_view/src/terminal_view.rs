mod color_contrast;
mod persistence;
pub mod terminal_element;
pub mod terminal_panel;
pub mod terminal_scrollbar;
mod terminal_slash_command;
pub mod terminal_tab_tooltip;

use assistant_slash_command::SlashCommandRegistry;
use editor::{Editor, EditorSettings, actions::SelectAll};
use gpui::{
    Action, AnyElement, App, DismissEvent, Entity, EventEmitter, FocusHandle, Focusable,
    KeyContext, KeyDownEvent, Keystroke, MouseButton, MouseDownEvent, Pixels, Render,
    ScrollWheelEvent, Styled, Subscription, Task, WeakEntity, actions, anchored, deferred, div,
};
use itertools::Itertools;
use persistence::TERMINAL_DB;
use project::{Entry, Metadata, Project, search::SearchQuery, terminals::TerminalKind};
use schemars::JsonSchema;
use task::TaskId;
use terminal::{
    Clear, Copy, Event, HoveredWord, MaybeNavigationTarget, Paste, ScrollLineDown, ScrollLineUp,
    ScrollPageDown, ScrollPageUp, ScrollToBottom, ScrollToTop, ShowCharacterPalette, TaskState,
    TaskStatus, Terminal, TerminalBounds, ToggleViMode,
    alacritty_terminal::{
        index::Point,
        term::{TermMode, point_to_viewport, search::RegexSearch},
    },
    terminal_settings::{self, CursorShape, TerminalBlink, TerminalSettings, WorkingDirectory},
};
use terminal_element::TerminalElement;
use terminal_panel::TerminalPanel;
use terminal_scrollbar::TerminalScrollHandle;
use terminal_slash_command::TerminalSlashCommand;
use terminal_tab_tooltip::TerminalTooltip;
use ui::{
    ContextMenu, Icon, IconName, Label, Scrollbars, Tooltip, WithScrollbar, h_flex,
    prelude::*,
    scrollbars::{self, GlobalValue, ScrollbarVisibilitySetting},
};
use util::{ResultExt, debug_panic, paths::PathWithPosition};
use workspace::{
    CloseActiveItem, NewCenterTerminal, NewTerminal, OpenOptions, OpenVisible, ToolbarItemLocation,
    Workspace, WorkspaceId, delete_unloaded_items,
    item::{
        BreadcrumbText, Item, ItemEvent, SerializableItem, TabContentParams, TabTooltipContent,
    },
    register_serializable_item,
    searchable::{Direction, SearchEvent, SearchOptions, SearchableItem, SearchableItemHandle},
};

use anyhow::Context as _;
use serde::Deserialize;
use settings::{Settings, SettingsStore};
use smol::Timer;
use zed_actions::assistant::InlineAssist;

use std::{
    cmp,
    ops::{Range, RangeInclusive},
    path::{Path, PathBuf},
    rc::Rc,
    sync::Arc,
    time::Duration,
};

const CURSOR_BLINK_INTERVAL: Duration = Duration::from_millis(500);
const GIT_DIFF_PATH_PREFIXES: &[&str] = &["a", "b"];
const TERMINAL_SCROLLBAR_WIDTH: Pixels = px(12.);

/// Event to transmit the scroll from the element to the view
#[derive(Clone, Debug, PartialEq)]
pub struct ScrollTerminal(pub i32);

/// Sends the specified text directly to the terminal.
#[derive(Clone, Debug, Default, Deserialize, JsonSchema, PartialEq, Action)]
#[action(namespace = terminal)]
pub struct SendText(String);

/// Sends a keystroke sequence to the terminal.
#[derive(Clone, Debug, Default, Deserialize, JsonSchema, PartialEq, Action)]
#[action(namespace = terminal)]
pub struct SendKeystroke(String);

actions!(
    terminal,
    [
        /// Reruns the last executed task in the terminal.
        RerunTask
    ]
);

pub fn init(cx: &mut App) {
    assistant_slash_command::init(cx);
    terminal_panel::init(cx);
    terminal::init(cx);

    register_serializable_item::<TerminalView>(cx);

    cx.observe_new(|workspace: &mut Workspace, _window, _cx| {
        workspace.register_action(TerminalView::deploy);
    })
    .detach();
    SlashCommandRegistry::global(cx).register_command(TerminalSlashCommand, true);
}

pub struct BlockProperties {
    pub height: u8,
    pub render: Box<dyn Send + Fn(&mut BlockContext) -> AnyElement>,
}

pub struct BlockContext<'a, 'b> {
    pub window: &'a mut Window,
    pub context: &'b mut App,
    pub dimensions: TerminalBounds,
}

///A terminal view, maintains the PTY's file handles and communicates with the terminal
pub struct TerminalView {
    terminal: Entity<Terminal>,
    workspace: WeakEntity<Workspace>,
    project: WeakEntity<Project>,
    focus_handle: FocusHandle,
    //Currently using iTerm bell, show bell emoji in tab until input is received
    has_bell: bool,
    context_menu: Option<(Entity<ContextMenu>, gpui::Point<Pixels>, Subscription)>,
    cursor_shape: CursorShape,
    blink_state: bool,
    mode: TerminalMode,
    blinking_terminal_enabled: bool,
    cwd_serialized: bool,
    blinking_paused: bool,
    blink_epoch: usize,
    hover: Option<HoverTarget>,
    hover_tooltip_update: Task<()>,
    workspace_id: Option<WorkspaceId>,
    show_breadcrumbs: bool,
    block_below_cursor: Option<Rc<BlockProperties>>,
    scroll_top: Pixels,
    scroll_handle: TerminalScrollHandle,
    marked_text: Option<String>,
    marked_range_utf16: Option<Range<usize>>,
    _subscriptions: Vec<Subscription>,
    _terminal_subscriptions: Vec<Subscription>,
}

#[derive(Default, Clone)]
pub enum TerminalMode {
    #[default]
    Standalone,
    Embedded {
        max_lines_when_unfocused: Option<usize>,
    },
}

#[derive(Clone)]
pub enum ContentMode {
    Scrollable,
    Inline {
        displayed_lines: usize,
        total_lines: usize,
    },
}

impl ContentMode {
    pub fn is_limited(&self) -> bool {
        match self {
            ContentMode::Scrollable => false,
            ContentMode::Inline {
                displayed_lines,
                total_lines,
            } => displayed_lines < total_lines,
        }
    }

    pub fn is_scrollable(&self) -> bool {
        matches!(self, ContentMode::Scrollable)
    }
}

#[derive(Debug)]
struct HoverTarget {
    tooltip: String,
    hovered_word: HoveredWord,
}

impl EventEmitter<Event> for TerminalView {}
impl EventEmitter<ItemEvent> for TerminalView {}
impl EventEmitter<SearchEvent> for TerminalView {}

impl Focusable for TerminalView {
    fn focus_handle(&self, _cx: &App) -> FocusHandle {
        self.focus_handle.clone()
    }
}

impl TerminalView {
    ///Create a new Terminal in the current working directory or the user's home directory
    pub fn deploy(
        workspace: &mut Workspace,
        _: &NewCenterTerminal,
        window: &mut Window,
        cx: &mut Context<Workspace>,
    ) {
        let working_directory = default_working_directory(workspace, cx);
        TerminalPanel::add_center_terminal(
            workspace,
            TerminalKind::Shell(working_directory),
            window,
            cx,
        )
        .detach_and_log_err(cx);
    }

    pub fn new(
        terminal: Entity<Terminal>,
        workspace: WeakEntity<Workspace>,
        workspace_id: Option<WorkspaceId>,
        project: WeakEntity<Project>,
        window: &mut Window,
        cx: &mut Context<Self>,
    ) -> Self {
        let workspace_handle = workspace.clone();
        let terminal_subscriptions =
            subscribe_for_terminal_events(&terminal, workspace, window, cx);

        let focus_handle = cx.focus_handle();
        let focus_in = cx.on_focus_in(&focus_handle, window, |terminal_view, window, cx| {
            terminal_view.focus_in(window, cx);
        });
        let focus_out = cx.on_focus_out(
            &focus_handle,
            window,
            |terminal_view, _event, window, cx| {
                terminal_view.focus_out(window, cx);
            },
        );
        let cursor_shape = TerminalSettings::get_global(cx)
            .cursor_shape
            .unwrap_or_default();

        let scroll_handle = TerminalScrollHandle::new(terminal.read(cx));

        Self {
            terminal,
            workspace: workspace_handle,
            project,
            has_bell: false,
            focus_handle,
            context_menu: None,
            cursor_shape,
            blink_state: true,
            blinking_terminal_enabled: false,
            blinking_paused: false,
            blink_epoch: 0,
            hover: None,
            hover_tooltip_update: Task::ready(()),
            mode: TerminalMode::Standalone,
            workspace_id,
            show_breadcrumbs: TerminalSettings::get_global(cx).toolbar.breadcrumbs,
            block_below_cursor: None,
            scroll_top: Pixels::ZERO,
            scroll_handle,
            cwd_serialized: false,
            marked_text: None,
            marked_range_utf16: None,
            _subscriptions: vec![
                focus_in,
                focus_out,
                cx.observe_global::<SettingsStore>(Self::settings_changed),
            ],
            _terminal_subscriptions: terminal_subscriptions,
        }
    }

    /// Enable 'embedded' mode where the terminal displays the full content with an optional limit of lines.
    pub fn set_embedded_mode(
        &mut self,
        max_lines_when_unfocused: Option<usize>,
        cx: &mut Context<Self>,
    ) {
        self.mode = TerminalMode::Embedded {
            max_lines_when_unfocused,
        };
        cx.notify();
    }

    const MAX_EMBEDDED_LINES: usize = 1_000;

    /// Returns the current `ContentMode` depending on the set `TerminalMode` and the current number of lines
    ///
    /// Note: Even in embedded mode, the terminal will fallback to scrollable when its content exceeds `MAX_EMBEDDED_LINES`
    pub fn content_mode(&self, window: &Window, cx: &App) -> ContentMode {
        match &self.mode {
            TerminalMode::Standalone => ContentMode::Scrollable,
            TerminalMode::Embedded {
                max_lines_when_unfocused,
            } => {
                let total_lines = self.terminal.read(cx).total_lines();

                if total_lines > Self::MAX_EMBEDDED_LINES {
                    ContentMode::Scrollable
                } else {
                    let mut displayed_lines = total_lines;

                    if !self.focus_handle.is_focused(window) {
                        if let Some(max_lines) = max_lines_when_unfocused {
                            displayed_lines = displayed_lines.min(*max_lines)
                        }
                    }

                    ContentMode::Inline {
                        displayed_lines,
                        total_lines,
                    }
                }
            }
        }
    }

    /// Sets the marked (pre-edit) text from the IME.
    pub(crate) fn set_marked_text(
        &mut self,
        text: String,
        range: Range<usize>,
        cx: &mut Context<Self>,
    ) {
        self.marked_text = Some(text);
        self.marked_range_utf16 = Some(range);
        cx.notify();
    }

    /// Gets the current marked range (UTF-16).
    pub(crate) fn marked_text_range(&self) -> Option<Range<usize>> {
        self.marked_range_utf16.clone()
    }

    /// Clears the marked (pre-edit) text state.
    pub(crate) fn clear_marked_text(&mut self, cx: &mut Context<Self>) {
        if self.marked_text.is_some() {
            self.marked_text = None;
            self.marked_range_utf16 = None;
            cx.notify();
        }
    }

    /// Commits (sends) the given text to the PTY. Called by InputHandler::replace_text_in_range.
    pub(crate) fn commit_text(&mut self, text: &str, cx: &mut Context<Self>) {
        if !text.is_empty() {
            self.terminal.update(cx, |term, _| {
                term.input(text.to_string().into_bytes());
            });
        }
    }

    pub(crate) fn terminal_bounds(&self, cx: &App) -> TerminalBounds {
        self.terminal.read(cx).last_content().terminal_bounds
    }

    pub fn entity(&self) -> &Entity<Terminal> {
        &self.terminal
    }

    pub fn has_bell(&self) -> bool {
        self.has_bell
    }

    pub fn clear_bell(&mut self, cx: &mut Context<TerminalView>) {
        self.has_bell = false;
        cx.emit(Event::Wakeup);
    }

    pub fn deploy_context_menu(
        &mut self,
        position: gpui::Point<Pixels>,
        window: &mut Window,
        cx: &mut Context<Self>,
    ) {
        let assistant_enabled = self
            .workspace
            .upgrade()
            .and_then(|workspace| workspace.read(cx).panel::<TerminalPanel>(cx))
            .map_or(false, |terminal_panel| {
                terminal_panel.read(cx).assistant_enabled()
            });
        let context_menu = ContextMenu::build(window, cx, |menu, _, _| {
            menu.context(self.focus_handle.clone())
                .action("New Terminal", Box::new(NewTerminal))
                .separator()
                .action("Copy", Box::new(Copy))
                .action("Paste", Box::new(Paste))
                .action("Select All", Box::new(SelectAll))
                .action("Clear", Box::new(Clear))
                .when(assistant_enabled, |menu| {
                    menu.separator()
                        .action("Inline Assist", Box::new(InlineAssist::default()))
                })
                .separator()
                .action(
                    "Close Terminal Tab",
                    Box::new(CloseActiveItem {
                        save_intent: None,
                        close_pinned: true,
                    }),
                )
        });

        window.focus(&context_menu.focus_handle(cx));
        let subscription = cx.subscribe_in(
            &context_menu,
            window,
            |this, _, _: &DismissEvent, window, cx| {
                if this.context_menu.as_ref().is_some_and(|context_menu| {
                    context_menu.0.focus_handle(cx).contains_focused(window, cx)
                }) {
                    cx.focus_self(window);
                }
                this.context_menu.take();
                cx.notify();
            },
        );

        self.context_menu = Some((context_menu, position, subscription));
    }

    fn settings_changed(&mut self, cx: &mut Context<Self>) {
        let settings = TerminalSettings::get_global(cx);
        let breadcrumb_visibility_changed = self.show_breadcrumbs != settings.toolbar.breadcrumbs;
        self.show_breadcrumbs = settings.toolbar.breadcrumbs;

        let new_cursor_shape = settings.cursor_shape.unwrap_or_default();
        let old_cursor_shape = self.cursor_shape;
        if old_cursor_shape != new_cursor_shape {
            self.cursor_shape = new_cursor_shape;
            self.terminal.update(cx, |term, _| {
                term.set_cursor_shape(self.cursor_shape);
            });
        }

        if breadcrumb_visibility_changed {
            cx.emit(ItemEvent::UpdateBreadcrumbs);
        }
        cx.notify();
    }

    fn show_character_palette(
        &mut self,
        _: &ShowCharacterPalette,
        window: &mut Window,
        cx: &mut Context<Self>,
    ) {
        if self
            .terminal
            .read(cx)
            .last_content
            .mode
            .contains(TermMode::ALT_SCREEN)
        {
            self.terminal.update(cx, |term, cx| {
                term.try_keystroke(
                    &Keystroke::parse("ctrl-cmd-space").unwrap(),
                    TerminalSettings::get_global(cx).option_as_meta,
                )
            });
        } else {
            window.show_character_palette();
        }
    }

    fn select_all(&mut self, _: &SelectAll, _: &mut Window, cx: &mut Context<Self>) {
        self.terminal.update(cx, |term, _| term.select_all());
        cx.notify();
    }

    fn rerun_task(&mut self, _: &RerunTask, window: &mut Window, cx: &mut Context<Self>) {
        let task = self
            .terminal
            .read(cx)
            .task()
            .map(|task| terminal_rerun_override(&task.id))
            .unwrap_or_default();
        window.dispatch_action(Box::new(task), cx);
    }

    fn clear(&mut self, _: &Clear, _: &mut Window, cx: &mut Context<Self>) {
        self.scroll_top = px(0.);
        self.terminal.update(cx, |term, _| term.clear());
        cx.notify();
    }

    fn max_scroll_top(&self, cx: &App) -> Pixels {
        let terminal = self.terminal.read(cx);

        let Some(block) = self.block_below_cursor.as_ref() else {
            return Pixels::ZERO;
        };

        let line_height = terminal.last_content().terminal_bounds.line_height;
        let viewport_lines = terminal.viewport_lines();
        let cursor = point_to_viewport(
            terminal.last_content.display_offset,
            terminal.last_content.cursor.point,
        )
        .unwrap_or_default();
        let max_scroll_top_in_lines =
            (block.height as usize).saturating_sub(viewport_lines.saturating_sub(cursor.line + 1));

        max_scroll_top_in_lines as f32 * line_height
    }

    fn scroll_wheel(&mut self, event: &ScrollWheelEvent, cx: &mut Context<Self>) {
        let terminal_content = self.terminal.read(cx).last_content();

        if self.block_below_cursor.is_some() && terminal_content.display_offset == 0 {
            let line_height = terminal_content.terminal_bounds.line_height;
            let y_delta = event.delta.pixel_delta(line_height).y;
            if y_delta < Pixels::ZERO || self.scroll_top > Pixels::ZERO {
                self.scroll_top = cmp::max(
                    Pixels::ZERO,
                    cmp::min(self.scroll_top - y_delta, self.max_scroll_top(cx)),
                );
                cx.notify();
                return;
            }
        }
        self.terminal.update(cx, |term, _| term.scroll_wheel(event));
    }

    fn scroll_line_up(&mut self, _: &ScrollLineUp, _: &mut Window, cx: &mut Context<Self>) {
        let terminal_content = self.terminal.read(cx).last_content();
        if self.block_below_cursor.is_some()
            && terminal_content.display_offset == 0
            && self.scroll_top > Pixels::ZERO
        {
            let line_height = terminal_content.terminal_bounds.line_height;
            self.scroll_top = cmp::max(self.scroll_top - line_height, Pixels::ZERO);
            return;
        }

        self.terminal.update(cx, |term, _| term.scroll_line_up());
        cx.notify();
    }

    fn scroll_line_down(&mut self, _: &ScrollLineDown, _: &mut Window, cx: &mut Context<Self>) {
        let terminal_content = self.terminal.read(cx).last_content();
        if self.block_below_cursor.is_some() && terminal_content.display_offset == 0 {
            let max_scroll_top = self.max_scroll_top(cx);
            if self.scroll_top < max_scroll_top {
                let line_height = terminal_content.terminal_bounds.line_height;
                self.scroll_top = cmp::min(self.scroll_top + line_height, max_scroll_top);
            }
            return;
        }

        self.terminal.update(cx, |term, _| term.scroll_line_down());
        cx.notify();
    }

    fn scroll_page_up(&mut self, _: &ScrollPageUp, _: &mut Window, cx: &mut Context<Self>) {
        if self.scroll_top == Pixels::ZERO {
            self.terminal.update(cx, |term, _| term.scroll_page_up());
        } else {
            let line_height = self
                .terminal
                .read(cx)
                .last_content
                .terminal_bounds
                .line_height();
            let visible_block_lines = (self.scroll_top / line_height) as usize;
            let viewport_lines = self.terminal.read(cx).viewport_lines();
            let visible_content_lines = viewport_lines - visible_block_lines;

            if visible_block_lines >= viewport_lines {
                self.scroll_top = ((visible_block_lines - viewport_lines) as f32) * line_height;
            } else {
                self.scroll_top = px(0.);
                self.terminal
                    .update(cx, |term, _| term.scroll_up_by(visible_content_lines));
            }
        }
        cx.notify();
    }

    fn scroll_page_down(&mut self, _: &ScrollPageDown, _: &mut Window, cx: &mut Context<Self>) {
        self.terminal.update(cx, |term, _| term.scroll_page_down());
        let terminal = self.terminal.read(cx);
        if terminal.last_content().display_offset < terminal.viewport_lines() {
            self.scroll_top = self.max_scroll_top(cx);
        }
        cx.notify();
    }

    fn scroll_to_top(&mut self, _: &ScrollToTop, _: &mut Window, cx: &mut Context<Self>) {
        self.terminal.update(cx, |term, _| term.scroll_to_top());
        cx.notify();
    }

    fn scroll_to_bottom(&mut self, _: &ScrollToBottom, _: &mut Window, cx: &mut Context<Self>) {
        self.terminal.update(cx, |term, _| term.scroll_to_bottom());
        if self.block_below_cursor.is_some() {
            self.scroll_top = self.max_scroll_top(cx);
        }
        cx.notify();
    }

    fn toggle_vi_mode(&mut self, _: &ToggleViMode, _: &mut Window, cx: &mut Context<Self>) {
        self.terminal.update(cx, |term, _| term.toggle_vi_mode());
        cx.notify();
    }

    pub fn should_show_cursor(&self, focused: bool, cx: &mut Context<Self>) -> bool {
        //Don't blink the cursor when not focused, blinking is disabled, or paused
        if !focused
            || self.blinking_paused
            || self
                .terminal
                .read(cx)
                .last_content
                .mode
                .contains(TermMode::ALT_SCREEN)
        {
            return true;
        }

        match TerminalSettings::get_global(cx).blinking {
            //If the user requested to never blink, don't blink it.
            TerminalBlink::Off => true,
            //If the terminal is controlling it, check terminal mode
            TerminalBlink::TerminalControlled => {
                !self.blinking_terminal_enabled || self.blink_state
            }
            TerminalBlink::On => self.blink_state,
        }
    }

    fn blink_cursors(&mut self, epoch: usize, window: &mut Window, cx: &mut Context<Self>) {
        if epoch == self.blink_epoch && !self.blinking_paused {
            self.blink_state = !self.blink_state;
            cx.notify();

            let epoch = self.next_blink_epoch();
            cx.spawn_in(window, async move |this, cx| {
                Timer::after(CURSOR_BLINK_INTERVAL).await;
                this.update_in(cx, |this, window, cx| this.blink_cursors(epoch, window, cx))
                    .ok();
            })
            .detach();
        }
    }

    pub fn pause_cursor_blinking(&mut self, window: &mut Window, cx: &mut Context<Self>) {
        self.blink_state = true;
        cx.notify();

        let epoch = self.next_blink_epoch();
        cx.spawn_in(window, async move |this, cx| {
            Timer::after(CURSOR_BLINK_INTERVAL).await;
            this.update_in(cx, |this, window, cx| {
                this.resume_cursor_blinking(epoch, window, cx)
            })
            .ok();
        })
        .detach();
    }

    pub fn terminal(&self) -> &Entity<Terminal> {
        &self.terminal
    }

    pub fn set_block_below_cursor(
        &mut self,
        block: BlockProperties,
        window: &mut Window,
        cx: &mut Context<Self>,
    ) {
        self.block_below_cursor = Some(Rc::new(block));
        self.scroll_to_bottom(&ScrollToBottom, window, cx);
        cx.notify();
    }

    pub fn clear_block_below_cursor(&mut self, cx: &mut Context<Self>) {
        self.block_below_cursor = None;
        self.scroll_top = Pixels::ZERO;
        cx.notify();
    }

    fn next_blink_epoch(&mut self) -> usize {
        self.blink_epoch += 1;
        self.blink_epoch
    }

    fn resume_cursor_blinking(
        &mut self,
        epoch: usize,
        window: &mut Window,
        cx: &mut Context<Self>,
    ) {
        if epoch == self.blink_epoch {
            self.blinking_paused = false;
            self.blink_cursors(epoch, window, cx);
        }
    }

    ///Attempt to paste the clipboard into the terminal
    fn copy(&mut self, _: &Copy, _: &mut Window, cx: &mut Context<Self>) {
        self.terminal.update(cx, |term, _| term.copy(None));
        cx.notify();
    }

    ///Attempt to paste the clipboard into the terminal
    fn paste(&mut self, _: &Paste, _: &mut Window, cx: &mut Context<Self>) {
        if let Some(clipboard_string) = cx.read_from_clipboard().and_then(|item| item.text()) {
            self.terminal
                .update(cx, |terminal, _cx| terminal.paste(&clipboard_string));
        }
    }

    fn send_text(&mut self, text: &SendText, _: &mut Window, cx: &mut Context<Self>) {
        self.clear_bell(cx);
        self.terminal.update(cx, |term, _| {
            term.input(text.0.to_string().into_bytes());
        });
    }

    fn send_keystroke(&mut self, text: &SendKeystroke, _: &mut Window, cx: &mut Context<Self>) {
        if let Some(keystroke) = Keystroke::parse(&text.0).log_err() {
            self.clear_bell(cx);
            self.terminal.update(cx, |term, cx| {
                let processed =
                    term.try_keystroke(&keystroke, TerminalSettings::get_global(cx).option_as_meta);
                if processed && term.vi_mode_enabled() {
                    cx.notify();
                }
                processed
            });
        }
    }

    fn dispatch_context(&self, cx: &App) -> KeyContext {
        let mut dispatch_context = KeyContext::new_with_defaults();
        dispatch_context.add("Terminal");

        if self.terminal.read(cx).vi_mode_enabled() {
            dispatch_context.add("vi_mode");
        }

        let mode = self.terminal.read(cx).last_content.mode;
        dispatch_context.set(
            "screen",
            if mode.contains(TermMode::ALT_SCREEN) {
                "alt"
            } else {
                "normal"
            },
        );

        if mode.contains(TermMode::APP_CURSOR) {
            dispatch_context.add("DECCKM");
        }
        if mode.contains(TermMode::APP_KEYPAD) {
            dispatch_context.add("DECPAM");
        } else {
            dispatch_context.add("DECPNM");
        }
        if mode.contains(TermMode::SHOW_CURSOR) {
            dispatch_context.add("DECTCEM");
        }
        if mode.contains(TermMode::LINE_WRAP) {
            dispatch_context.add("DECAWM");
        }
        if mode.contains(TermMode::ORIGIN) {
            dispatch_context.add("DECOM");
        }
        if mode.contains(TermMode::INSERT) {
            dispatch_context.add("IRM");
        }
        //LNM is apparently the name for this. https://vt100.net/docs/vt510-rm/LNM.html
        if mode.contains(TermMode::LINE_FEED_NEW_LINE) {
            dispatch_context.add("LNM");
        }
        if mode.contains(TermMode::FOCUS_IN_OUT) {
            dispatch_context.add("report_focus");
        }
        if mode.contains(TermMode::ALTERNATE_SCROLL) {
            dispatch_context.add("alternate_scroll");
        }
        if mode.contains(TermMode::BRACKETED_PASTE) {
            dispatch_context.add("bracketed_paste");
        }
        if mode.intersects(TermMode::MOUSE_MODE) {
            dispatch_context.add("any_mouse_reporting");
        }
        {
            let mouse_reporting = if mode.contains(TermMode::MOUSE_REPORT_CLICK) {
                "click"
            } else if mode.contains(TermMode::MOUSE_DRAG) {
                "drag"
            } else if mode.contains(TermMode::MOUSE_MOTION) {
                "motion"
            } else {
                "off"
            };
            dispatch_context.set("mouse_reporting", mouse_reporting);
        }
        {
            let format = if mode.contains(TermMode::SGR_MOUSE) {
                "sgr"
            } else if mode.contains(TermMode::UTF8_MOUSE) {
                "utf8"
            } else {
                "normal"
            };
            dispatch_context.set("mouse_format", format);
        };

        if self.terminal.read(cx).last_content.selection.is_some() {
            dispatch_context.add("selection");
        }

        dispatch_context
    }

    fn set_terminal(
        &mut self,
        terminal: Entity<Terminal>,
        window: &mut Window,
        cx: &mut Context<TerminalView>,
    ) {
        self._terminal_subscriptions =
            subscribe_for_terminal_events(&terminal, self.workspace.clone(), window, cx);
        self.terminal = terminal;
    }

<<<<<<< HEAD
=======
    // Hack: Using editor in terminal causes cyclic dependency i.e. editor -> terminal -> project -> editor.
    fn map_show_scrollbar_from_editor_to_terminal(
        show_scrollbar: editor::ShowScrollbar,
    ) -> terminal_settings::ShowScrollbar {
        match show_scrollbar {
            editor::ShowScrollbar::Auto => terminal_settings::ShowScrollbar::Auto,
            editor::ShowScrollbar::System => terminal_settings::ShowScrollbar::System,
            editor::ShowScrollbar::Always => terminal_settings::ShowScrollbar::Always,
            editor::ShowScrollbar::Never => terminal_settings::ShowScrollbar::Never,
        }
    }

    fn should_show_scrollbar(cx: &App) -> bool {
        let show = TerminalSettings::get_global(cx)
            .scrollbar
            .show
            .unwrap_or_else(|| {
                Self::map_show_scrollbar_from_editor_to_terminal(
                    EditorSettings::get_global(cx).scrollbar.show,
                )
            });
        match show {
            terminal_settings::ShowScrollbar::Auto => true,
            terminal_settings::ShowScrollbar::System => true,
            terminal_settings::ShowScrollbar::Always => true,
            terminal_settings::ShowScrollbar::Never => false,
        }
    }

    fn should_autohide_scrollbar(cx: &App) -> bool {
        let show = TerminalSettings::get_global(cx)
            .scrollbar
            .show
            .unwrap_or_else(|| {
                Self::map_show_scrollbar_from_editor_to_terminal(
                    EditorSettings::get_global(cx).scrollbar.show,
                )
            });
        match show {
            terminal_settings::ShowScrollbar::Auto => true,
            terminal_settings::ShowScrollbar::System => cx
                .try_global::<ScrollbarAutoHide>()
                .map_or_else(|| cx.should_auto_hide_scrollbars(), |autohide| autohide.0),
            terminal_settings::ShowScrollbar::Always => false,
            terminal_settings::ShowScrollbar::Never => true,
        }
    }

    fn hide_scrollbar(&mut self, cx: &mut Context<Self>) {
        const SCROLLBAR_SHOW_INTERVAL: Duration = Duration::from_secs(1);
        if !Self::should_autohide_scrollbar(cx) {
            return;
        }
        self.hide_scrollbar_task = Some(cx.spawn(async move |panel, cx| {
            cx.background_executor()
                .timer(SCROLLBAR_SHOW_INTERVAL)
                .await;
            panel
                .update(cx, |panel, cx| {
                    panel.show_scrollbar = false;
                    cx.notify();
                })
                .log_err();
        }))
    }

    fn render_scrollbar(&self, window: &Window, cx: &mut Context<Self>) -> Option<Stateful<Div>> {
        if !Self::should_show_scrollbar(cx)
            || !(self.show_scrollbar || self.scrollbar_state.is_dragging())
            || !self.content_mode(window, cx).is_scrollable()
        {
            return None;
        }

        if self.terminal.read(cx).total_lines() == self.terminal.read(cx).viewport_lines() {
            return None;
        }

        self.scroll_handle.update(self.terminal.read(cx));

        if let Some(new_display_offset) = self.scroll_handle.future_display_offset.take() {
            self.terminal.update(cx, |term, _| {
                let delta = new_display_offset as i32 - term.last_content.display_offset as i32;
                match delta.cmp(&0) {
                    std::cmp::Ordering::Greater => term.scroll_up_by(delta as usize),
                    std::cmp::Ordering::Less => term.scroll_down_by(-delta as usize),
                    std::cmp::Ordering::Equal => {}
                }
            });
        }

        Some(
            div()
                .occlude()
                .id("terminal-view-scroll")
                .on_mouse_move(cx.listener(|_, _, _window, cx| {
                    cx.notify();
                    cx.stop_propagation()
                }))
                .on_hover(|_, _window, cx| {
                    cx.stop_propagation();
                })
                .on_any_mouse_down(|_, _window, cx| {
                    cx.stop_propagation();
                })
                .on_mouse_up(
                    MouseButton::Left,
                    cx.listener(|terminal_view, _, window, cx| {
                        if !terminal_view.scrollbar_state.is_dragging()
                            && !terminal_view.focus_handle.contains_focused(window, cx)
                        {
                            terminal_view.hide_scrollbar(cx);
                            cx.notify();
                        }
                        cx.stop_propagation();
                    }),
                )
                .on_scroll_wheel(cx.listener(|_, _, _window, cx| {
                    cx.notify();
                }))
                .absolute()
                .top_0()
                .bottom_0()
                .right_0()
                .h_full()
                .w(TERMINAL_SCROLLBAR_WIDTH)
                .children(Scrollbar::vertical(self.scrollbar_state.clone())),
        )
    }

>>>>>>> db497ac8
    fn rerun_button(task: &TaskState) -> Option<IconButton> {
        if !task.show_rerun {
            return None;
        }

        let task_id = task.id.clone();
        Some(
            IconButton::new("rerun-icon", IconName::Rerun)
                .icon_size(IconSize::Small)
                .size(ButtonSize::Compact)
                .icon_color(Color::Default)
                .shape(ui::IconButtonShape::Square)
                .tooltip(move |window, cx| {
                    Tooltip::for_action("Rerun task", &RerunTask, window, cx)
                })
                .on_click(move |_, window, cx| {
                    window.dispatch_action(Box::new(terminal_rerun_override(&task_id)), cx);
                }),
        )
    }
}

fn terminal_rerun_override(task: &TaskId) -> zed_actions::Rerun {
    zed_actions::Rerun {
        task_id: Some(task.0.clone()),
        allow_concurrent_runs: Some(true),
        use_new_terminal: Some(false),
        reevaluate_context: false,
    }
}

fn subscribe_for_terminal_events(
    terminal: &Entity<Terminal>,
    workspace: WeakEntity<Workspace>,
    window: &mut Window,
    cx: &mut Context<TerminalView>,
) -> Vec<Subscription> {
    let terminal_subscription = cx.observe(terminal, |_, _, cx| cx.notify());
    let mut previous_cwd = None;
    let terminal_events_subscription = cx.subscribe_in(
        terminal,
        window,
        move |terminal_view, terminal, event, window, cx| {
            let current_cwd = terminal.read(cx).working_directory();
            if current_cwd != previous_cwd {
                previous_cwd = current_cwd;
                terminal_view.cwd_serialized = false;
            }

            match event {
                Event::Wakeup => {
                    cx.notify();
                    cx.emit(Event::Wakeup);
                    cx.emit(ItemEvent::UpdateTab);
                    cx.emit(SearchEvent::MatchesInvalidated);
                }

                Event::Bell => {
                    terminal_view.has_bell = true;
                    cx.emit(Event::Wakeup);
                }

                Event::BlinkChanged(blinking) => {
                    if matches!(
                        TerminalSettings::get_global(cx).blinking,
                        TerminalBlink::TerminalControlled
                    ) {
                        terminal_view.blinking_terminal_enabled = *blinking;
                    }
                }

                Event::TitleChanged => {
                    cx.emit(ItemEvent::UpdateTab);
                }

                Event::NewNavigationTarget(maybe_navigation_target) => {
                    match maybe_navigation_target
                        .as_ref()
                        .zip(terminal.read(cx).last_content.last_hovered_word.as_ref())
                    {
                        Some((MaybeNavigationTarget::Url(url), hovered_word)) => {
                            if Some(hovered_word)
                                != terminal_view
                                    .hover
                                    .as_ref()
                                    .map(|hover| &hover.hovered_word)
                            {
                                terminal_view.hover = Some(HoverTarget {
                                    tooltip: url.clone(),
                                    hovered_word: hovered_word.clone(),
                                });
                                terminal_view.hover_tooltip_update = Task::ready(());
                                cx.notify();
                            }
                        }
                        Some((MaybeNavigationTarget::PathLike(path_like_target), hovered_word)) => {
                            if Some(hovered_word)
                                != terminal_view
                                    .hover
                                    .as_ref()
                                    .map(|hover| &hover.hovered_word)
                            {
                                let valid_files_to_open_task = possible_open_target(
                                    &workspace,
                                    &path_like_target.terminal_dir,
                                    &path_like_target.maybe_path,
                                    cx,
                                );
                                let hovered_word = hovered_word.clone();

                                terminal_view.hover = None;
                                terminal_view.hover_tooltip_update =
                                    cx.spawn(async move |terminal_view, cx| {
                                        let file_to_open = valid_files_to_open_task.await;
                                        terminal_view
                                            .update(cx, |terminal_view, _| match file_to_open {
                                                Some(
                                                    OpenTarget::File(path, _)
                                                    | OpenTarget::Worktree(path, _),
                                                ) => {
                                                    terminal_view.hover = Some(HoverTarget {
                                                        tooltip: path.to_string(|path| {
                                                            path.to_string_lossy().to_string()
                                                        }),
                                                        hovered_word,
                                                    });
                                                }
                                                None => {
                                                    terminal_view.hover = None;
                                                }
                                            })
                                            .ok();
                                    });
                                cx.notify();
                            }
                        }
                        None => {
                            terminal_view.hover = None;
                            terminal_view.hover_tooltip_update = Task::ready(());
                            cx.notify();
                        }
                    }
                }

                Event::Open(maybe_navigation_target) => match maybe_navigation_target {
                    MaybeNavigationTarget::Url(url) => cx.open_url(url),

                    MaybeNavigationTarget::PathLike(path_like_target) => {
                        if terminal_view.hover.is_none() {
                            return;
                        }
                        let task_workspace = workspace.clone();
                        let path_like_target = path_like_target.clone();
                        cx.spawn_in(window, async move |terminal_view, cx| {
                            let open_target = terminal_view
                                .update(cx, |_, cx| {
                                    possible_open_target(
                                        &task_workspace,
                                        &path_like_target.terminal_dir,
                                        &path_like_target.maybe_path,
                                        cx,
                                    )
                                })?
                                .await;
                            if let Some(open_target) = open_target {
                                let path_to_open = open_target.path();
                                let opened_items = task_workspace
                                    .update_in(cx, |workspace, window, cx| {
                                        workspace.open_paths(
                                            vec![path_to_open.path.clone()],
                                            OpenOptions {
                                                visible: Some(OpenVisible::OnlyDirectories),
                                                ..Default::default()
                                            },
                                            None,
                                            window,
                                            cx,
                                        )
                                    })
                                    .context("workspace update")?
                                    .await;
                                if opened_items.len() != 1 {
                                    debug_panic!(
                                        "Received {} items for one path {path_to_open:?}",
                                        opened_items.len(),
                                    );
                                }

                                if let Some(opened_item) = opened_items.first() {
                                    if open_target.is_file() {
                                        if let Some(Ok(opened_item)) = opened_item {
                                            if let Some(row) = path_to_open.row {
                                                let col = path_to_open.column.unwrap_or(0);
                                                if let Some(active_editor) =
                                                    opened_item.downcast::<Editor>()
                                                {
                                                    active_editor
                                                        .downgrade()
                                                        .update_in(cx, |editor, window, cx| {
                                                            editor.go_to_singleton_buffer_point(
                                                                language::Point::new(
                                                                    row.saturating_sub(1),
                                                                    col.saturating_sub(1),
                                                                ),
                                                                window,
                                                                cx,
                                                            )
                                                        })
                                                        .log_err();
                                                }
                                            }
                                        }
                                    } else if open_target.is_dir() {
                                        task_workspace.update(cx, |workspace, cx| {
                                            workspace.project().update(cx, |_, cx| {
                                                cx.emit(project::Event::ActivateProjectPanel);
                                            })
                                        })?;
                                    }
                                }
                            }

                            anyhow::Ok(())
                        })
                        .detach_and_log_err(cx)
                    }
                },
                Event::BreadcrumbsChanged => cx.emit(ItemEvent::UpdateBreadcrumbs),
                Event::CloseTerminal => cx.emit(ItemEvent::CloseItem),
                Event::SelectionsChanged => {
                    window.invalidate_character_coordinates();
                    cx.emit(SearchEvent::ActiveMatchChanged)
                }
            }
        },
    );
    vec![terminal_subscription, terminal_events_subscription]
}

#[derive(Debug, Clone)]
enum OpenTarget {
    Worktree(PathWithPosition, Entry),
    File(PathWithPosition, Metadata),
}

impl OpenTarget {
    fn is_file(&self) -> bool {
        match self {
            OpenTarget::Worktree(_, entry) => entry.is_file(),
            OpenTarget::File(_, metadata) => !metadata.is_dir,
        }
    }

    fn is_dir(&self) -> bool {
        match self {
            OpenTarget::Worktree(_, entry) => entry.is_dir(),
            OpenTarget::File(_, metadata) => metadata.is_dir,
        }
    }

    fn path(&self) -> &PathWithPosition {
        match self {
            OpenTarget::Worktree(path, _) => path,
            OpenTarget::File(path, _) => path,
        }
    }
}

fn possible_open_target(
    workspace: &WeakEntity<Workspace>,
    cwd: &Option<PathBuf>,
    maybe_path: &str,
    cx: &App,
) -> Task<Option<OpenTarget>> {
    let Some(workspace) = workspace.upgrade() else {
        return Task::ready(None);
    };
    // We have to check for both paths, as on Unix, certain paths with positions are valid file paths too.
    // We can be on FS remote part, without real FS, so cannot canonicalize or check for existence the path right away.
    let mut potential_paths = Vec::new();
    let original_path = PathWithPosition::from_path(PathBuf::from(maybe_path));
    let path_with_position = PathWithPosition::parse_str(maybe_path);
    let worktree_candidates = workspace
        .read(cx)
        .worktrees(cx)
        .sorted_by_key(|worktree| {
            let worktree_root = worktree.read(cx).abs_path();
            match cwd
                .as_ref()
                .and_then(|cwd| worktree_root.strip_prefix(cwd).ok())
            {
                Some(cwd_child) => cwd_child.components().count(),
                None => usize::MAX,
            }
        })
        .collect::<Vec<_>>();
    // Since we do not check paths via FS and joining, we need to strip off potential `./`, `a/`, `b/` prefixes out of it.
    for prefix_str in GIT_DIFF_PATH_PREFIXES.iter().chain(std::iter::once(&".")) {
        if let Some(stripped) = original_path.path.strip_prefix(prefix_str).ok() {
            potential_paths.push(PathWithPosition {
                path: stripped.to_owned(),
                row: original_path.row,
                column: original_path.column,
            });
        }
        if let Some(stripped) = path_with_position.path.strip_prefix(prefix_str).ok() {
            potential_paths.push(PathWithPosition {
                path: stripped.to_owned(),
                row: path_with_position.row,
                column: path_with_position.column,
            });
        }
    }

    let insert_both_paths = original_path != path_with_position;
    potential_paths.insert(0, original_path);
    if insert_both_paths {
        potential_paths.insert(1, path_with_position);
    }

    // If we won't find paths "easily", we can traverse the entire worktree to look what ends with the potential path suffix.
    // That will be slow, though, so do the fast checks first.
    let mut worktree_paths_to_check = Vec::new();
    for worktree in &worktree_candidates {
        let worktree_root = worktree.read(cx).abs_path();
        let mut paths_to_check = Vec::with_capacity(potential_paths.len());

        for path_with_position in &potential_paths {
            let path_to_check = if worktree_root.ends_with(&path_with_position.path) {
                let root_path_with_position = PathWithPosition {
                    path: worktree_root.to_path_buf(),
                    row: path_with_position.row,
                    column: path_with_position.column,
                };
                match worktree.read(cx).root_entry() {
                    Some(root_entry) => {
                        return Task::ready(Some(OpenTarget::Worktree(
                            root_path_with_position,
                            root_entry.clone(),
                        )));
                    }
                    None => root_path_with_position,
                }
            } else {
                PathWithPosition {
                    path: path_with_position
                        .path
                        .strip_prefix(&worktree_root)
                        .unwrap_or(&path_with_position.path)
                        .to_owned(),
                    row: path_with_position.row,
                    column: path_with_position.column,
                }
            };

            if path_to_check.path.is_relative() {
                if let Some(entry) = worktree.read(cx).entry_for_path(&path_to_check.path) {
                    return Task::ready(Some(OpenTarget::Worktree(
                        PathWithPosition {
                            path: worktree_root.join(&entry.path),
                            row: path_to_check.row,
                            column: path_to_check.column,
                        },
                        entry.clone(),
                    )));
                }
            }

            paths_to_check.push(path_to_check);
        }

        if !paths_to_check.is_empty() {
            worktree_paths_to_check.push((worktree.clone(), paths_to_check));
        }
    }

    // Before entire worktree traversal(s), make an attempt to do FS checks if available.
    let fs_paths_to_check = if workspace.read(cx).project().read(cx).is_local() {
        potential_paths
            .into_iter()
            .flat_map(|path_to_check| {
                let mut paths_to_check = Vec::new();
                let maybe_path = &path_to_check.path;
                if maybe_path.starts_with("~") {
                    if let Some(home_path) =
                        maybe_path
                            .strip_prefix("~")
                            .ok()
                            .and_then(|stripped_maybe_path| {
                                Some(dirs::home_dir()?.join(stripped_maybe_path))
                            })
                    {
                        paths_to_check.push(PathWithPosition {
                            path: home_path,
                            row: path_to_check.row,
                            column: path_to_check.column,
                        });
                    }
                } else {
                    paths_to_check.push(PathWithPosition {
                        path: maybe_path.clone(),
                        row: path_to_check.row,
                        column: path_to_check.column,
                    });
                    if maybe_path.is_relative() {
                        if let Some(cwd) = &cwd {
                            paths_to_check.push(PathWithPosition {
                                path: cwd.join(maybe_path),
                                row: path_to_check.row,
                                column: path_to_check.column,
                            });
                        }
                        for worktree in &worktree_candidates {
                            paths_to_check.push(PathWithPosition {
                                path: worktree.read(cx).abs_path().join(maybe_path),
                                row: path_to_check.row,
                                column: path_to_check.column,
                            });
                        }
                    }
                }
                paths_to_check
            })
            .collect()
    } else {
        Vec::new()
    };

    let worktree_check_task = cx.spawn(async move |cx| {
        for (worktree, worktree_paths_to_check) in worktree_paths_to_check {
            let found_entry = worktree
                .update(cx, |worktree, _| {
                    let worktree_root = worktree.abs_path();
                    let mut traversal = worktree.traverse_from_path(true, true, false, "".as_ref());
                    while let Some(entry) = traversal.next() {
                        if let Some(path_in_worktree) = worktree_paths_to_check
                            .iter()
                            .find(|path_to_check| entry.path.ends_with(&path_to_check.path))
                        {
                            return Some(OpenTarget::Worktree(
                                PathWithPosition {
                                    path: worktree_root.join(&entry.path),
                                    row: path_in_worktree.row,
                                    column: path_in_worktree.column,
                                },
                                entry.clone(),
                            ));
                        }
                    }
                    None
                })
                .ok()?;
            if let Some(found_entry) = found_entry {
                return Some(found_entry);
            }
        }
        None
    });

    let fs = workspace.read(cx).project().read(cx).fs().clone();
    cx.background_spawn(async move {
        for mut path_to_check in fs_paths_to_check {
            if let Some(fs_path_to_check) = fs.canonicalize(&path_to_check.path).await.ok() {
                if let Some(metadata) = fs.metadata(&fs_path_to_check).await.ok().flatten() {
                    path_to_check.path = fs_path_to_check;
                    return Some(OpenTarget::File(path_to_check, metadata));
                }
            }
        }

        worktree_check_task.await
    })
}

fn regex_search_for_query(query: &project::search::SearchQuery) -> Option<RegexSearch> {
    let str = query.as_str();
    if query.is_regex() {
        if str == "." {
            return None;
        }
        RegexSearch::new(str).ok()
    } else {
        RegexSearch::new(&regex::escape(str)).ok()
    }
}

struct TerminalScrollbarSettingsWrapper;

impl GlobalValue for TerminalScrollbarSettingsWrapper {
    fn get_value(_cx: &App) -> &Self {
        &Self
    }
}

impl ScrollbarVisibilitySetting for TerminalScrollbarSettingsWrapper {
    fn scrollbar_visibility(&self, cx: &App) -> scrollbars::ShowScrollbar {
        TerminalSettings::get_global(cx)
            .scrollbar
            .show
            .map(|value| match value {
                terminal_settings::ShowScrollbar::Auto => scrollbars::ShowScrollbar::Auto,
                terminal_settings::ShowScrollbar::System => scrollbars::ShowScrollbar::System,
                terminal_settings::ShowScrollbar::Always => scrollbars::ShowScrollbar::Always,
                terminal_settings::ShowScrollbar::Never => scrollbars::ShowScrollbar::Never,
            })
            .unwrap_or_else(|| EditorSettings::get_global(cx).scrollbar.show)
    }
}

impl TerminalView {
    fn key_down(&mut self, event: &KeyDownEvent, window: &mut Window, cx: &mut Context<Self>) {
        self.clear_bell(cx);
        self.pause_cursor_blinking(window, cx);

        self.terminal.update(cx, |term, cx| {
            let handled = term.try_keystroke(
                &event.keystroke,
                TerminalSettings::get_global(cx).option_as_meta,
            );
            if handled {
                cx.stop_propagation();
            }
        });
    }

    fn focus_in(&mut self, window: &mut Window, cx: &mut Context<Self>) {
        self.terminal.update(cx, |terminal, _| {
            terminal.set_cursor_shape(self.cursor_shape);
            terminal.focus_in();
        });
        self.blink_cursors(self.blink_epoch, window, cx);
        window.invalidate_character_coordinates();
        cx.notify();
    }

    fn focus_out(&mut self, _: &mut Window, cx: &mut Context<Self>) {
        self.terminal.update(cx, |terminal, _| {
            terminal.focus_out();
            terminal.set_cursor_shape(CursorShape::Hollow);
        });
        cx.notify();
    }
}

impl Render for TerminalView {
    fn render(&mut self, window: &mut Window, cx: &mut Context<Self>) -> impl IntoElement {
        // TODO: this should be moved out of render
        self.scroll_handle.update(self.terminal.read(cx));

        if let Some(new_display_offset) = self.scroll_handle.future_display_offset.take() {
            self.terminal.update(cx, |term, _| {
                let delta = new_display_offset as i32 - term.last_content.display_offset as i32;
                match delta.cmp(&0) {
                    std::cmp::Ordering::Greater => term.scroll_up_by(delta as usize),
                    std::cmp::Ordering::Less => term.scroll_down_by(-delta as usize),
                    std::cmp::Ordering::Equal => {}
                }
            });
        }

        let terminal_handle = self.terminal.clone();
        let terminal_view_handle = cx.entity().clone();

        let focused = self.focus_handle.is_focused(window);

        // Always calculate scrollbar width to prevent layout shift
        let scrollbar_width = if Self::should_show_scrollbar(cx)
            && self.content_mode(window, cx).is_scrollable()
            && self.terminal.read(cx).total_lines() > self.terminal.read(cx).viewport_lines()
        {
            TERMINAL_SCROLLBAR_WIDTH
        } else {
            px(0.)
        };

        div()
            .id("terminal-view")
            .size_full()
            .relative()
            .track_focus(&self.focus_handle(cx))
            .key_context(self.dispatch_context(cx))
            .on_action(cx.listener(TerminalView::send_text))
            .on_action(cx.listener(TerminalView::send_keystroke))
            .on_action(cx.listener(TerminalView::copy))
            .on_action(cx.listener(TerminalView::paste))
            .on_action(cx.listener(TerminalView::clear))
            .on_action(cx.listener(TerminalView::scroll_line_up))
            .on_action(cx.listener(TerminalView::scroll_line_down))
            .on_action(cx.listener(TerminalView::scroll_page_up))
            .on_action(cx.listener(TerminalView::scroll_page_down))
            .on_action(cx.listener(TerminalView::scroll_to_top))
            .on_action(cx.listener(TerminalView::scroll_to_bottom))
            .on_action(cx.listener(TerminalView::toggle_vi_mode))
            .on_action(cx.listener(TerminalView::show_character_palette))
            .on_action(cx.listener(TerminalView::select_all))
            .on_action(cx.listener(TerminalView::rerun_task))
            .on_key_down(cx.listener(Self::key_down))
            .on_mouse_down(
                MouseButton::Right,
                cx.listener(|this, event: &MouseDownEvent, window, cx| {
                    if !this.terminal.read(cx).mouse_mode(event.modifiers.shift) {
                        if this.terminal.read(cx).last_content.selection.is_none() {
                            this.terminal.update(cx, |terminal, _| {
                                terminal.select_word_at_event_position(event);
                            });
                        };
                        this.deploy_context_menu(event.position, window, cx);
                        cx.notify();
                    }
                }),
            )
            .child(
                // TODO: Oddly this wrapper div is needed for TerminalElement to not steal events from the context menu
                div()
                    .id("terminal-view-container")
                    .size_full()
                    .bg(cx.theme().colors().editor_background)
                    .when(scrollbar_width > px(0.), |div| div.pr(scrollbar_width))
                    .child(TerminalElement::new(
                        terminal_handle,
                        terminal_view_handle,
                        self.workspace.clone(),
                        self.focus_handle.clone(),
                        focused,
                        self.should_show_cursor(focused, cx),
                        self.block_below_cursor.clone(),
                        self.mode.clone(),
                    ))
                    .when(self.content_mode(window, cx).is_scrollable(), |div| {
                        div.custom_scrollbars(
                            Scrollbars::for_settings::<TerminalScrollbarSettingsWrapper>()
                                .tracked_scroll_handle(self.scroll_handle.clone()),
                            window,
                            cx,
                        )
                    }),
            )
            .children(self.context_menu.as_ref().map(|(menu, position, _)| {
                deferred(
                    anchored()
                        .position(*position)
                        .anchor(gpui::Corner::TopLeft)
                        .child(menu.clone()),
                )
                .with_priority(1)
            }))
    }
}

impl Item for TerminalView {
    type Event = ItemEvent;

    fn tab_tooltip_content(&self, cx: &App) -> Option<TabTooltipContent> {
        let terminal = self.terminal().read(cx);
        let title = terminal.title(false);
        let pid = terminal.pty_info.pid_getter().fallback_pid();

        Some(TabTooltipContent::Custom(Box::new(move |_window, cx| {
            cx.new(|_| TerminalTooltip::new(title.clone(), pid)).into()
        })))
    }

    fn tab_content(&self, params: TabContentParams, _window: &Window, cx: &App) -> AnyElement {
        let terminal = self.terminal().read(cx);
        let title = terminal.title(true);

        let (icon, icon_color, rerun_button) = match terminal.task() {
            Some(terminal_task) => match &terminal_task.status {
                TaskStatus::Running => (
                    IconName::PlayFilled,
                    Color::Disabled,
                    TerminalView::rerun_button(&terminal_task),
                ),
                TaskStatus::Unknown => (
                    IconName::Warning,
                    Color::Warning,
                    TerminalView::rerun_button(&terminal_task),
                ),
                TaskStatus::Completed { success } => {
                    let rerun_button = TerminalView::rerun_button(&terminal_task);

                    if *success {
                        (IconName::Check, Color::Success, rerun_button)
                    } else {
                        (IconName::XCircle, Color::Error, rerun_button)
                    }
                }
            },
            None => (IconName::Terminal, Color::Muted, None),
        };

        h_flex()
            .gap_1()
            .group("term-tab-icon")
            .child(
                h_flex()
                    .group("term-tab-icon")
                    .child(
                        div()
                            .when(rerun_button.is_some(), |this| {
                                this.hover(|style| style.invisible().w_0())
                            })
                            .child(Icon::new(icon).color(icon_color)),
                    )
                    .when_some(rerun_button, |this, rerun_button| {
                        this.child(
                            div()
                                .absolute()
                                .visible_on_hover("term-tab-icon")
                                .child(rerun_button),
                        )
                    }),
            )
            .child(Label::new(title).color(params.text_color()))
            .into_any()
    }

    fn tab_content_text(&self, detail: usize, cx: &App) -> SharedString {
        let terminal = self.terminal().read(cx);
        terminal.title(detail == 0).into()
    }

    fn telemetry_event_text(&self) -> Option<&'static str> {
        None
    }

    fn clone_on_split(
        &self,
        workspace_id: Option<WorkspaceId>,
        window: &mut Window,
        cx: &mut Context<Self>,
    ) -> Option<Entity<Self>> {
        let terminal = self
            .project
            .update(cx, |project, cx| {
                let terminal = self.terminal().read(cx);
                let working_directory = terminal
                    .working_directory()
                    .or_else(|| Some(project.active_project_directory(cx)?.to_path_buf()));
                let python_venv_directory = terminal.python_venv_directory.clone();
                project.create_terminal_with_venv(
                    TerminalKind::Shell(working_directory),
                    python_venv_directory,
                    cx,
                )
            })
            .ok()?
            .log_err()?;

        Some(cx.new(|cx| {
            TerminalView::new(
                terminal,
                self.workspace.clone(),
                workspace_id,
                self.project.clone(),
                window,
                cx,
            )
        }))
    }

    fn is_dirty(&self, cx: &gpui::App) -> bool {
        match self.terminal.read(cx).task() {
            Some(task) => task.status == TaskStatus::Running,
            None => self.has_bell(),
        }
    }

    fn has_conflict(&self, _cx: &App) -> bool {
        false
    }

    fn can_save_as(&self, _cx: &App) -> bool {
        false
    }

    fn is_singleton(&self, _cx: &App) -> bool {
        true
    }

    fn as_searchable(&self, handle: &Entity<Self>) -> Option<Box<dyn SearchableItemHandle>> {
        Some(Box::new(handle.clone()))
    }

    fn breadcrumb_location(&self, cx: &App) -> ToolbarItemLocation {
        if self.show_breadcrumbs && !self.terminal().read(cx).breadcrumb_text.trim().is_empty() {
            ToolbarItemLocation::PrimaryLeft
        } else {
            ToolbarItemLocation::Hidden
        }
    }

    fn breadcrumbs(&self, _: &theme::Theme, cx: &App) -> Option<Vec<BreadcrumbText>> {
        Some(vec![BreadcrumbText {
            text: self.terminal().read(cx).breadcrumb_text.clone(),
            highlights: None,
            font: None,
        }])
    }

    fn added_to_workspace(
        &mut self,
        workspace: &mut Workspace,
        _: &mut Window,
        cx: &mut Context<Self>,
    ) {
        if self.terminal().read(cx).task().is_none() {
            if let Some((new_id, old_id)) = workspace.database_id().zip(self.workspace_id) {
                log::debug!(
                    "Updating workspace id for the terminal, old: {old_id:?}, new: {new_id:?}",
                );
                cx.background_spawn(TERMINAL_DB.update_workspace_id(
                    new_id,
                    old_id,
                    cx.entity_id().as_u64(),
                ))
                .detach();
            }
            self.workspace_id = workspace.database_id();
        }
    }

    fn to_item_events(event: &Self::Event, mut f: impl FnMut(ItemEvent)) {
        f(*event)
    }
}

impl SerializableItem for TerminalView {
    fn serialized_item_kind() -> &'static str {
        "Terminal"
    }

    fn cleanup(
        workspace_id: WorkspaceId,
        alive_items: Vec<workspace::ItemId>,
        _window: &mut Window,
        cx: &mut App,
    ) -> Task<anyhow::Result<()>> {
        delete_unloaded_items(alive_items, workspace_id, "terminals", &TERMINAL_DB, cx)
    }

    fn serialize(
        &mut self,
        _workspace: &mut Workspace,
        item_id: workspace::ItemId,
        _closing: bool,
        _: &mut Window,
        cx: &mut Context<Self>,
    ) -> Option<Task<anyhow::Result<()>>> {
        let terminal = self.terminal().read(cx);
        if terminal.task().is_some() {
            return None;
        }

        if let Some((cwd, workspace_id)) = terminal.working_directory().zip(self.workspace_id) {
            self.cwd_serialized = true;
            Some(cx.background_spawn(async move {
                TERMINAL_DB
                    .save_working_directory(item_id, workspace_id, cwd)
                    .await
            }))
        } else {
            None
        }
    }

    fn should_serialize(&self, _: &Self::Event) -> bool {
        !self.cwd_serialized
    }

    fn deserialize(
        project: Entity<Project>,
        workspace: WeakEntity<Workspace>,
        workspace_id: workspace::WorkspaceId,
        item_id: workspace::ItemId,
        window: &mut Window,
        cx: &mut App,
    ) -> Task<anyhow::Result<Entity<Self>>> {
        window.spawn(cx, async move |cx| {
            let cwd = cx
                .update(|_window, cx| {
                    let from_db = TERMINAL_DB
                        .get_working_directory(item_id, workspace_id)
                        .log_err()
                        .flatten();
                    if from_db
                        .as_ref()
                        .is_some_and(|from_db| !from_db.as_os_str().is_empty())
                    {
                        from_db
                    } else {
                        workspace
                            .upgrade()
                            .and_then(|workspace| default_working_directory(workspace.read(cx), cx))
                    }
                })
                .ok()
                .flatten();

            let terminal = project
                .update(cx, |project, cx| {
                    project.create_terminal(TerminalKind::Shell(cwd), cx)
                })?
                .await?;
            cx.update(|window, cx| {
                cx.new(|cx| {
                    TerminalView::new(
                        terminal,
                        workspace,
                        Some(workspace_id),
                        project.downgrade(),
                        window,
                        cx,
                    )
                })
            })
        })
    }
}

impl SearchableItem for TerminalView {
    type Match = RangeInclusive<Point>;

    fn supported_options(&self) -> SearchOptions {
        SearchOptions {
            case: false,
            word: false,
            regex: true,
            replacement: false,
            selection: false,
            find_in_results: false,
        }
    }

    /// Clear stored matches
    fn clear_matches(&mut self, _window: &mut Window, cx: &mut Context<Self>) {
        self.terminal().update(cx, |term, _| term.matches.clear())
    }

    /// Store matches returned from find_matches somewhere for rendering
    fn update_matches(
        &mut self,
        matches: &[Self::Match],
        _window: &mut Window,
        cx: &mut Context<Self>,
    ) {
        self.terminal()
            .update(cx, |term, _| term.matches = matches.to_vec())
    }

    /// Returns the selection content to pre-load into this search
    fn query_suggestion(&mut self, _window: &mut Window, cx: &mut Context<Self>) -> String {
        self.terminal()
            .read(cx)
            .last_content
            .selection_text
            .clone()
            .unwrap_or_default()
    }

    /// Focus match at given index into the Vec of matches
    fn activate_match(
        &mut self,
        index: usize,
        _: &[Self::Match],
        _window: &mut Window,
        cx: &mut Context<Self>,
    ) {
        self.terminal()
            .update(cx, |term, _| term.activate_match(index));
        cx.notify();
    }

    /// Add selections for all matches given.
    fn select_matches(&mut self, matches: &[Self::Match], _: &mut Window, cx: &mut Context<Self>) {
        self.terminal()
            .update(cx, |term, _| term.select_matches(matches));
        cx.notify();
    }

    /// Get all of the matches for this query, should be done on the background
    fn find_matches(
        &mut self,
        query: Arc<SearchQuery>,
        _: &mut Window,
        cx: &mut Context<Self>,
    ) -> Task<Vec<Self::Match>> {
        if let Some(s) = regex_search_for_query(&query) {
            self.terminal()
                .update(cx, |term, cx| term.find_matches(s, cx))
        } else {
            Task::ready(vec![])
        }
    }

    /// Reports back to the search toolbar what the active match should be (the selection)
    fn active_match_index(
        &mut self,
        direction: Direction,
        matches: &[Self::Match],
        _: &mut Window,
        cx: &mut Context<Self>,
    ) -> Option<usize> {
        // Selection head might have a value if there's a selection that isn't
        // associated with a match. Therefore, if there are no matches, we should
        // report None, no matter the state of the terminal
        let res = if !matches.is_empty() {
            if let Some(selection_head) = self.terminal().read(cx).selection_head {
                // If selection head is contained in a match. Return that match
                match direction {
                    Direction::Prev => {
                        // If no selection before selection head, return the first match
                        Some(
                            matches
                                .iter()
                                .enumerate()
                                .rev()
                                .find(|(_, search_match)| {
                                    search_match.contains(&selection_head)
                                        || search_match.start() < &selection_head
                                })
                                .map(|(ix, _)| ix)
                                .unwrap_or(0),
                        )
                    }
                    Direction::Next => {
                        // If no selection after selection head, return the last match
                        Some(
                            matches
                                .iter()
                                .enumerate()
                                .find(|(_, search_match)| {
                                    search_match.contains(&selection_head)
                                        || search_match.start() > &selection_head
                                })
                                .map(|(ix, _)| ix)
                                .unwrap_or(matches.len().saturating_sub(1)),
                        )
                    }
                }
            } else {
                // Matches found but no active selection, return the first last one (closest to cursor)
                Some(matches.len().saturating_sub(1))
            }
        } else {
            None
        };

        res
    }
    fn replace(
        &mut self,
        _: &Self::Match,
        _: &SearchQuery,
        _window: &mut Window,
        _: &mut Context<Self>,
    ) {
        // Replacement is not supported in terminal view, so this is a no-op.
    }
}

///Gets the working directory for the given workspace, respecting the user's settings.
/// None implies "~" on whichever machine we end up on.
pub(crate) fn default_working_directory(workspace: &Workspace, cx: &App) -> Option<PathBuf> {
    match &TerminalSettings::get_global(cx).working_directory {
        WorkingDirectory::CurrentProjectDirectory => workspace
            .project()
            .read(cx)
            .active_project_directory(cx)
            .as_deref()
            .map(Path::to_path_buf),
        WorkingDirectory::FirstProjectDirectory => first_project_directory(workspace, cx),
        WorkingDirectory::AlwaysHome => None,
        WorkingDirectory::Always { directory } => {
            shellexpand::full(&directory) //TODO handle this better
                .ok()
                .map(|dir| Path::new(&dir.to_string()).to_path_buf())
                .filter(|dir| dir.is_dir())
        }
    }
}
///Gets the first project's home directory, or the home directory
fn first_project_directory(workspace: &Workspace, cx: &App) -> Option<PathBuf> {
    let worktree = workspace.worktrees(cx).next()?.read(cx);
    if !worktree.root_entry()?.is_dir() {
        return None;
    }
    Some(worktree.abs_path().to_path_buf())
}

#[cfg(test)]
mod tests {
    use super::*;
    use gpui::TestAppContext;
    use project::{Entry, Project, ProjectPath, Worktree};
    use std::path::Path;
    use workspace::AppState;

    // Working directory calculation tests

    // No Worktrees in project -> home_dir()
    #[gpui::test]
    async fn no_worktree(cx: &mut TestAppContext) {
        let (project, workspace) = init_test(cx).await;
        cx.read(|cx| {
            let workspace = workspace.read(cx);
            let active_entry = project.read(cx).active_entry();

            //Make sure environment is as expected
            assert!(active_entry.is_none());
            assert!(workspace.worktrees(cx).next().is_none());

            let res = default_working_directory(workspace, cx);
            assert_eq!(res, None);
            let res = first_project_directory(workspace, cx);
            assert_eq!(res, None);
        });
    }

    // No active entry, but a worktree, worktree is a file -> home_dir()
    #[gpui::test]
    async fn no_active_entry_worktree_is_file(cx: &mut TestAppContext) {
        let (project, workspace) = init_test(cx).await;

        create_file_wt(project.clone(), "/root.txt", cx).await;
        cx.read(|cx| {
            let workspace = workspace.read(cx);
            let active_entry = project.read(cx).active_entry();

            //Make sure environment is as expected
            assert!(active_entry.is_none());
            assert!(workspace.worktrees(cx).next().is_some());

            let res = default_working_directory(workspace, cx);
            assert_eq!(res, None);
            let res = first_project_directory(workspace, cx);
            assert_eq!(res, None);
        });
    }

    // No active entry, but a worktree, worktree is a folder -> worktree_folder
    #[gpui::test]
    async fn no_active_entry_worktree_is_dir(cx: &mut TestAppContext) {
        let (project, workspace) = init_test(cx).await;

        let (_wt, _entry) = create_folder_wt(project.clone(), "/root/", cx).await;
        cx.update(|cx| {
            let workspace = workspace.read(cx);
            let active_entry = project.read(cx).active_entry();

            assert!(active_entry.is_none());
            assert!(workspace.worktrees(cx).next().is_some());

            let res = default_working_directory(workspace, cx);
            assert_eq!(res, Some((Path::new("/root/")).to_path_buf()));
            let res = first_project_directory(workspace, cx);
            assert_eq!(res, Some((Path::new("/root/")).to_path_buf()));
        });
    }

    // Active entry with a work tree, worktree is a file -> worktree_folder()
    #[gpui::test]
    async fn active_entry_worktree_is_file(cx: &mut TestAppContext) {
        let (project, workspace) = init_test(cx).await;

        let (_wt, _entry) = create_folder_wt(project.clone(), "/root1/", cx).await;
        let (wt2, entry2) = create_file_wt(project.clone(), "/root2.txt", cx).await;
        insert_active_entry_for(wt2, entry2, project.clone(), cx);

        cx.update(|cx| {
            let workspace = workspace.read(cx);
            let active_entry = project.read(cx).active_entry();

            assert!(active_entry.is_some());

            let res = default_working_directory(workspace, cx);
            assert_eq!(res, Some((Path::new("/root1/")).to_path_buf()));
            let res = first_project_directory(workspace, cx);
            assert_eq!(res, Some((Path::new("/root1/")).to_path_buf()));
        });
    }

    // Active entry, with a worktree, worktree is a folder -> worktree_folder
    #[gpui::test]
    async fn active_entry_worktree_is_dir(cx: &mut TestAppContext) {
        let (project, workspace) = init_test(cx).await;

        let (_wt, _entry) = create_folder_wt(project.clone(), "/root1/", cx).await;
        let (wt2, entry2) = create_folder_wt(project.clone(), "/root2/", cx).await;
        insert_active_entry_for(wt2, entry2, project.clone(), cx);

        cx.update(|cx| {
            let workspace = workspace.read(cx);
            let active_entry = project.read(cx).active_entry();

            assert!(active_entry.is_some());

            let res = default_working_directory(workspace, cx);
            assert_eq!(res, Some((Path::new("/root2/")).to_path_buf()));
            let res = first_project_directory(workspace, cx);
            assert_eq!(res, Some((Path::new("/root1/")).to_path_buf()));
        });
    }

    /// Creates a worktree with 1 file: /root.txt
    pub async fn init_test(cx: &mut TestAppContext) -> (Entity<Project>, Entity<Workspace>) {
        let params = cx.update(AppState::test);
        cx.update(|cx| {
            terminal::init(cx);
            theme::init(theme::LoadThemes::JustBase, cx);
            Project::init_settings(cx);
            language::init(cx);
        });

        let project = Project::test(params.fs.clone(), [], cx).await;
        let workspace = cx
            .add_window(|window, cx| Workspace::test_new(project.clone(), window, cx))
            .root(cx)
            .unwrap();

        (project, workspace)
    }

    /// Creates a worktree with 1 folder: /root{suffix}/
    async fn create_folder_wt(
        project: Entity<Project>,
        path: impl AsRef<Path>,
        cx: &mut TestAppContext,
    ) -> (Entity<Worktree>, Entry) {
        create_wt(project, true, path, cx).await
    }

    /// Creates a worktree with 1 file: /root{suffix}.txt
    async fn create_file_wt(
        project: Entity<Project>,
        path: impl AsRef<Path>,
        cx: &mut TestAppContext,
    ) -> (Entity<Worktree>, Entry) {
        create_wt(project, false, path, cx).await
    }

    async fn create_wt(
        project: Entity<Project>,
        is_dir: bool,
        path: impl AsRef<Path>,
        cx: &mut TestAppContext,
    ) -> (Entity<Worktree>, Entry) {
        let (wt, _) = project
            .update(cx, |project, cx| {
                project.find_or_create_worktree(path, true, cx)
            })
            .await
            .unwrap();

        let entry = cx
            .update(|cx| {
                wt.update(cx, |wt, cx| {
                    wt.create_entry(Path::new(""), is_dir, None, cx)
                })
            })
            .await
            .unwrap()
            .to_included()
            .unwrap();

        (wt, entry)
    }

    pub fn insert_active_entry_for(
        wt: Entity<Worktree>,
        entry: Entry,
        project: Entity<Project>,
        cx: &mut TestAppContext,
    ) {
        cx.update(|cx| {
            let p = ProjectPath {
                worktree_id: wt.read(cx).id(),
                path: entry.path,
            };
            project.update(cx, |project, cx| project.set_active_path(Some(p), cx));
        });
    }
}<|MERGE_RESOLUTION|>--- conflicted
+++ resolved
@@ -34,7 +34,7 @@
 use terminal_slash_command::TerminalSlashCommand;
 use terminal_tab_tooltip::TerminalTooltip;
 use ui::{
-    ContextMenu, Icon, IconName, Label, Scrollbars, Tooltip, WithScrollbar, h_flex,
+    ContextMenu, Icon, IconName, Label, ScrollAxes, Scrollbars, Tooltip, WithScrollbar, h_flex,
     prelude::*,
     scrollbars::{self, GlobalValue, ScrollbarVisibilitySetting},
 };
@@ -66,7 +66,6 @@
 
 const CURSOR_BLINK_INTERVAL: Duration = Duration::from_millis(500);
 const GIT_DIFF_PATH_PREFIXES: &[&str] = &["a", "b"];
-const TERMINAL_SCROLLBAR_WIDTH: Pixels = px(12.);
 
 /// Event to transmit the scroll from the element to the view
 #[derive(Clone, Debug, PartialEq)]
@@ -831,139 +830,6 @@
         self.terminal = terminal;
     }
 
-<<<<<<< HEAD
-=======
-    // Hack: Using editor in terminal causes cyclic dependency i.e. editor -> terminal -> project -> editor.
-    fn map_show_scrollbar_from_editor_to_terminal(
-        show_scrollbar: editor::ShowScrollbar,
-    ) -> terminal_settings::ShowScrollbar {
-        match show_scrollbar {
-            editor::ShowScrollbar::Auto => terminal_settings::ShowScrollbar::Auto,
-            editor::ShowScrollbar::System => terminal_settings::ShowScrollbar::System,
-            editor::ShowScrollbar::Always => terminal_settings::ShowScrollbar::Always,
-            editor::ShowScrollbar::Never => terminal_settings::ShowScrollbar::Never,
-        }
-    }
-
-    fn should_show_scrollbar(cx: &App) -> bool {
-        let show = TerminalSettings::get_global(cx)
-            .scrollbar
-            .show
-            .unwrap_or_else(|| {
-                Self::map_show_scrollbar_from_editor_to_terminal(
-                    EditorSettings::get_global(cx).scrollbar.show,
-                )
-            });
-        match show {
-            terminal_settings::ShowScrollbar::Auto => true,
-            terminal_settings::ShowScrollbar::System => true,
-            terminal_settings::ShowScrollbar::Always => true,
-            terminal_settings::ShowScrollbar::Never => false,
-        }
-    }
-
-    fn should_autohide_scrollbar(cx: &App) -> bool {
-        let show = TerminalSettings::get_global(cx)
-            .scrollbar
-            .show
-            .unwrap_or_else(|| {
-                Self::map_show_scrollbar_from_editor_to_terminal(
-                    EditorSettings::get_global(cx).scrollbar.show,
-                )
-            });
-        match show {
-            terminal_settings::ShowScrollbar::Auto => true,
-            terminal_settings::ShowScrollbar::System => cx
-                .try_global::<ScrollbarAutoHide>()
-                .map_or_else(|| cx.should_auto_hide_scrollbars(), |autohide| autohide.0),
-            terminal_settings::ShowScrollbar::Always => false,
-            terminal_settings::ShowScrollbar::Never => true,
-        }
-    }
-
-    fn hide_scrollbar(&mut self, cx: &mut Context<Self>) {
-        const SCROLLBAR_SHOW_INTERVAL: Duration = Duration::from_secs(1);
-        if !Self::should_autohide_scrollbar(cx) {
-            return;
-        }
-        self.hide_scrollbar_task = Some(cx.spawn(async move |panel, cx| {
-            cx.background_executor()
-                .timer(SCROLLBAR_SHOW_INTERVAL)
-                .await;
-            panel
-                .update(cx, |panel, cx| {
-                    panel.show_scrollbar = false;
-                    cx.notify();
-                })
-                .log_err();
-        }))
-    }
-
-    fn render_scrollbar(&self, window: &Window, cx: &mut Context<Self>) -> Option<Stateful<Div>> {
-        if !Self::should_show_scrollbar(cx)
-            || !(self.show_scrollbar || self.scrollbar_state.is_dragging())
-            || !self.content_mode(window, cx).is_scrollable()
-        {
-            return None;
-        }
-
-        if self.terminal.read(cx).total_lines() == self.terminal.read(cx).viewport_lines() {
-            return None;
-        }
-
-        self.scroll_handle.update(self.terminal.read(cx));
-
-        if let Some(new_display_offset) = self.scroll_handle.future_display_offset.take() {
-            self.terminal.update(cx, |term, _| {
-                let delta = new_display_offset as i32 - term.last_content.display_offset as i32;
-                match delta.cmp(&0) {
-                    std::cmp::Ordering::Greater => term.scroll_up_by(delta as usize),
-                    std::cmp::Ordering::Less => term.scroll_down_by(-delta as usize),
-                    std::cmp::Ordering::Equal => {}
-                }
-            });
-        }
-
-        Some(
-            div()
-                .occlude()
-                .id("terminal-view-scroll")
-                .on_mouse_move(cx.listener(|_, _, _window, cx| {
-                    cx.notify();
-                    cx.stop_propagation()
-                }))
-                .on_hover(|_, _window, cx| {
-                    cx.stop_propagation();
-                })
-                .on_any_mouse_down(|_, _window, cx| {
-                    cx.stop_propagation();
-                })
-                .on_mouse_up(
-                    MouseButton::Left,
-                    cx.listener(|terminal_view, _, window, cx| {
-                        if !terminal_view.scrollbar_state.is_dragging()
-                            && !terminal_view.focus_handle.contains_focused(window, cx)
-                        {
-                            terminal_view.hide_scrollbar(cx);
-                            cx.notify();
-                        }
-                        cx.stop_propagation();
-                    }),
-                )
-                .on_scroll_wheel(cx.listener(|_, _, _window, cx| {
-                    cx.notify();
-                }))
-                .absolute()
-                .top_0()
-                .bottom_0()
-                .right_0()
-                .h_full()
-                .w(TERMINAL_SCROLLBAR_WIDTH)
-                .children(Scrollbar::vertical(self.scrollbar_state.clone())),
-        )
-    }
-
->>>>>>> db497ac8
     fn rerun_button(task: &TaskState) -> Option<IconButton> {
         if !task.show_rerun {
             return None;
@@ -1529,16 +1395,6 @@
 
         let focused = self.focus_handle.is_focused(window);
 
-        // Always calculate scrollbar width to prevent layout shift
-        let scrollbar_width = if Self::should_show_scrollbar(cx)
-            && self.content_mode(window, cx).is_scrollable()
-            && self.terminal.read(cx).total_lines() > self.terminal.read(cx).viewport_lines()
-        {
-            TERMINAL_SCROLLBAR_WIDTH
-        } else {
-            px(0.)
-        };
-
         div()
             .id("terminal-view")
             .size_full()
@@ -1581,7 +1437,6 @@
                     .id("terminal-view-container")
                     .size_full()
                     .bg(cx.theme().colors().editor_background)
-                    .when(scrollbar_width > px(0.), |div| div.pr(scrollbar_width))
                     .child(TerminalElement::new(
                         terminal_handle,
                         terminal_view_handle,
@@ -1595,6 +1450,8 @@
                     .when(self.content_mode(window, cx).is_scrollable(), |div| {
                         div.custom_scrollbars(
                             Scrollbars::for_settings::<TerminalScrollbarSettingsWrapper>()
+                                .show_along(ScrollAxes::Vertical)
+                                .with_track_along(ScrollAxes::Vertical)
                                 .tracked_scroll_handle(self.scroll_handle.clone()),
                             window,
                             cx,
