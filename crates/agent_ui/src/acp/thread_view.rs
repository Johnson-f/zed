use acp_thread::{
    AcpThread, AcpThreadEvent, AgentThreadEntry, AssistantMessage, AssistantMessageChunk,
    AuthRequired, LoadError, MentionUri, RetryStatus, ThreadStatus, ToolCall, ToolCallContent,
    ToolCallStatus, UserMessageId,
};
use acp_thread::{AgentConnection, Plan};
use action_log::ActionLog;
use agent_client_protocol::{self as acp};
use agent_servers::{AgentServer, ClaudeCode};
use agent_settings::{AgentProfileId, AgentSettings, CompletionMode, NotifyWhenAgentWaiting};
use agent2::{DbThreadMetadata, HistoryEntryId, HistoryStore};
use anyhow::bail;
use audio::{Audio, Sound};
use buffer_diff::BufferDiff;
use client::zed_urls;
use collections::{HashMap, HashSet};
use editor::scroll::Autoscroll;
use editor::{Editor, EditorMode, MultiBuffer, PathKey, SelectionEffects};
use file_icons::FileIcons;
use fs::Fs;
use gpui::{
<<<<<<< HEAD
    Action, Animation, AnimationExt, App, BorderStyle, ClickEvent, ClipboardItem, EdgesRefinement,
    Empty, Entity, FocusHandle, Focusable, Hsla, Length, ListOffset, ListState, PlatformDisplay,
    SharedString, StyleRefinement, Subscription, Task, TextStyle, TextStyleRefinement,
    Transformation, UnderlineStyle, WeakEntity, Window, WindowHandle, div, linear_color_stop,
    linear_gradient, list, percentage, point, prelude::*, pulsating_between,
=======
    Action, Animation, AnimationExt, AnyView, App, BorderStyle, ClickEvent, ClipboardItem,
    EdgesRefinement, ElementId, Empty, Entity, FocusHandle, Focusable, Hsla, Length, ListOffset,
    ListState, MouseButton, PlatformDisplay, SharedString, Stateful, StyleRefinement, Subscription,
    Task, TextStyle, TextStyleRefinement, Transformation, UnderlineStyle, WeakEntity, Window,
    WindowHandle, div, ease_in_out, linear_color_stop, linear_gradient, list, percentage, point,
    prelude::*, pulsating_between,
>>>>>>> 4c85a0dc
};
use language::Buffer;

use language_model::LanguageModelRegistry;
use markdown::{HeadingLevelStyles, Markdown, MarkdownElement, MarkdownStyle};
use project::{Project, ProjectEntryId};
use prompt_store::{PromptId, PromptStore};
use rope::Point;
use settings::{Settings as _, SettingsStore};
use std::sync::Arc;
use std::time::Instant;
use std::{collections::BTreeMap, rc::Rc, time::Duration};
use text::Anchor;
use theme::ThemeSettings;
use ui::{
    Callout, Disclosure, Divider, DividerColor, ElevationIndex, KeyBinding, PopoverMenuHandle,
    Tooltip, WithScrollbar, prelude::*,
};
use util::{ResultExt, size::format_file_size, time::duration_alt_display};
use workspace::{CollaboratorId, Workspace};
use zed_actions::agent::{Chat, ToggleModelSelector};
use zed_actions::assistant::OpenRulesLibrary;

use super::entry_view_state::EntryViewState;
use crate::acp::AcpModelSelectorPopover;
use crate::acp::entry_view_state::{EntryViewEvent, ViewEvent};
use crate::acp::message_editor::{MessageEditor, MessageEditorEvent};
use crate::agent_diff::AgentDiff;
use crate::profile_selector::{ProfileProvider, ProfileSelector};
use crate::ui::{AgentNotification, AgentNotificationEvent, BurnModeTooltip};
use crate::{
    AgentDiffPane, AgentPanel, ContinueThread, ContinueWithBurnMode, ExpandMessageEditor, Follow,
    KeepAll, OpenAgentDiff, RejectAll, ToggleBurnMode, ToggleProfileSelector,
};

const RESPONSE_PADDING_X: Pixels = px(19.);
pub const MIN_EDITOR_LINES: usize = 4;
pub const MAX_EDITOR_LINES: usize = 8;

enum ThreadError {
    PaymentRequired,
    ModelRequestLimitReached(cloud_llm_client::Plan),
    ToolUseLimitReached,
    Other(SharedString),
}

impl ThreadError {
    fn from_err(error: anyhow::Error) -> Self {
        if error.is::<language_model::PaymentRequiredError>() {
            Self::PaymentRequired
        } else if error.is::<language_model::ToolUseLimitReachedError>() {
            Self::ToolUseLimitReached
        } else if let Some(error) =
            error.downcast_ref::<language_model::ModelRequestLimitReachedError>()
        {
            Self::ModelRequestLimitReached(error.plan)
        } else {
            Self::Other(error.to_string().into())
        }
    }
}

impl ProfileProvider for Entity<agent2::Thread> {
    fn profile_id(&self, cx: &App) -> AgentProfileId {
        self.read(cx).profile().clone()
    }

    fn set_profile(&self, profile_id: AgentProfileId, cx: &mut App) {
        self.update(cx, |thread, _cx| {
            thread.set_profile(profile_id);
        });
    }

    fn profiles_supported(&self, cx: &App) -> bool {
        self.read(cx)
            .model()
            .is_some_and(|model| model.supports_tools())
    }
}

pub struct AcpThreadView {
    agent: Rc<dyn AgentServer>,
    workspace: WeakEntity<Workspace>,
    project: Entity<Project>,
    thread_state: ThreadState,
    history_store: Entity<HistoryStore>,
    entry_view_state: Entity<EntryViewState>,
    message_editor: Entity<MessageEditor>,
    model_selector: Option<Entity<AcpModelSelectorPopover>>,
    profile_selector: Option<Entity<ProfileSelector>>,
    notifications: Vec<WindowHandle<AgentNotification>>,
    notification_subscriptions: HashMap<WindowHandle<AgentNotification>, Vec<Subscription>>,
    thread_retry_status: Option<RetryStatus>,
    thread_error: Option<ThreadError>,
    list_state: ListState,
    auth_task: Option<Task<()>>,
    expanded_tool_calls: HashSet<acp::ToolCallId>,
    expanded_thinking_blocks: HashSet<(usize, usize)>,
    edits_expanded: bool,
    plan_expanded: bool,
    editor_expanded: bool,
    terminal_expanded: bool,
    editing_message: Option<usize>,
    _cancel_task: Option<Task<()>>,
    _subscriptions: [Subscription; 3],
}

enum ThreadState {
    Loading {
        _task: Task<()>,
    },
    Ready {
        thread: Entity<AcpThread>,
        _subscription: [Subscription; 2],
    },
    LoadError(LoadError),
    Unauthenticated {
        connection: Rc<dyn AgentConnection>,
        description: Option<Entity<Markdown>>,
        configuration_view: Option<AnyView>,
        _subscription: Option<Subscription>,
    },
}

impl AcpThreadView {
    pub fn new(
        agent: Rc<dyn AgentServer>,
        resume_thread: Option<DbThreadMetadata>,
        workspace: WeakEntity<Workspace>,
        project: Entity<Project>,
        history_store: Entity<HistoryStore>,
        prompt_store: Option<Entity<PromptStore>>,
        window: &mut Window,
        cx: &mut Context<Self>,
    ) -> Self {
        let prevent_slash_commands = agent.clone().downcast::<ClaudeCode>().is_some();
        let message_editor = cx.new(|cx| {
            MessageEditor::new(
                workspace.clone(),
                project.clone(),
                history_store.clone(),
                prompt_store.clone(),
                "Message the agent — @ to include context",
                prevent_slash_commands,
                editor::EditorMode::AutoHeight {
                    min_lines: MIN_EDITOR_LINES,
                    max_lines: Some(MAX_EDITOR_LINES),
                },
                window,
                cx,
            )
        });

        let list_state = ListState::new(0, gpui::ListAlignment::Bottom, px(2048.0));

        let entry_view_state = cx.new(|_| {
            EntryViewState::new(
                workspace.clone(),
                project.clone(),
                history_store.clone(),
                prompt_store.clone(),
                prevent_slash_commands,
            )
        });

        let subscriptions = [
            cx.observe_global_in::<SettingsStore>(window, Self::settings_changed),
            cx.subscribe_in(&message_editor, window, Self::handle_message_editor_event),
            cx.subscribe_in(&entry_view_state, window, Self::handle_entry_view_event),
        ];

        Self {
            agent: agent.clone(),
            workspace: workspace.clone(),
            project: project.clone(),
            entry_view_state,
            thread_state: Self::initial_state(agent, resume_thread, workspace, project, window, cx),
            message_editor,
            model_selector: None,
            profile_selector: None,
            notifications: Vec::new(),
            notification_subscriptions: HashMap::default(),
<<<<<<< HEAD
            list_state: list_state,
=======
            list_state: list_state.clone(),
            scrollbar_state: ScrollbarState::new(list_state).parent_entity(&cx.entity()),
            thread_retry_status: None,
>>>>>>> 4c85a0dc
            thread_error: None,
            auth_task: None,
            expanded_tool_calls: HashSet::default(),
            expanded_thinking_blocks: HashSet::default(),
            editing_message: None,
            edits_expanded: false,
            plan_expanded: false,
            editor_expanded: false,
            terminal_expanded: true,
            history_store,
            _subscriptions: subscriptions,
            _cancel_task: None,
        }
    }

    fn initial_state(
        agent: Rc<dyn AgentServer>,
        resume_thread: Option<DbThreadMetadata>,
        workspace: WeakEntity<Workspace>,
        project: Entity<Project>,
        window: &mut Window,
        cx: &mut Context<Self>,
    ) -> ThreadState {
        let root_dir = project
            .read(cx)
            .visible_worktrees(cx)
            .next()
            .map(|worktree| worktree.read(cx).abs_path())
            .unwrap_or_else(|| paths::home_dir().as_path().into());

        let connect_task = agent.connect(&root_dir, &project, cx);
        let load_task = cx.spawn_in(window, async move |this, cx| {
            let connection = match connect_task.await {
                Ok(connection) => connection,
                Err(err) => {
                    this.update(cx, |this, cx| {
                        this.handle_load_error(err, cx);
                        cx.notify();
                    })
                    .log_err();
                    return;
                }
            };

            let result = if let Some(native_agent) = connection
                .clone()
                .downcast::<agent2::NativeAgentConnection>()
                && let Some(resume) = resume_thread.clone()
            {
                cx.update(|_, cx| {
                    native_agent
                        .0
                        .update(cx, |agent, cx| agent.open_thread(resume.id, cx))
                })
                .log_err()
            } else {
                cx.update(|_, cx| {
                    connection
                        .clone()
                        .new_thread(project.clone(), &root_dir, cx)
                })
                .log_err()
            };

            let Some(result) = result else {
                return;
            };

            let result = match result.await {
                Err(e) => match e.downcast::<acp_thread::AuthRequired>() {
                    Ok(err) => {
                        cx.update(|window, cx| {
                            Self::handle_auth_required(this, err, agent, connection, window, cx)
                        })
                        .log_err();
                        return;
                    }
                    Err(err) => Err(err),
                },
                Ok(thread) => Ok(thread),
            };

            this.update_in(cx, |this, window, cx| {
                match result {
                    Ok(thread) => {
                        let thread_subscription =
                            cx.subscribe_in(&thread, window, Self::handle_thread_event);

                        let action_log = thread.read(cx).action_log().clone();
                        let action_log_subscription =
                            cx.observe(&action_log, |_, _, cx| cx.notify());

                        let count = thread.read(cx).entries().len();
                        this.list_state.splice(0..0, count);
                        this.entry_view_state.update(cx, |view_state, cx| {
                            for ix in 0..count {
                                view_state.sync_entry(ix, &thread, window, cx);
                            }
                        });

                        if let Some(resume) = resume_thread {
                            this.history_store.update(cx, |history, cx| {
                                history.push_recently_opened_entry(
                                    HistoryEntryId::AcpThread(resume.id),
                                    cx,
                                );
                            });
                        }

                        AgentDiff::set_active_thread(&workspace, thread.clone(), window, cx);

                        this.model_selector =
                            thread
                                .read(cx)
                                .connection()
                                .model_selector()
                                .map(|selector| {
                                    cx.new(|cx| {
                                        AcpModelSelectorPopover::new(
                                            thread.read(cx).session_id().clone(),
                                            selector,
                                            PopoverMenuHandle::default(),
                                            this.focus_handle(cx),
                                            window,
                                            cx,
                                        )
                                    })
                                });

                        this.thread_state = ThreadState::Ready {
                            thread,
                            _subscription: [thread_subscription, action_log_subscription],
                        };

                        this.profile_selector = this.as_native_thread(cx).map(|thread| {
                            cx.new(|cx| {
                                ProfileSelector::new(
                                    <dyn Fs>::global(cx),
                                    Arc::new(thread.clone()),
                                    this.focus_handle(cx),
                                    cx,
                                )
                            })
                        });

                        cx.notify();
                    }
                    Err(err) => {
                        this.handle_load_error(err, cx);
                    }
                };
            })
            .log_err();
        });

        ThreadState::Loading { _task: load_task }
    }

    fn handle_auth_required(
        this: WeakEntity<Self>,
        err: AuthRequired,
        agent: Rc<dyn AgentServer>,
        connection: Rc<dyn AgentConnection>,
        window: &mut Window,
        cx: &mut App,
    ) {
        let agent_name = agent.name();
        let (configuration_view, subscription) = if let Some(provider_id) = err.provider_id {
            let registry = LanguageModelRegistry::global(cx);

            let sub = window.subscribe(&registry, cx, {
                let provider_id = provider_id.clone();
                let this = this.clone();
                move |_, ev, window, cx| {
                    if let language_model::Event::ProviderStateChanged(updated_provider_id) = &ev
                        && &provider_id == updated_provider_id
                    {
                        this.update(cx, |this, cx| {
                            this.thread_state = Self::initial_state(
                                agent.clone(),
                                None,
                                this.workspace.clone(),
                                this.project.clone(),
                                window,
                                cx,
                            );
                            cx.notify();
                        })
                        .ok();
                    }
                }
            });

            let view = registry.read(cx).provider(&provider_id).map(|provider| {
                provider.configuration_view(
                    language_model::ConfigurationViewTargetAgent::Other(agent_name),
                    window,
                    cx,
                )
            });

            (view, Some(sub))
        } else {
            (None, None)
        };

        this.update(cx, |this, cx| {
            this.thread_state = ThreadState::Unauthenticated {
                connection,
                configuration_view,
                description: err
                    .description
                    .clone()
                    .map(|desc| cx.new(|cx| Markdown::new(desc.into(), None, None, cx))),
                _subscription: subscription,
            };
            cx.notify();
        })
        .ok();
    }

    fn handle_load_error(&mut self, err: anyhow::Error, cx: &mut Context<Self>) {
        if let Some(load_err) = err.downcast_ref::<LoadError>() {
            self.thread_state = ThreadState::LoadError(load_err.clone());
        } else {
            self.thread_state = ThreadState::LoadError(LoadError::Other(err.to_string().into()))
        }
        cx.notify();
    }

    pub fn thread(&self) -> Option<&Entity<AcpThread>> {
        match &self.thread_state {
            ThreadState::Ready { thread, .. } => Some(thread),
            ThreadState::Unauthenticated { .. }
            | ThreadState::Loading { .. }
            | ThreadState::LoadError { .. } => None,
        }
    }

    pub fn title(&self, cx: &App) -> SharedString {
        match &self.thread_state {
            ThreadState::Ready { thread, .. } => thread.read(cx).title(),
            ThreadState::Loading { .. } => "Loading…".into(),
            ThreadState::LoadError(_) => "Failed to load".into(),
            ThreadState::Unauthenticated { .. } => "Authentication Required".into(),
        }
    }

    pub fn cancel_generation(&mut self, cx: &mut Context<Self>) {
        self.thread_error.take();
        self.thread_retry_status.take();

        if let Some(thread) = self.thread() {
            self._cancel_task = Some(thread.update(cx, |thread, cx| thread.cancel(cx)));
        }
    }

    pub fn expand_message_editor(
        &mut self,
        _: &ExpandMessageEditor,
        _window: &mut Window,
        cx: &mut Context<Self>,
    ) {
        self.set_editor_is_expanded(!self.editor_expanded, cx);
        cx.notify();
    }

    fn set_editor_is_expanded(&mut self, is_expanded: bool, cx: &mut Context<Self>) {
        self.editor_expanded = is_expanded;
        self.message_editor.update(cx, |editor, cx| {
            if is_expanded {
                editor.set_mode(
                    EditorMode::Full {
                        scale_ui_elements_with_buffer_font_size: false,
                        show_active_line_background: false,
                        sized_by_content: false,
                    },
                    cx,
                )
            } else {
                editor.set_mode(
                    EditorMode::AutoHeight {
                        min_lines: MIN_EDITOR_LINES,
                        max_lines: Some(MAX_EDITOR_LINES),
                    },
                    cx,
                )
            }
        });
        cx.notify();
    }

    pub fn handle_message_editor_event(
        &mut self,
        _: &Entity<MessageEditor>,
        event: &MessageEditorEvent,
        window: &mut Window,
        cx: &mut Context<Self>,
    ) {
        match event {
            MessageEditorEvent::Send => self.send(window, cx),
            MessageEditorEvent::Cancel => self.cancel_generation(cx),
            MessageEditorEvent::Focus => {
                self.cancel_editing(&Default::default(), window, cx);
            }
        }
    }

    pub fn handle_entry_view_event(
        &mut self,
        _: &Entity<EntryViewState>,
        event: &EntryViewEvent,
        window: &mut Window,
        cx: &mut Context<Self>,
    ) {
        match &event.view_event {
            ViewEvent::MessageEditorEvent(_editor, MessageEditorEvent::Focus) => {
                self.editing_message = Some(event.entry_index);
                cx.notify();
            }
            ViewEvent::MessageEditorEvent(editor, MessageEditorEvent::Send) => {
                self.regenerate(event.entry_index, editor, window, cx);
            }
            ViewEvent::MessageEditorEvent(_editor, MessageEditorEvent::Cancel) => {
                self.cancel_editing(&Default::default(), window, cx);
            }
        }
    }

    fn resume_chat(&mut self, cx: &mut Context<Self>) {
        self.thread_error.take();
        let Some(thread) = self.thread() else {
            return;
        };

        let task = thread.update(cx, |thread, cx| thread.resume(cx));
        cx.spawn(async move |this, cx| {
            let result = task.await;

            this.update(cx, |this, cx| {
                if let Err(err) = result {
                    this.handle_thread_error(err, cx);
                }
            })
        })
        .detach();
    }

    fn send(&mut self, window: &mut Window, cx: &mut Context<Self>) {
        let Some(thread) = self.thread() else { return };
        self.history_store.update(cx, |history, cx| {
            history.push_recently_opened_entry(
                HistoryEntryId::AcpThread(thread.read(cx).session_id().clone()),
                cx,
            );
        });

        if thread.read(cx).status() != ThreadStatus::Idle {
            self.stop_current_and_send_new_message(window, cx);
            return;
        }

        let contents = self
            .message_editor
            .update(cx, |message_editor, cx| message_editor.contents(window, cx));
        self.send_impl(contents, window, cx)
    }

    fn stop_current_and_send_new_message(&mut self, window: &mut Window, cx: &mut Context<Self>) {
        let Some(thread) = self.thread().cloned() else {
            return;
        };

        let cancelled = thread.update(cx, |thread, cx| thread.cancel(cx));

        let contents = self
            .message_editor
            .update(cx, |message_editor, cx| message_editor.contents(window, cx));

        cx.spawn_in(window, async move |this, cx| {
            cancelled.await;

            this.update_in(cx, |this, window, cx| {
                this.send_impl(contents, window, cx);
            })
            .ok();
        })
        .detach();
    }

    fn send_impl(
        &mut self,
        contents: Task<anyhow::Result<Vec<acp::ContentBlock>>>,
        window: &mut Window,
        cx: &mut Context<Self>,
    ) {
        self.thread_error.take();
        self.editing_message.take();

        let Some(thread) = self.thread().cloned() else {
            return;
        };
        let task = cx.spawn_in(window, async move |this, cx| {
            let contents = contents.await?;

            if contents.is_empty() {
                return Ok(());
            }

            this.update_in(cx, |this, window, cx| {
                this.set_editor_is_expanded(false, cx);
                this.scroll_to_bottom(cx);
                this.message_editor.update(cx, |message_editor, cx| {
                    message_editor.clear(window, cx);
                });
            })?;
            let send = thread.update(cx, |thread, cx| thread.send(contents, cx))?;
            send.await
        });

        cx.spawn(async move |this, cx| {
            if let Err(err) = task.await {
                this.update(cx, |this, cx| {
                    this.handle_thread_error(err, cx);
                })
                .ok();
            }
        })
        .detach();
    }

    fn cancel_editing(&mut self, _: &ClickEvent, window: &mut Window, cx: &mut Context<Self>) {
        let Some(thread) = self.thread().cloned() else {
            return;
        };

        if let Some(index) = self.editing_message.take()
            && let Some(editor) = self
                .entry_view_state
                .read(cx)
                .entry(index)
                .and_then(|e| e.message_editor())
                .cloned()
        {
            editor.update(cx, |editor, cx| {
                if let Some(user_message) = thread
                    .read(cx)
                    .entries()
                    .get(index)
                    .and_then(|e| e.user_message())
                {
                    editor.set_message(user_message.chunks.clone(), window, cx);
                }
            })
        };
        self.focus_handle(cx).focus(window);
        cx.notify();
    }

    fn regenerate(
        &mut self,
        entry_ix: usize,
        message_editor: &Entity<MessageEditor>,
        window: &mut Window,
        cx: &mut Context<Self>,
    ) {
        let Some(thread) = self.thread().cloned() else {
            return;
        };

        let Some(rewind) = thread.update(cx, |thread, cx| {
            let user_message_id = thread.entries().get(entry_ix)?.user_message()?.id.clone()?;
            Some(thread.rewind(user_message_id, cx))
        }) else {
            return;
        };

        let contents =
            message_editor.update(cx, |message_editor, cx| message_editor.contents(window, cx));

        let task = cx.foreground_executor().spawn(async move {
            rewind.await?;
            contents.await
        });
        self.send_impl(task, window, cx);
    }

    fn open_agent_diff(&mut self, _: &OpenAgentDiff, window: &mut Window, cx: &mut Context<Self>) {
        if let Some(thread) = self.thread() {
            AgentDiffPane::deploy(thread.clone(), self.workspace.clone(), window, cx).log_err();
        }
    }

    fn open_edited_buffer(
        &mut self,
        buffer: &Entity<Buffer>,
        window: &mut Window,
        cx: &mut Context<Self>,
    ) {
        let Some(thread) = self.thread() else {
            return;
        };

        let Some(diff) =
            AgentDiffPane::deploy(thread.clone(), self.workspace.clone(), window, cx).log_err()
        else {
            return;
        };

        diff.update(cx, |diff, cx| {
            diff.move_to_path(PathKey::for_buffer(buffer, cx), window, cx)
        })
    }

    fn handle_open_rules(&mut self, _: &ClickEvent, window: &mut Window, cx: &mut Context<Self>) {
        let Some(thread) = self.as_native_thread(cx) else {
            return;
        };
        let project_context = thread.read(cx).project_context().read(cx);

        let project_entry_ids = project_context
            .worktrees
            .iter()
            .flat_map(|worktree| worktree.rules_file.as_ref())
            .map(|rules_file| ProjectEntryId::from_usize(rules_file.project_entry_id))
            .collect::<Vec<_>>();

        self.workspace
            .update(cx, move |workspace, cx| {
                // TODO: Open a multibuffer instead? In some cases this doesn't make the set of rules
                // files clear. For example, if rules file 1 is already open but rules file 2 is not,
                // this would open and focus rules file 2 in a tab that is not next to rules file 1.
                let project = workspace.project().read(cx);
                let project_paths = project_entry_ids
                    .into_iter()
                    .flat_map(|entry_id| project.path_for_entry(entry_id, cx))
                    .collect::<Vec<_>>();
                for project_path in project_paths {
                    workspace
                        .open_path(project_path, None, true, window, cx)
                        .detach_and_log_err(cx);
                }
            })
            .ok();
    }

    fn handle_thread_error(&mut self, error: anyhow::Error, cx: &mut Context<Self>) {
        self.thread_error = Some(ThreadError::from_err(error));
        cx.notify();
    }

    fn clear_thread_error(&mut self, cx: &mut Context<Self>) {
        self.thread_error = None;
        cx.notify();
    }

    fn handle_thread_event(
        &mut self,
        thread: &Entity<AcpThread>,
        event: &AcpThreadEvent,
        window: &mut Window,
        cx: &mut Context<Self>,
    ) {
        match event {
            AcpThreadEvent::NewEntry => {
                let len = thread.read(cx).entries().len();
                let index = len - 1;
                self.entry_view_state.update(cx, |view_state, cx| {
                    view_state.sync_entry(index, thread, window, cx)
                });
                self.list_state.splice(index..index, 1);
            }
            AcpThreadEvent::EntryUpdated(index) => {
                self.entry_view_state.update(cx, |view_state, cx| {
                    view_state.sync_entry(*index, thread, window, cx)
                });
                self.list_state.splice(*index..index + 1, 1);
            }
            AcpThreadEvent::EntriesRemoved(range) => {
                self.entry_view_state
                    .update(cx, |view_state, _cx| view_state.remove(range.clone()));
                self.list_state.splice(range.clone(), 0);
            }
            AcpThreadEvent::ToolAuthorizationRequired => {
                self.notify_with_sound("Waiting for tool confirmation", IconName::Info, window, cx);
            }
            AcpThreadEvent::Retry(retry) => {
                self.thread_retry_status = Some(retry.clone());
            }
            AcpThreadEvent::Stopped => {
                self.thread_retry_status.take();
                let used_tools = thread.read(cx).used_tools_since_last_user_message();
                self.notify_with_sound(
                    if used_tools {
                        "Finished running tools"
                    } else {
                        "New message"
                    },
                    IconName::ZedAssistant,
                    window,
                    cx,
                );
            }
            AcpThreadEvent::Error => {
                self.thread_retry_status.take();
                self.notify_with_sound(
                    "Agent stopped due to an error",
                    IconName::Warning,
                    window,
                    cx,
                );
            }
            AcpThreadEvent::LoadError(error) => {
                self.thread_retry_status.take();
                self.thread_state = ThreadState::LoadError(error.clone());
            }
            AcpThreadEvent::TitleUpdated | AcpThreadEvent::TokenUsageUpdated => {}
        }
        cx.notify();
    }

    fn authenticate(
        &mut self,
        method: acp::AuthMethodId,
        window: &mut Window,
        cx: &mut Context<Self>,
    ) {
        let ThreadState::Unauthenticated { ref connection, .. } = self.thread_state else {
            return;
        };

        self.thread_error.take();
        let authenticate = connection.authenticate(method, cx);
        self.auth_task = Some(cx.spawn_in(window, {
            let project = self.project.clone();
            let agent = self.agent.clone();
            async move |this, cx| {
                let result = authenticate.await;

                this.update_in(cx, |this, window, cx| {
                    if let Err(err) = result {
                        this.handle_thread_error(err, cx);
                    } else {
                        this.thread_state = Self::initial_state(
                            agent,
                            None,
                            this.workspace.clone(),
                            project.clone(),
                            window,
                            cx,
                        )
                    }
                    this.auth_task.take()
                })
                .ok();
            }
        }));
    }

    fn authorize_tool_call(
        &mut self,
        tool_call_id: acp::ToolCallId,
        option_id: acp::PermissionOptionId,
        option_kind: acp::PermissionOptionKind,
        cx: &mut Context<Self>,
    ) {
        let Some(thread) = self.thread() else {
            return;
        };
        thread.update(cx, |thread, cx| {
            thread.authorize_tool_call(tool_call_id, option_id, option_kind, cx);
        });
        cx.notify();
    }

    fn rewind(&mut self, message_id: &UserMessageId, cx: &mut Context<Self>) {
        let Some(thread) = self.thread() else {
            return;
        };
        thread
            .update(cx, |thread, cx| thread.rewind(message_id.clone(), cx))
            .detach_and_log_err(cx);
        cx.notify();
    }

    fn render_entry(
        &self,
        entry_ix: usize,
        total_entries: usize,
        entry: &AgentThreadEntry,
        window: &mut Window,
        cx: &Context<Self>,
    ) -> AnyElement {
        let primary = match &entry {
            AgentThreadEntry::UserMessage(message) => {
                let Some(editor) = self
                    .entry_view_state
                    .read(cx)
                    .entry(entry_ix)
                    .and_then(|entry| entry.message_editor())
                    .cloned()
                else {
                    return Empty.into_any_element();
                };

                let editing = self.editing_message == Some(entry_ix);
                let editor_focus = editor.focus_handle(cx).is_focused(window);
                let focus_border = cx.theme().colors().border_focused;

                let rules_item = if entry_ix == 0 {
                    self.render_rules_item(cx)
                } else {
                    None
                };

                v_flex()
                    .id(("user_message", entry_ix))
                    .pt_2()
                    .pb_4()
                    .px_2()
                    .gap_1p5()
                    .w_full()
                    .children(rules_item)
                    .children(message.id.clone().and_then(|message_id| {
                        message.checkpoint.as_ref()?.show.then(|| {
                            h_flex()
                                .gap_2()
                                .child(Divider::horizontal())
                                .child(
                                    Button::new("restore-checkpoint", "Restore Checkpoint")
                                        .icon(IconName::Undo)
                                        .icon_size(IconSize::XSmall)
                                        .icon_position(IconPosition::Start)
                                        .label_size(LabelSize::XSmall)
                                        .icon_color(Color::Muted)
                                        .color(Color::Muted)
                                        .on_click(cx.listener(move |this, _, _window, cx| {
                                            this.rewind(&message_id, cx);
                                        }))
                                )
                                .child(Divider::horizontal())
                        })
                    }))
                    .child(
                        div()
                            .relative()
                            .child(
                                div()
                                    .py_3()
                                    .px_2()
                                    .rounded_lg()
                                    .shadow_md()
                                    .bg(cx.theme().colors().editor_background)
                                    .border_1()
                                    .when(editing && !editor_focus, |this| this.border_dashed())
                                    .border_color(cx.theme().colors().border)
                                    .map(|this|{
                                        if editor_focus {
                                            this.border_color(focus_border)
                                        } else {
                                            this.hover(|s| s.border_color(focus_border.opacity(0.8)))
                                        }
                                    })
                                    .text_xs()
                                    .child(editor.clone().into_any_element()),
                            )
                            .when(editor_focus, |this|
                                this.child(
                                    h_flex()
                                        .absolute()
                                        .top_neg_3p5()
                                        .right_3()
                                        .gap_1()
                                        .rounded_sm()
                                        .border_1()
                                        .border_color(cx.theme().colors().border)
                                        .bg(cx.theme().colors().editor_background)
                                        .overflow_hidden()
                                        .child(
                                            IconButton::new("cancel", IconName::Close)
                                                .icon_color(Color::Error)
                                                .icon_size(IconSize::XSmall)
                                                .on_click(cx.listener(Self::cancel_editing))
                                        )
                                        .child(
                                            IconButton::new("regenerate", IconName::Return)
                                                .icon_color(Color::Muted)
                                                .icon_size(IconSize::XSmall)
                                                .tooltip(Tooltip::text(
                                                    "Editing will restart the thread from this point."
                                                ))
                                                .on_click(cx.listener({
                                                    let editor = editor.clone();
                                                    move |this, _, window, cx| {
                                                        this.regenerate(
                                                            entry_ix, &editor, window, cx,
                                                        );
                                                    }
                                                })),
                                        )
                                )
                            ),
                    )
                    .into_any()
            }
            AgentThreadEntry::AssistantMessage(AssistantMessage { chunks }) => {
                let style = default_markdown_style(false, window, cx);
                let message_body = v_flex()
                    .w_full()
                    .gap_2p5()
                    .children(chunks.iter().enumerate().filter_map(
                        |(chunk_ix, chunk)| match chunk {
                            AssistantMessageChunk::Message { block } => {
                                block.markdown().map(|md| {
                                    self.render_markdown(md.clone(), style.clone())
                                        .into_any_element()
                                })
                            }
                            AssistantMessageChunk::Thought { block } => {
                                block.markdown().map(|md| {
                                    self.render_thinking_block(
                                        entry_ix,
                                        chunk_ix,
                                        md.clone(),
                                        window,
                                        cx,
                                    )
                                    .into_any_element()
                                })
                            }
                        },
                    ))
                    .into_any();

                v_flex()
                    .px_5()
                    .py_1()
                    .when(entry_ix + 1 == total_entries, |this| this.pb_4())
                    .w_full()
                    .text_ui(cx)
                    .child(message_body)
                    .into_any()
            }
            AgentThreadEntry::ToolCall(tool_call) => {
                let has_terminals = tool_call.terminals().next().is_some();

                div().w_full().py_1p5().px_5().map(|this| {
                    if has_terminals {
                        this.children(tool_call.terminals().map(|terminal| {
                            self.render_terminal_tool_call(
                                entry_ix, terminal, tool_call, window, cx,
                            )
                        }))
                    } else {
                        this.child(self.render_tool_call(entry_ix, tool_call, window, cx))
                    }
                })
            }
            .into_any(),
        };

        let Some(thread) = self.thread() else {
            return primary;
        };

        let is_generating = matches!(thread.read(cx).status(), ThreadStatus::Generating);
        let primary = if entry_ix == total_entries - 1 && !is_generating {
            v_flex()
                .w_full()
                .child(primary)
                .child(self.render_thread_controls(cx))
                .into_any_element()
        } else {
            primary
        };

        if let Some(editing_index) = self.editing_message.as_ref()
            && *editing_index < entry_ix
        {
            let backdrop = div()
                .id(("backdrop", entry_ix))
                .size_full()
                .absolute()
                .inset_0()
                .bg(cx.theme().colors().panel_background)
                .opacity(0.8)
                .block_mouse_except_scroll()
                .on_click(cx.listener(Self::cancel_editing));

            div()
                .relative()
                .child(primary)
                .child(backdrop)
                .into_any_element()
        } else {
            primary
        }
    }

    fn tool_card_header_bg(&self, cx: &Context<Self>) -> Hsla {
        cx.theme()
            .colors()
            .element_background
            .blend(cx.theme().colors().editor_foreground.opacity(0.025))
    }

    fn tool_card_border_color(&self, cx: &Context<Self>) -> Hsla {
        cx.theme().colors().border.opacity(0.8)
    }

    fn tool_name_font_size(&self) -> Rems {
        rems_from_px(13.)
    }

    fn render_thinking_block(
        &self,
        entry_ix: usize,
        chunk_ix: usize,
        chunk: Entity<Markdown>,
        window: &Window,
        cx: &Context<Self>,
    ) -> AnyElement {
        let header_id = SharedString::from(format!("thinking-block-header-{}", entry_ix));
        let card_header_id = SharedString::from("inner-card-header");
        let key = (entry_ix, chunk_ix);
        let is_open = self.expanded_thinking_blocks.contains(&key);

        v_flex()
            .child(
                h_flex()
                    .id(header_id)
                    .group(&card_header_id)
                    .relative()
                    .w_full()
                    .gap_1p5()
                    .opacity(0.8)
                    .hover(|style| style.opacity(1.))
                    .child(
                        h_flex()
                            .size_4()
                            .justify_center()
                            .child(
                                div()
                                    .group_hover(&card_header_id, |s| s.invisible().w_0())
                                    .child(
                                        Icon::new(IconName::ToolThink)
                                            .size(IconSize::Small)
                                            .color(Color::Muted),
                                    ),
                            )
                            .child(
                                h_flex()
                                    .absolute()
                                    .inset_0()
                                    .invisible()
                                    .justify_center()
                                    .group_hover(&card_header_id, |s| s.visible())
                                    .child(
                                        Disclosure::new(("expand", entry_ix), is_open)
                                            .opened_icon(IconName::ChevronUp)
                                            .closed_icon(IconName::ChevronRight)
                                            .on_click(cx.listener({
                                                move |this, _event, _window, cx| {
                                                    if is_open {
                                                        this.expanded_thinking_blocks.remove(&key);
                                                    } else {
                                                        this.expanded_thinking_blocks.insert(key);
                                                    }
                                                    cx.notify();
                                                }
                                            })),
                                    ),
                            ),
                    )
                    .child(
                        div()
                            .text_size(self.tool_name_font_size())
                            .child("Thinking"),
                    )
                    .on_click(cx.listener({
                        move |this, _event, _window, cx| {
                            if is_open {
                                this.expanded_thinking_blocks.remove(&key);
                            } else {
                                this.expanded_thinking_blocks.insert(key);
                            }
                            cx.notify();
                        }
                    })),
            )
            .when(is_open, |this| {
                this.child(
                    div()
                        .relative()
                        .mt_1p5()
                        .ml(px(7.))
                        .pl_4()
                        .border_l_1()
                        .border_color(self.tool_card_border_color(cx))
                        .text_ui_sm(cx)
                        .child(
                            self.render_markdown(chunk, default_markdown_style(false, window, cx)),
                        ),
                )
            })
            .into_any_element()
    }

    fn render_tool_call_icon(
        &self,
        group_name: SharedString,
        entry_ix: usize,
        is_collapsible: bool,
        is_open: bool,
        tool_call: &ToolCall,
        cx: &Context<Self>,
    ) -> Div {
        let tool_icon = Icon::new(match tool_call.kind {
            acp::ToolKind::Read => IconName::ToolRead,
            acp::ToolKind::Edit => IconName::ToolPencil,
            acp::ToolKind::Delete => IconName::ToolDeleteFile,
            acp::ToolKind::Move => IconName::ArrowRightLeft,
            acp::ToolKind::Search => IconName::ToolSearch,
            acp::ToolKind::Execute => IconName::ToolTerminal,
            acp::ToolKind::Think => IconName::ToolThink,
            acp::ToolKind::Fetch => IconName::ToolWeb,
            acp::ToolKind::Other => IconName::ToolHammer,
        })
        .size(IconSize::Small)
        .color(Color::Muted);

        let base_container = h_flex().size_4().justify_center();

        if is_collapsible {
            base_container
                .child(
                    div()
                        .group_hover(&group_name, |s| s.invisible().w_0())
                        .child(tool_icon),
                )
                .child(
                    h_flex()
                        .absolute()
                        .inset_0()
                        .invisible()
                        .justify_center()
                        .group_hover(&group_name, |s| s.visible())
                        .child(
                            Disclosure::new(("expand", entry_ix), is_open)
                                .opened_icon(IconName::ChevronUp)
                                .closed_icon(IconName::ChevronRight)
                                .on_click(cx.listener({
                                    let id = tool_call.id.clone();
                                    move |this: &mut Self, _, _, cx: &mut Context<Self>| {
                                        if is_open {
                                            this.expanded_tool_calls.remove(&id);
                                        } else {
                                            this.expanded_tool_calls.insert(id.clone());
                                        }
                                        cx.notify();
                                    }
                                })),
                        ),
                )
        } else {
            base_container.child(tool_icon)
        }
    }

    fn render_tool_call(
        &self,
        entry_ix: usize,
        tool_call: &ToolCall,
        window: &Window,
        cx: &Context<Self>,
    ) -> Div {
        let header_id = SharedString::from(format!("outer-tool-call-header-{}", entry_ix));
        let card_header_id = SharedString::from("inner-tool-call-header");

        let status_icon = match &tool_call.status {
            ToolCallStatus::Pending
            | ToolCallStatus::WaitingForConfirmation { .. }
            | ToolCallStatus::Completed => None,
            ToolCallStatus::InProgress => Some(
                Icon::new(IconName::ArrowCircle)
                    .color(Color::Accent)
                    .size(IconSize::Small)
                    .with_animation(
                        "running",
                        Animation::new(Duration::from_secs(2)).repeat(),
                        |icon, delta| icon.transform(Transformation::rotate(percentage(delta))),
                    )
                    .into_any(),
            ),
            ToolCallStatus::Rejected | ToolCallStatus::Canceled | ToolCallStatus::Failed => Some(
                Icon::new(IconName::Close)
                    .color(Color::Error)
                    .size(IconSize::Small)
                    .into_any_element(),
            ),
        };

        let needs_confirmation = matches!(
            tool_call.status,
            ToolCallStatus::WaitingForConfirmation { .. }
        );
        let is_edit =
            matches!(tool_call.kind, acp::ToolKind::Edit) || tool_call.diffs().next().is_some();
        let use_card_layout = needs_confirmation || is_edit;

        let is_collapsible = !tool_call.content.is_empty() && !use_card_layout;

        let is_open =
            needs_confirmation || is_edit || self.expanded_tool_calls.contains(&tool_call.id);

        let gradient_overlay = |color: Hsla| {
            div()
                .absolute()
                .top_0()
                .right_0()
                .w_12()
                .h_full()
                .bg(linear_gradient(
                    90.,
                    linear_color_stop(color, 1.),
                    linear_color_stop(color.opacity(0.2), 0.),
                ))
        };
        let gradient_color = if use_card_layout {
            self.tool_card_header_bg(cx)
        } else {
            cx.theme().colors().panel_background
        };

        let tool_output_display = if is_open {
            match &tool_call.status {
                ToolCallStatus::WaitingForConfirmation { options, .. } => {
                    v_flex()
                        .w_full()
                        .children(tool_call.content.iter().map(|content| {
                            div()
                                .child(self.render_tool_call_content(
                                    entry_ix, content, tool_call, window, cx,
                                ))
                                .into_any_element()
                        }))
                        .child(self.render_permission_buttons(
                            options,
                            entry_ix,
                            tool_call.id.clone(),
                            tool_call.content.is_empty(),
                            cx,
                        ))
                        .into_any()
                }
                ToolCallStatus::Pending | ToolCallStatus::InProgress
                    if is_edit && tool_call.content.is_empty() =>
                {
                    self.render_diff_loading(cx).into_any()
                }
                ToolCallStatus::Pending
                | ToolCallStatus::InProgress
                | ToolCallStatus::Completed
                | ToolCallStatus::Failed
                | ToolCallStatus::Canceled => v_flex()
                    .w_full()
                    .children(tool_call.content.iter().map(|content| {
                        div().child(
                            self.render_tool_call_content(entry_ix, content, tool_call, window, cx),
                        )
                    }))
                    .into_any(),
                ToolCallStatus::Rejected => Empty.into_any(),
            }
            .into()
        } else {
            None
        };

        v_flex()
            .when(use_card_layout, |this| {
                this.rounded_lg()
                    .border_1()
                    .border_color(self.tool_card_border_color(cx))
                    .bg(cx.theme().colors().editor_background)
                    .overflow_hidden()
            })
            .child(
                h_flex()
                    .id(header_id)
                    .w_full()
                    .gap_1()
                    .justify_between()
                    .map(|this| {
                        if use_card_layout {
                            this.pl_2()
                                .pr_1p5()
                                .py_1()
                                .rounded_t_md()
                                .when(is_open, |this| {
                                    this.border_b_1()
                                        .border_color(self.tool_card_border_color(cx))
                                })
                                .bg(self.tool_card_header_bg(cx))
                        } else {
                            this.opacity(0.8).hover(|style| style.opacity(1.))
                        }
                    })
                    .child(
                        h_flex()
                            .group(&card_header_id)
                            .relative()
                            .w_full()
                            .min_h_6()
                            .text_size(self.tool_name_font_size())
                            .child(self.render_tool_call_icon(
                                card_header_id,
                                entry_ix,
                                is_collapsible,
                                is_open,
                                tool_call,
                                cx,
                            ))
                            .child(if tool_call.locations.len() == 1 {
                                let name = tool_call.locations[0]
                                    .path
                                    .file_name()
                                    .unwrap_or_default()
                                    .display()
                                    .to_string();

                                h_flex()
                                    .id(("open-tool-call-location", entry_ix))
                                    .w_full()
                                    .max_w_full()
                                    .px_1p5()
                                    .rounded_sm()
                                    .overflow_x_scroll()
                                    .opacity(0.8)
                                    .hover(|label| {
                                        label.opacity(1.).bg(cx
                                            .theme()
                                            .colors()
                                            .element_hover
                                            .opacity(0.5))
                                    })
                                    .child(name)
                                    .tooltip(Tooltip::text("Jump to File"))
                                    .on_click(cx.listener(move |this, _, window, cx| {
                                        this.open_tool_call_location(entry_ix, 0, window, cx);
                                    }))
                                    .into_any_element()
                            } else {
                                h_flex()
                                    .id("non-card-label-container")
                                    .w_full()
                                    .relative()
                                    .ml_1p5()
                                    .overflow_hidden()
                                    .child(
                                        h_flex()
                                            .id("non-card-label")
                                            .pr_8()
                                            .w_full()
                                            .overflow_x_scroll()
                                            .child(self.render_markdown(
                                                tool_call.label.clone(),
                                                default_markdown_style(false, window, cx),
                                            )),
                                    )
                                    .child(gradient_overlay(gradient_color))
                                    .on_click(cx.listener({
                                        let id = tool_call.id.clone();
                                        move |this: &mut Self, _, _, cx: &mut Context<Self>| {
                                            if is_open {
                                                this.expanded_tool_calls.remove(&id);
                                            } else {
                                                this.expanded_tool_calls.insert(id.clone());
                                            }
                                            cx.notify();
                                        }
                                    }))
                                    .into_any()
                            }),
                    )
                    .children(status_icon),
            )
            .children(tool_output_display)
    }

    fn render_tool_call_content(
        &self,
        entry_ix: usize,
        content: &ToolCallContent,
        tool_call: &ToolCall,
        window: &Window,
        cx: &Context<Self>,
    ) -> AnyElement {
        match content {
            ToolCallContent::ContentBlock(content) => {
                if let Some(resource_link) = content.resource_link() {
                    self.render_resource_link(resource_link, cx)
                } else if let Some(markdown) = content.markdown() {
                    self.render_markdown_output(markdown.clone(), tool_call.id.clone(), window, cx)
                } else {
                    Empty.into_any_element()
                }
            }
            ToolCallContent::Diff(diff) => self.render_diff_editor(entry_ix, diff, tool_call, cx),
            ToolCallContent::Terminal(terminal) => {
                self.render_terminal_tool_call(entry_ix, terminal, tool_call, window, cx)
            }
        }
    }

    fn render_markdown_output(
        &self,
        markdown: Entity<Markdown>,
        tool_call_id: acp::ToolCallId,
        window: &Window,
        cx: &Context<Self>,
    ) -> AnyElement {
        let button_id = SharedString::from(format!("tool_output-{:?}", tool_call_id.clone()));

        v_flex()
            .mt_1p5()
            .ml(px(7.))
            .px_3p5()
            .gap_2()
            .border_l_1()
            .border_color(self.tool_card_border_color(cx))
            .text_sm()
            .text_color(cx.theme().colors().text_muted)
            .child(self.render_markdown(markdown, default_markdown_style(false, window, cx)))
            .child(
                Button::new(button_id, "Collapse Output")
                    .full_width()
                    .style(ButtonStyle::Outlined)
                    .label_size(LabelSize::Small)
                    .icon(IconName::ChevronUp)
                    .icon_color(Color::Muted)
                    .icon_position(IconPosition::Start)
                    .on_click(cx.listener({
                        let id = tool_call_id.clone();
                        move |this: &mut Self, _, _, cx: &mut Context<Self>| {
                            this.expanded_tool_calls.remove(&id);
                            cx.notify();
                        }
                    })),
            )
            .into_any_element()
    }

    fn render_resource_link(
        &self,
        resource_link: &acp::ResourceLink,
        cx: &Context<Self>,
    ) -> AnyElement {
        let uri: SharedString = resource_link.uri.clone().into();

        let label: SharedString = if let Some(path) = resource_link.uri.strip_prefix("file://") {
            path.to_string().into()
        } else {
            uri.clone()
        };

        let button_id = SharedString::from(format!("item-{}", uri.clone()));

        div()
            .ml(px(7.))
            .pl_2p5()
            .border_l_1()
            .border_color(self.tool_card_border_color(cx))
            .overflow_hidden()
            .child(
                Button::new(button_id, label)
                    .label_size(LabelSize::Small)
                    .color(Color::Muted)
                    .icon(IconName::ArrowUpRight)
                    .icon_size(IconSize::XSmall)
                    .icon_color(Color::Muted)
                    .truncate(true)
                    .on_click(cx.listener({
                        let workspace = self.workspace.clone();
                        move |_, _, window, cx: &mut Context<Self>| {
                            Self::open_link(uri.clone(), &workspace, window, cx);
                        }
                    })),
            )
            .into_any_element()
    }

    fn render_permission_buttons(
        &self,
        options: &[acp::PermissionOption],
        entry_ix: usize,
        tool_call_id: acp::ToolCallId,
        empty_content: bool,
        cx: &Context<Self>,
    ) -> Div {
        h_flex()
            .py_1()
            .pl_2()
            .pr_1()
            .gap_1()
            .justify_between()
            .flex_wrap()
            .when(!empty_content, |this| {
                this.border_t_1()
                    .border_color(self.tool_card_border_color(cx))
            })
            .child(
                div()
                    .min_w(rems_from_px(145.))
                    .child(LoadingLabel::new("Waiting for Confirmation").size(LabelSize::Small)),
            )
            .child(h_flex().gap_0p5().children(options.iter().map(|option| {
                let option_id = SharedString::from(option.id.0.clone());
                Button::new((option_id, entry_ix), option.name.clone())
                    .map(|this| match option.kind {
                        acp::PermissionOptionKind::AllowOnce => {
                            this.icon(IconName::Check).icon_color(Color::Success)
                        }
                        acp::PermissionOptionKind::AllowAlways => {
                            this.icon(IconName::CheckDouble).icon_color(Color::Success)
                        }
                        acp::PermissionOptionKind::RejectOnce => {
                            this.icon(IconName::Close).icon_color(Color::Error)
                        }
                        acp::PermissionOptionKind::RejectAlways => {
                            this.icon(IconName::Close).icon_color(Color::Error)
                        }
                    })
                    .icon_position(IconPosition::Start)
                    .icon_size(IconSize::XSmall)
                    .label_size(LabelSize::Small)
                    .on_click(cx.listener({
                        let tool_call_id = tool_call_id.clone();
                        let option_id = option.id.clone();
                        let option_kind = option.kind;
                        move |this, _, _, cx| {
                            this.authorize_tool_call(
                                tool_call_id.clone(),
                                option_id.clone(),
                                option_kind,
                                cx,
                            );
                        }
                    }))
            })))
    }

    fn render_diff_loading(&self, cx: &Context<Self>) -> AnyElement {
        let bar = |n: u64, width_class: &str| {
            let bg_color = cx.theme().colors().element_active;
            let base = h_flex().h_1().rounded_full();

            let modified = match width_class {
                "w_4_5" => base.w_3_4(),
                "w_1_4" => base.w_1_4(),
                "w_2_4" => base.w_2_4(),
                "w_3_5" => base.w_3_5(),
                "w_2_5" => base.w_2_5(),
                _ => base.w_1_2(),
            };

            modified.with_animation(
                ElementId::Integer(n),
                Animation::new(Duration::from_secs(2)).repeat(),
                move |tab, delta| {
                    let delta = (delta - 0.15 * n as f32) / 0.7;
                    let delta = 1.0 - (0.5 - delta).abs() * 2.;
                    let delta = ease_in_out(delta.clamp(0., 1.));
                    let delta = 0.1 + 0.9 * delta;

                    tab.bg(bg_color.opacity(delta))
                },
            )
        };

        v_flex()
            .p_3()
            .gap_1()
            .rounded_b_md()
            .bg(cx.theme().colors().editor_background)
            .child(bar(0, "w_4_5"))
            .child(bar(1, "w_1_4"))
            .child(bar(2, "w_2_4"))
            .child(bar(3, "w_3_5"))
            .child(bar(4, "w_2_5"))
            .into_any_element()
    }

    fn render_diff_editor(
        &self,
        entry_ix: usize,
        diff: &Entity<acp_thread::Diff>,
        tool_call: &ToolCall,
        cx: &Context<Self>,
    ) -> AnyElement {
        let tool_progress = matches!(
            &tool_call.status,
            ToolCallStatus::InProgress | ToolCallStatus::Pending
        );

        v_flex()
            .h_full()
            .child(
                if let Some(entry) = self.entry_view_state.read(cx).entry(entry_ix)
                    && let Some(editor) = entry.editor_for_diff(diff)
                    && diff.read(cx).has_revealed_range(cx)
                {
                    editor.clone().into_any_element()
                } else if tool_progress {
                    self.render_diff_loading(cx)
                } else {
                    Empty.into_any()
                },
            )
            .into_any()
    }

    fn render_terminal_tool_call(
        &self,
        entry_ix: usize,
        terminal: &Entity<acp_thread::Terminal>,
        tool_call: &ToolCall,
        window: &Window,
        cx: &Context<Self>,
    ) -> AnyElement {
        let terminal_data = terminal.read(cx);
        let working_dir = terminal_data.working_dir();
        let command = terminal_data.command();
        let started_at = terminal_data.started_at();

        let tool_failed = matches!(
            &tool_call.status,
            ToolCallStatus::Rejected | ToolCallStatus::Canceled | ToolCallStatus::Failed
        );

        let output = terminal_data.output();
        let command_finished = output.is_some();
        let truncated_output = output.is_some_and(|output| output.was_content_truncated);
        let output_line_count = output.map(|output| output.content_line_count).unwrap_or(0);

        let command_failed = command_finished
            && output.is_some_and(|o| o.exit_status.is_none_or(|status| !status.success()));

        let time_elapsed = if let Some(output) = output {
            output.ended_at.duration_since(started_at)
        } else {
            started_at.elapsed()
        };

        let header_bg = cx
            .theme()
            .colors()
            .element_background
            .blend(cx.theme().colors().editor_foreground.opacity(0.025));
        let border_color = cx.theme().colors().border.opacity(0.6);

        let working_dir = working_dir
            .as_ref()
            .map(|path| format!("{}", path.display()))
            .unwrap_or_else(|| "current directory".to_string());

        let header = h_flex()
            .id(SharedString::from(format!(
                "terminal-tool-header-{}",
                terminal.entity_id()
            )))
            .flex_none()
            .gap_1()
            .justify_between()
            .rounded_t_md()
            .child(
                div()
                    .id(("command-target-path", terminal.entity_id()))
                    .w_full()
                    .max_w_full()
                    .overflow_x_scroll()
                    .child(
                        Label::new(working_dir)
                            .buffer_font(cx)
                            .size(LabelSize::XSmall)
                            .color(Color::Muted),
                    ),
            )
            .when(!command_finished, |header| {
                header
                    .gap_1p5()
                    .child(
                        Button::new(
                            SharedString::from(format!("stop-terminal-{}", terminal.entity_id())),
                            "Stop",
                        )
                        .icon(IconName::Stop)
                        .icon_position(IconPosition::Start)
                        .icon_size(IconSize::Small)
                        .icon_color(Color::Error)
                        .label_size(LabelSize::Small)
                        .tooltip(move |window, cx| {
                            Tooltip::with_meta(
                                "Stop This Command",
                                None,
                                "Also possible by placing your cursor inside the terminal and using regular terminal bindings.",
                                window,
                                cx,
                            )
                        })
                        .on_click({
                            let terminal = terminal.clone();
                            cx.listener(move |_this, _event, _window, cx| {
                                let inner_terminal = terminal.read(cx).inner().clone();
                                inner_terminal.update(cx, |inner_terminal, _cx| {
                                    inner_terminal.kill_active_task();
                                });
                            })
                        }),
                    )
                    .child(Divider::vertical())
                    .child(
                        Icon::new(IconName::ArrowCircle)
                            .size(IconSize::XSmall)
                            .color(Color::Info)
                            .with_animation(
                                "arrow-circle",
                                Animation::new(Duration::from_secs(2)).repeat(),
                                |icon, delta| {
                                    icon.transform(Transformation::rotate(percentage(delta)))
                                },
                            ),
                    )
            })
            .when(tool_failed || command_failed, |header| {
                header.child(
                    div()
                        .id(("terminal-tool-error-code-indicator", terminal.entity_id()))
                        .child(
                            Icon::new(IconName::Close)
                                .size(IconSize::Small)
                                .color(Color::Error),
                        )
                        .when_some(output.and_then(|o| o.exit_status), |this, status| {
                            this.tooltip(Tooltip::text(format!(
                                "Exited with code {}",
                                status.code().unwrap_or(-1),
                            )))
                        }),
                )
            })
            .when(truncated_output, |header| {
                let tooltip = if let Some(output) = output {
                    if output_line_count + 10 > terminal::MAX_SCROLL_HISTORY_LINES {
                        "Output exceeded terminal max lines and was \
                            truncated, the model received the first 16 KB."
                            .to_string()
                    } else {
                        format!(
                            "Output is {} long—to avoid unexpected token usage, \
                                only 16 KB was sent back to the model.",
                            format_file_size(output.original_content_len as u64, true),
                        )
                    }
                } else {
                    "Output was truncated".to_string()
                };

                header.child(
                    h_flex()
                        .id(("terminal-tool-truncated-label", terminal.entity_id()))
                        .gap_1()
                        .child(
                            Icon::new(IconName::Info)
                                .size(IconSize::XSmall)
                                .color(Color::Ignored),
                        )
                        .child(
                            Label::new("Truncated")
                                .color(Color::Muted)
                                .size(LabelSize::XSmall),
                        )
                        .tooltip(Tooltip::text(tooltip)),
                )
            })
            .when(time_elapsed > Duration::from_secs(10), |header| {
                header.child(
                    Label::new(format!("({})", duration_alt_display(time_elapsed)))
                        .buffer_font(cx)
                        .color(Color::Muted)
                        .size(LabelSize::XSmall),
                )
            })
            .child(
                Disclosure::new(
                    SharedString::from(format!(
                        "terminal-tool-disclosure-{}",
                        terminal.entity_id()
                    )),
                    self.terminal_expanded,
                )
                .opened_icon(IconName::ChevronUp)
                .closed_icon(IconName::ChevronDown)
                .on_click(cx.listener(move |this, _event, _window, _cx| {
                    this.terminal_expanded = !this.terminal_expanded;
                })),
            );

        let terminal_view = self
            .entry_view_state
            .read(cx)
            .entry(entry_ix)
            .and_then(|entry| entry.terminal(terminal));
        let show_output = self.terminal_expanded && terminal_view.is_some();

        v_flex()
            .mb_2()
            .border_1()
            .when(tool_failed || command_failed, |card| card.border_dashed())
            .border_color(border_color)
            .rounded_lg()
            .overflow_hidden()
            .child(
                v_flex()
                    .py_1p5()
                    .pl_2()
                    .pr_1p5()
                    .gap_0p5()
                    .bg(header_bg)
                    .text_xs()
                    .child(header)
                    .child(
                        MarkdownElement::new(
                            command.clone(),
                            terminal_command_markdown_style(window, cx),
                        )
                        .code_block_renderer(
                            markdown::CodeBlockRenderer::Default {
                                copy_button: false,
                                copy_button_on_hover: true,
                                border: false,
                            },
                        ),
                    ),
            )
            .when(show_output, |this| {
                this.child(
                    div()
                        .pt_2()
                        .border_t_1()
                        .when(tool_failed || command_failed, |card| card.border_dashed())
                        .border_color(border_color)
                        .bg(cx.theme().colors().editor_background)
                        .rounded_b_md()
                        .text_ui_sm(cx)
                        .children(terminal_view.clone()),
                )
            })
            .into_any()
    }

    fn render_agent_logo(&self) -> AnyElement {
        Icon::new(self.agent.logo())
            .color(Color::Muted)
            .size(IconSize::XLarge)
            .into_any_element()
    }

    fn render_error_agent_logo(&self) -> AnyElement {
        let logo = Icon::new(self.agent.logo())
            .color(Color::Muted)
            .size(IconSize::XLarge)
            .into_any_element();

        h_flex()
            .relative()
            .justify_center()
            .child(div().opacity(0.3).child(logo))
            .child(
                h_flex()
                    .absolute()
                    .right_1()
                    .bottom_0()
                    .child(Icon::new(IconName::XCircleFilled).color(Color::Error)),
            )
            .into_any_element()
    }

    fn render_rules_item(&self, cx: &Context<Self>) -> Option<AnyElement> {
        let project_context = self
            .as_native_thread(cx)?
            .read(cx)
            .project_context()
            .read(cx);

        let user_rules_text = if project_context.user_rules.is_empty() {
            None
        } else if project_context.user_rules.len() == 1 {
            let user_rules = &project_context.user_rules[0];

            match user_rules.title.as_ref() {
                Some(title) => Some(format!("Using \"{title}\" user rule")),
                None => Some("Using user rule".into()),
            }
        } else {
            Some(format!(
                "Using {} user rules",
                project_context.user_rules.len()
            ))
        };

        let first_user_rules_id = project_context
            .user_rules
            .first()
            .map(|user_rules| user_rules.uuid.0);

        let rules_files = project_context
            .worktrees
            .iter()
            .filter_map(|worktree| worktree.rules_file.as_ref())
            .collect::<Vec<_>>();

        let rules_file_text = match rules_files.as_slice() {
            &[] => None,
            &[rules_file] => Some(format!(
                "Using project {:?} file",
                rules_file.path_in_worktree
            )),
            rules_files => Some(format!("Using {} project rules files", rules_files.len())),
        };

        if user_rules_text.is_none() && rules_file_text.is_none() {
            return None;
        }

        Some(
            v_flex()
                .px_2p5()
                .gap_1()
                .when_some(user_rules_text, |parent, user_rules_text| {
                    parent.child(
                        h_flex()
                            .group("user-rules")
                            .id("user-rules")
                            .w_full()
                            .child(
                                Icon::new(IconName::Reader)
                                    .size(IconSize::XSmall)
                                    .color(Color::Disabled),
                            )
                            .child(
                                Label::new(user_rules_text)
                                    .size(LabelSize::XSmall)
                                    .color(Color::Muted)
                                    .truncate()
                                    .buffer_font(cx)
                                    .ml_1p5()
                                    .mr_0p5(),
                            )
                            .child(
                                IconButton::new("open-prompt-library", IconName::ArrowUpRight)
                                    .shape(ui::IconButtonShape::Square)
                                    .icon_size(IconSize::XSmall)
                                    .icon_color(Color::Ignored)
                                    .visible_on_hover("user-rules")
                                    // TODO: Figure out a way to pass focus handle here so we can display the `OpenRulesLibrary`  keybinding
                                    .tooltip(Tooltip::text("View User Rules")),
                            )
                            .on_click(move |_event, window, cx| {
                                window.dispatch_action(
                                    Box::new(OpenRulesLibrary {
                                        prompt_to_select: first_user_rules_id,
                                    }),
                                    cx,
                                )
                            }),
                    )
                })
                .when_some(rules_file_text, |parent, rules_file_text| {
                    parent.child(
                        h_flex()
                            .group("project-rules")
                            .id("project-rules")
                            .w_full()
                            .child(
                                Icon::new(IconName::Reader)
                                    .size(IconSize::XSmall)
                                    .color(Color::Disabled),
                            )
                            .child(
                                Label::new(rules_file_text)
                                    .size(LabelSize::XSmall)
                                    .color(Color::Muted)
                                    .buffer_font(cx)
                                    .ml_1p5()
                                    .mr_0p5(),
                            )
                            .child(
                                IconButton::new("open-rule", IconName::ArrowUpRight)
                                    .shape(ui::IconButtonShape::Square)
                                    .icon_size(IconSize::XSmall)
                                    .icon_color(Color::Ignored)
                                    .visible_on_hover("project-rules")
                                    .tooltip(Tooltip::text("View Project Rules")),
                            )
                            .on_click(cx.listener(Self::handle_open_rules)),
                    )
                })
                .into_any(),
        )
    }

    fn render_empty_state(&self, cx: &App) -> AnyElement {
        let loading = matches!(&self.thread_state, ThreadState::Loading { .. });

        v_flex()
            .size_full()
            .items_center()
            .justify_center()
            .child(if loading {
                h_flex()
                    .justify_center()
                    .child(self.render_agent_logo())
                    .with_animation(
                        "pulsating_icon",
                        Animation::new(Duration::from_secs(2))
                            .repeat()
                            .with_easing(pulsating_between(0.4, 1.0)),
                        |icon, delta| icon.opacity(delta),
                    )
                    .into_any()
            } else {
                self.render_agent_logo().into_any_element()
            })
            .child(h_flex().mt_4().mb_1().justify_center().child(if loading {
                div()
                    .child(LoadingLabel::new("").size(LabelSize::Large))
                    .into_any_element()
            } else {
                Headline::new(self.agent.empty_state_headline())
                    .size(HeadlineSize::Medium)
                    .into_any_element()
            }))
            .child(
                div()
                    .max_w_1_2()
                    .text_sm()
                    .text_center()
                    .map(|this| {
                        if loading {
                            this.invisible()
                        } else {
                            this.text_color(cx.theme().colors().text_muted)
                        }
                    })
                    .child(self.agent.empty_state_message()),
            )
            .into_any()
    }

    fn render_auth_required_state(
        &self,
        connection: &Rc<dyn AgentConnection>,
        description: Option<&Entity<Markdown>>,
        configuration_view: Option<&AnyView>,
        window: &mut Window,
        cx: &Context<Self>,
    ) -> Div {
        v_flex()
            .p_2()
            .gap_2()
            .flex_1()
            .items_center()
            .justify_center()
            .child(
                v_flex()
                    .items_center()
                    .justify_center()
                    .child(self.render_error_agent_logo())
                    .child(h_flex().mt_4().mb_1().justify_center().child(
                        Headline::new(self.agent.empty_state_headline()).size(HeadlineSize::Medium),
                    ))
                    .into_any(),
            )
            .children(description.map(|desc| {
                div().text_ui(cx).text_center().child(
                    self.render_markdown(desc.clone(), default_markdown_style(false, window, cx)),
                )
            }))
            .children(
                configuration_view
                    .cloned()
                    .map(|view| div().px_4().w_full().max_w_128().child(view)),
            )
            .child(h_flex().mt_1p5().justify_center().children(
                connection.auth_methods().iter().map(|method| {
                    Button::new(SharedString::from(method.id.0.clone()), method.name.clone())
                        .on_click({
                            let method_id = method.id.clone();
                            cx.listener(move |this, _, window, cx| {
                                this.authenticate(method_id.clone(), window, cx)
                            })
                        })
                }),
            ))
    }

    fn render_load_error(&self, e: &LoadError, cx: &Context<Self>) -> AnyElement {
        let mut container = v_flex()
            .items_center()
            .justify_center()
            .child(self.render_error_agent_logo())
            .child(
                v_flex()
                    .mt_4()
                    .mb_2()
                    .gap_0p5()
                    .text_center()
                    .items_center()
                    .child(Headline::new("Failed to launch").size(HeadlineSize::Medium))
                    .child(
                        Label::new(e.to_string())
                            .size(LabelSize::Small)
                            .color(Color::Muted),
                    ),
            );

        if let LoadError::Unsupported {
            upgrade_message,
            upgrade_command,
            ..
        } = &e
        {
            let upgrade_message = upgrade_message.clone();
            let upgrade_command = upgrade_command.clone();
            container = container.child(
                Button::new("upgrade", upgrade_message)
                    .tooltip(Tooltip::text(upgrade_command.clone()))
                    .on_click(cx.listener(move |this, _, window, cx| {
                        let task = this
                            .workspace
                            .update(cx, |workspace, cx| {
                                let project = workspace.project().read(cx);
                                let cwd = project.first_project_directory(cx);
                                let shell = project.terminal_settings(&cwd, cx).shell.clone();
                                let spawn_in_terminal = task::SpawnInTerminal {
                                    id: task::TaskId("upgrade".to_string()),
                                    full_label: upgrade_command.clone(),
                                    label: upgrade_command.clone(),
                                    command: Some(upgrade_command.clone()),
                                    args: Vec::new(),
                                    command_label: upgrade_command.clone(),
                                    cwd,
                                    env: Default::default(),
                                    use_new_terminal: true,
                                    allow_concurrent_runs: true,
                                    reveal: Default::default(),
                                    reveal_target: Default::default(),
                                    hide: Default::default(),
                                    shell,
                                    show_summary: true,
                                    show_command: true,
                                    show_rerun: false,
                                };
                                workspace.spawn_in_terminal(spawn_in_terminal, window, cx)
                            })
                            .ok();
                        let Some(task) = task else { return };
                        cx.spawn_in(window, async move |this, cx| {
                            if let Some(Ok(_)) = task.await {
                                this.update_in(cx, |this, window, cx| {
                                    this.reset(window, cx);
                                })
                                .ok();
                            }
                        })
                        .detach()
                    })),
            );
        } else if let LoadError::NotInstalled {
            install_message,
            install_command,
            ..
        } = e
        {
            let install_message = install_message.clone();
            let install_command = install_command.clone();
            container = container.child(
                Button::new("install", install_message)
                    .tooltip(Tooltip::text(install_command.clone()))
                    .on_click(cx.listener(move |this, _, window, cx| {
                        let task = this
                            .workspace
                            .update(cx, |workspace, cx| {
                                let project = workspace.project().read(cx);
                                let cwd = project.first_project_directory(cx);
                                let shell = project.terminal_settings(&cwd, cx).shell.clone();
                                let spawn_in_terminal = task::SpawnInTerminal {
                                    id: task::TaskId("install".to_string()),
                                    full_label: install_command.clone(),
                                    label: install_command.clone(),
                                    command: Some(install_command.clone()),
                                    args: Vec::new(),
                                    command_label: install_command.clone(),
                                    cwd,
                                    env: Default::default(),
                                    use_new_terminal: true,
                                    allow_concurrent_runs: true,
                                    reveal: Default::default(),
                                    reveal_target: Default::default(),
                                    hide: Default::default(),
                                    shell,
                                    show_summary: true,
                                    show_command: true,
                                    show_rerun: false,
                                };
                                workspace.spawn_in_terminal(spawn_in_terminal, window, cx)
                            })
                            .ok();
                        let Some(task) = task else { return };
                        cx.spawn_in(window, async move |this, cx| {
                            if let Some(Ok(_)) = task.await {
                                this.update_in(cx, |this, window, cx| {
                                    this.reset(window, cx);
                                })
                                .ok();
                            }
                        })
                        .detach()
                    })),
            );
        }

        container.into_any()
    }

    fn render_activity_bar(
        &self,
        thread_entity: &Entity<AcpThread>,
        window: &mut Window,
        cx: &Context<Self>,
    ) -> Option<AnyElement> {
        let thread = thread_entity.read(cx);
        let action_log = thread.action_log();
        let changed_buffers = action_log.read(cx).changed_buffers(cx);
        let plan = thread.plan();

        if changed_buffers.is_empty() && plan.is_empty() {
            return None;
        }

        let editor_bg_color = cx.theme().colors().editor_background;
        let active_color = cx.theme().colors().element_selected;
        let bg_edit_files_disclosure = editor_bg_color.blend(active_color.opacity(0.3));

        let pending_edits = thread.has_pending_edit_tool_calls();

        v_flex()
            .mt_1()
            .mx_2()
            .bg(bg_edit_files_disclosure)
            .border_1()
            .border_b_0()
            .border_color(cx.theme().colors().border)
            .rounded_t_md()
            .shadow(vec![gpui::BoxShadow {
                color: gpui::black().opacity(0.15),
                offset: point(px(1.), px(-1.)),
                blur_radius: px(3.),
                spread_radius: px(0.),
            }])
            .when(!plan.is_empty(), |this| {
                this.child(self.render_plan_summary(plan, window, cx))
                    .when(self.plan_expanded, |parent| {
                        parent.child(self.render_plan_entries(plan, window, cx))
                    })
            })
            .when(!plan.is_empty() && !changed_buffers.is_empty(), |this| {
                this.child(Divider::horizontal().color(DividerColor::Border))
            })
            .when(!changed_buffers.is_empty(), |this| {
                this.child(self.render_edits_summary(
                    action_log,
                    &changed_buffers,
                    self.edits_expanded,
                    pending_edits,
                    window,
                    cx,
                ))
                .when(self.edits_expanded, |parent| {
                    parent.child(self.render_edited_files(
                        action_log,
                        &changed_buffers,
                        pending_edits,
                        cx,
                    ))
                })
            })
            .into_any()
            .into()
    }

    fn render_plan_summary(&self, plan: &Plan, window: &mut Window, cx: &Context<Self>) -> Div {
        let stats = plan.stats();

        let title = if let Some(entry) = stats.in_progress_entry
            && !self.plan_expanded
        {
            h_flex()
                .w_full()
                .cursor_default()
                .gap_1()
                .text_xs()
                .text_color(cx.theme().colors().text_muted)
                .justify_between()
                .child(
                    h_flex()
                        .gap_1()
                        .child(
                            Label::new("Current:")
                                .size(LabelSize::Small)
                                .color(Color::Muted),
                        )
                        .child(MarkdownElement::new(
                            entry.content.clone(),
                            plan_label_markdown_style(&entry.status, window, cx),
                        )),
                )
                .when(stats.pending > 0, |this| {
                    this.child(
                        Label::new(format!("{} left", stats.pending))
                            .size(LabelSize::Small)
                            .color(Color::Muted)
                            .mr_1(),
                    )
                })
        } else {
            let status_label = if stats.pending == 0 {
                "All Done".to_string()
            } else if stats.completed == 0 {
                format!("{} Tasks", plan.entries.len())
            } else {
                format!("{}/{}", stats.completed, plan.entries.len())
            };

            h_flex()
                .w_full()
                .gap_1()
                .justify_between()
                .child(
                    Label::new("Plan")
                        .size(LabelSize::Small)
                        .color(Color::Muted),
                )
                .child(
                    Label::new(status_label)
                        .size(LabelSize::Small)
                        .color(Color::Muted)
                        .mr_1(),
                )
        };

        h_flex()
            .p_1()
            .justify_between()
            .when(self.plan_expanded, |this| {
                this.border_b_1().border_color(cx.theme().colors().border)
            })
            .child(
                h_flex()
                    .id("plan_summary")
                    .w_full()
                    .gap_1()
                    .child(Disclosure::new("plan_disclosure", self.plan_expanded))
                    .child(title)
                    .on_click(cx.listener(|this, _, _, cx| {
                        this.plan_expanded = !this.plan_expanded;
                        cx.notify();
                    })),
            )
    }

    fn render_plan_entries(&self, plan: &Plan, window: &mut Window, cx: &Context<Self>) -> Div {
        v_flex().children(plan.entries.iter().enumerate().flat_map(|(index, entry)| {
            let element = h_flex()
                .py_1()
                .px_2()
                .gap_2()
                .justify_between()
                .bg(cx.theme().colors().editor_background)
                .when(index < plan.entries.len() - 1, |parent| {
                    parent.border_color(cx.theme().colors().border).border_b_1()
                })
                .child(
                    h_flex()
                        .id(("plan_entry", index))
                        .gap_1p5()
                        .max_w_full()
                        .overflow_x_scroll()
                        .text_xs()
                        .text_color(cx.theme().colors().text_muted)
                        .child(match entry.status {
                            acp::PlanEntryStatus::Pending => Icon::new(IconName::TodoPending)
                                .size(IconSize::Small)
                                .color(Color::Muted)
                                .into_any_element(),
                            acp::PlanEntryStatus::InProgress => Icon::new(IconName::TodoProgress)
                                .size(IconSize::Small)
                                .color(Color::Accent)
                                .with_animation(
                                    "running",
                                    Animation::new(Duration::from_secs(2)).repeat(),
                                    |icon, delta| {
                                        icon.transform(Transformation::rotate(percentage(delta)))
                                    },
                                )
                                .into_any_element(),
                            acp::PlanEntryStatus::Completed => Icon::new(IconName::TodoComplete)
                                .size(IconSize::Small)
                                .color(Color::Success)
                                .into_any_element(),
                        })
                        .child(MarkdownElement::new(
                            entry.content.clone(),
                            plan_label_markdown_style(&entry.status, window, cx),
                        )),
                );

            Some(element)
        }))
    }

    fn render_edits_summary(
        &self,
        action_log: &Entity<ActionLog>,
        changed_buffers: &BTreeMap<Entity<Buffer>, Entity<BufferDiff>>,
        expanded: bool,
        pending_edits: bool,
        window: &mut Window,
        cx: &Context<Self>,
    ) -> Div {
        const EDIT_NOT_READY_TOOLTIP_LABEL: &str = "Wait until file edits are complete.";

        let focus_handle = self.focus_handle(cx);

        h_flex()
            .p_1()
            .justify_between()
            .when(expanded, |this| {
                this.border_b_1().border_color(cx.theme().colors().border)
            })
            .child(
                h_flex()
                    .id("edits-container")
                    .w_full()
                    .gap_1()
                    .child(Disclosure::new("edits-disclosure", expanded))
                    .map(|this| {
                        if pending_edits {
                            this.child(
                                Label::new(format!(
                                    "Editing {} {}…",
                                    changed_buffers.len(),
                                    if changed_buffers.len() == 1 {
                                        "file"
                                    } else {
                                        "files"
                                    }
                                ))
                                .color(Color::Muted)
                                .size(LabelSize::Small)
                                .with_animation(
                                    "edit-label",
                                    Animation::new(Duration::from_secs(2))
                                        .repeat()
                                        .with_easing(pulsating_between(0.3, 0.7)),
                                    |label, delta| label.alpha(delta),
                                ),
                            )
                        } else {
                            this.child(
                                Label::new("Edits")
                                    .size(LabelSize::Small)
                                    .color(Color::Muted),
                            )
                            .child(Label::new("•").size(LabelSize::XSmall).color(Color::Muted))
                            .child(
                                Label::new(format!(
                                    "{} {}",
                                    changed_buffers.len(),
                                    if changed_buffers.len() == 1 {
                                        "file"
                                    } else {
                                        "files"
                                    }
                                ))
                                .size(LabelSize::Small)
                                .color(Color::Muted),
                            )
                        }
                    })
                    .on_click(cx.listener(|this, _, _, cx| {
                        this.edits_expanded = !this.edits_expanded;
                        cx.notify();
                    })),
            )
            .child(
                h_flex()
                    .gap_1()
                    .child(
                        IconButton::new("review-changes", IconName::ListTodo)
                            .icon_size(IconSize::Small)
                            .tooltip({
                                let focus_handle = focus_handle.clone();
                                move |window, cx| {
                                    Tooltip::for_action_in(
                                        "Review Changes",
                                        &OpenAgentDiff,
                                        &focus_handle,
                                        window,
                                        cx,
                                    )
                                }
                            })
                            .on_click(cx.listener(|_, _, window, cx| {
                                window.dispatch_action(OpenAgentDiff.boxed_clone(), cx);
                            })),
                    )
                    .child(Divider::vertical().color(DividerColor::Border))
                    .child(
                        Button::new("reject-all-changes", "Reject All")
                            .label_size(LabelSize::Small)
                            .disabled(pending_edits)
                            .when(pending_edits, |this| {
                                this.tooltip(Tooltip::text(EDIT_NOT_READY_TOOLTIP_LABEL))
                            })
                            .key_binding(
                                KeyBinding::for_action_in(
                                    &RejectAll,
                                    &focus_handle.clone(),
                                    window,
                                    cx,
                                )
                                .map(|kb| kb.size(rems_from_px(10.))),
                            )
                            .on_click({
                                let action_log = action_log.clone();
                                cx.listener(move |_, _, _, cx| {
                                    action_log.update(cx, |action_log, cx| {
                                        action_log.reject_all_edits(cx).detach();
                                    })
                                })
                            }),
                    )
                    .child(
                        Button::new("keep-all-changes", "Keep All")
                            .label_size(LabelSize::Small)
                            .disabled(pending_edits)
                            .when(pending_edits, |this| {
                                this.tooltip(Tooltip::text(EDIT_NOT_READY_TOOLTIP_LABEL))
                            })
                            .key_binding(
                                KeyBinding::for_action_in(&KeepAll, &focus_handle, window, cx)
                                    .map(|kb| kb.size(rems_from_px(10.))),
                            )
                            .on_click({
                                let action_log = action_log.clone();
                                cx.listener(move |_, _, _, cx| {
                                    action_log.update(cx, |action_log, cx| {
                                        action_log.keep_all_edits(cx);
                                    })
                                })
                            }),
                    ),
            )
    }

    fn render_edited_files(
        &self,
        action_log: &Entity<ActionLog>,
        changed_buffers: &BTreeMap<Entity<Buffer>, Entity<BufferDiff>>,
        pending_edits: bool,
        cx: &Context<Self>,
    ) -> Div {
        let editor_bg_color = cx.theme().colors().editor_background;

        v_flex().children(changed_buffers.iter().enumerate().flat_map(
            |(index, (buffer, _diff))| {
                let file = buffer.read(cx).file()?;
                let path = file.path();

                let file_path = path.parent().and_then(|parent| {
                    let parent_str = parent.to_string_lossy();

                    if parent_str.is_empty() {
                        None
                    } else {
                        Some(
                            Label::new(format!("/{}{}", parent_str, std::path::MAIN_SEPARATOR_STR))
                                .color(Color::Muted)
                                .size(LabelSize::XSmall)
                                .buffer_font(cx),
                        )
                    }
                });

                let file_name = path.file_name().map(|name| {
                    Label::new(name.to_string_lossy().to_string())
                        .size(LabelSize::XSmall)
                        .buffer_font(cx)
                });

                let file_icon = FileIcons::get_icon(path, cx)
                    .map(Icon::from_path)
                    .map(|icon| icon.color(Color::Muted).size(IconSize::Small))
                    .unwrap_or_else(|| {
                        Icon::new(IconName::File)
                            .color(Color::Muted)
                            .size(IconSize::Small)
                    });

                let overlay_gradient = linear_gradient(
                    90.,
                    linear_color_stop(editor_bg_color, 1.),
                    linear_color_stop(editor_bg_color.opacity(0.2), 0.),
                );

                let element = h_flex()
                    .group("edited-code")
                    .id(("file-container", index))
                    .relative()
                    .py_1()
                    .pl_2()
                    .pr_1()
                    .gap_2()
                    .justify_between()
                    .bg(editor_bg_color)
                    .when(index < changed_buffers.len() - 1, |parent| {
                        parent.border_color(cx.theme().colors().border).border_b_1()
                    })
                    .child(
                        h_flex()
                            .id(("file-name", index))
                            .pr_8()
                            .gap_1p5()
                            .max_w_full()
                            .overflow_x_scroll()
                            .child(file_icon)
                            .child(h_flex().gap_0p5().children(file_name).children(file_path))
                            .on_click({
                                let buffer = buffer.clone();
                                cx.listener(move |this, _, window, cx| {
                                    this.open_edited_buffer(&buffer, window, cx);
                                })
                            }),
                    )
                    .child(
                        h_flex()
                            .gap_1()
                            .visible_on_hover("edited-code")
                            .child(
                                Button::new("review", "Review")
                                    .label_size(LabelSize::Small)
                                    .on_click({
                                        let buffer = buffer.clone();
                                        cx.listener(move |this, _, window, cx| {
                                            this.open_edited_buffer(&buffer, window, cx);
                                        })
                                    }),
                            )
                            .child(Divider::vertical().color(DividerColor::BorderVariant))
                            .child(
                                Button::new("reject-file", "Reject")
                                    .label_size(LabelSize::Small)
                                    .disabled(pending_edits)
                                    .on_click({
                                        let buffer = buffer.clone();
                                        let action_log = action_log.clone();
                                        move |_, _, cx| {
                                            action_log.update(cx, |action_log, cx| {
                                                action_log
                                                    .reject_edits_in_ranges(
                                                        buffer.clone(),
                                                        vec![Anchor::MIN..Anchor::MAX],
                                                        cx,
                                                    )
                                                    .detach_and_log_err(cx);
                                            })
                                        }
                                    }),
                            )
                            .child(
                                Button::new("keep-file", "Keep")
                                    .label_size(LabelSize::Small)
                                    .disabled(pending_edits)
                                    .on_click({
                                        let buffer = buffer.clone();
                                        let action_log = action_log.clone();
                                        move |_, _, cx| {
                                            action_log.update(cx, |action_log, cx| {
                                                action_log.keep_edits_in_range(
                                                    buffer.clone(),
                                                    Anchor::MIN..Anchor::MAX,
                                                    cx,
                                                );
                                            })
                                        }
                                    }),
                            ),
                    )
                    .child(
                        div()
                            .id("gradient-overlay")
                            .absolute()
                            .h_full()
                            .w_12()
                            .top_0()
                            .bottom_0()
                            .right(px(152.))
                            .bg(overlay_gradient),
                    );

                Some(element)
            },
        ))
    }

    fn render_message_editor(&mut self, window: &mut Window, cx: &mut Context<Self>) -> AnyElement {
        let focus_handle = self.message_editor.focus_handle(cx);
        let editor_bg_color = cx.theme().colors().editor_background;
        let (expand_icon, expand_tooltip) = if self.editor_expanded {
            (IconName::Minimize, "Minimize Message Editor")
        } else {
            (IconName::Maximize, "Expand Message Editor")
        };

        v_flex()
            .on_action(cx.listener(Self::expand_message_editor))
            .on_action(cx.listener(|this, _: &ToggleProfileSelector, window, cx| {
                if let Some(profile_selector) = this.profile_selector.as_ref() {
                    profile_selector.read(cx).menu_handle().toggle(window, cx);
                }
            }))
            .on_action(cx.listener(|this, _: &ToggleModelSelector, window, cx| {
                if let Some(model_selector) = this.model_selector.as_ref() {
                    model_selector
                        .update(cx, |model_selector, cx| model_selector.toggle(window, cx));
                }
            }))
            .p_2()
            .gap_2()
            .border_t_1()
            .border_color(cx.theme().colors().border)
            .bg(editor_bg_color)
            .when(self.editor_expanded, |this| {
                this.h(vh(0.8, window)).size_full().justify_between()
            })
            .child(
                v_flex()
                    .relative()
                    .size_full()
                    .pt_1()
                    .pr_2p5()
                    .child(self.message_editor.clone())
                    .child(
                        h_flex()
                            .absolute()
                            .top_0()
                            .right_0()
                            .opacity(0.5)
                            .hover(|this| this.opacity(1.0))
                            .child(
                                IconButton::new("toggle-height", expand_icon)
                                    .icon_size(IconSize::Small)
                                    .icon_color(Color::Muted)
                                    .tooltip({
                                        let focus_handle = focus_handle.clone();
                                        move |window, cx| {
                                            Tooltip::for_action_in(
                                                expand_tooltip,
                                                &ExpandMessageEditor,
                                                &focus_handle,
                                                window,
                                                cx,
                                            )
                                        }
                                    })
                                    .on_click(cx.listener(|_, _, window, cx| {
                                        window.dispatch_action(Box::new(ExpandMessageEditor), cx);
                                    })),
                            ),
                    ),
            )
            .child(
                h_flex()
                    .flex_none()
                    .flex_wrap()
                    .justify_between()
                    .child(
                        h_flex()
                            .child(self.render_follow_toggle(cx))
                            .children(self.render_burn_mode_toggle(cx)),
                    )
                    .child(
                        h_flex()
                            .gap_1()
                            .children(self.render_token_usage(cx))
                            .children(self.profile_selector.clone())
                            .children(self.model_selector.clone())
                            .child(self.render_send_button(cx)),
                    ),
            )
            .into_any()
    }

    pub(crate) fn as_native_connection(
        &self,
        cx: &App,
    ) -> Option<Rc<agent2::NativeAgentConnection>> {
        let acp_thread = self.thread()?.read(cx);
        acp_thread.connection().clone().downcast()
    }

    pub(crate) fn as_native_thread(&self, cx: &App) -> Option<Entity<agent2::Thread>> {
        let acp_thread = self.thread()?.read(cx);
        self.as_native_connection(cx)?
            .thread(acp_thread.session_id(), cx)
    }

    fn render_token_usage(&self, cx: &mut Context<Self>) -> Option<Div> {
        let thread = self.thread()?.read(cx);
        let usage = thread.token_usage()?;
        let is_generating = thread.status() != ThreadStatus::Idle;

        let used = crate::text_thread_editor::humanize_token_count(usage.used_tokens);
        let max = crate::text_thread_editor::humanize_token_count(usage.max_tokens);

        Some(
            h_flex()
                .flex_shrink_0()
                .gap_0p5()
                .mr_1p5()
                .child(
                    Label::new(used)
                        .size(LabelSize::Small)
                        .color(Color::Muted)
                        .map(|label| {
                            if is_generating {
                                label
                                    .with_animation(
                                        "used-tokens-label",
                                        Animation::new(Duration::from_secs(2))
                                            .repeat()
                                            .with_easing(pulsating_between(0.6, 1.)),
                                        |label, delta| label.alpha(delta),
                                    )
                                    .into_any()
                            } else {
                                label.into_any_element()
                            }
                        }),
                )
                .child(
                    Label::new("/")
                        .size(LabelSize::Small)
                        .color(Color::Custom(cx.theme().colors().text_muted.opacity(0.5))),
                )
                .child(Label::new(max).size(LabelSize::Small).color(Color::Muted)),
        )
    }

    fn toggle_burn_mode(
        &mut self,
        _: &ToggleBurnMode,
        _window: &mut Window,
        cx: &mut Context<Self>,
    ) {
        let Some(thread) = self.as_native_thread(cx) else {
            return;
        };

        thread.update(cx, |thread, cx| {
            let current_mode = thread.completion_mode();
            thread.set_completion_mode(
                match current_mode {
                    CompletionMode::Burn => CompletionMode::Normal,
                    CompletionMode::Normal => CompletionMode::Burn,
                },
                cx,
            );
        });
    }

    fn render_burn_mode_toggle(&self, cx: &mut Context<Self>) -> Option<AnyElement> {
        let thread = self.as_native_thread(cx)?.read(cx);

        if thread
            .model()
            .is_none_or(|model| !model.supports_burn_mode())
        {
            return None;
        }

        let active_completion_mode = thread.completion_mode();
        let burn_mode_enabled = active_completion_mode == CompletionMode::Burn;
        let icon = if burn_mode_enabled {
            IconName::ZedBurnModeOn
        } else {
            IconName::ZedBurnMode
        };

        Some(
            IconButton::new("burn-mode", icon)
                .icon_size(IconSize::Small)
                .icon_color(Color::Muted)
                .toggle_state(burn_mode_enabled)
                .selected_icon_color(Color::Error)
                .on_click(cx.listener(|this, _event, window, cx| {
                    this.toggle_burn_mode(&ToggleBurnMode, window, cx);
                }))
                .tooltip(move |_window, cx| {
                    cx.new(|_| BurnModeTooltip::new().selected(burn_mode_enabled))
                        .into()
                })
                .into_any_element(),
        )
    }

    fn render_send_button(&self, cx: &mut Context<Self>) -> AnyElement {
        let is_editor_empty = self.message_editor.read(cx).is_empty(cx);
        let is_generating = self
            .thread()
            .is_some_and(|thread| thread.read(cx).status() != ThreadStatus::Idle);

        if is_generating && is_editor_empty {
            IconButton::new("stop-generation", IconName::Stop)
                .icon_color(Color::Error)
                .style(ButtonStyle::Tinted(ui::TintColor::Error))
                .tooltip(move |window, cx| {
                    Tooltip::for_action("Stop Generation", &editor::actions::Cancel, window, cx)
                })
                .on_click(cx.listener(|this, _event, _, cx| this.cancel_generation(cx)))
                .into_any_element()
        } else {
            let send_btn_tooltip = if is_editor_empty && !is_generating {
                "Type to Send"
            } else if is_generating {
                "Stop and Send Message"
            } else {
                "Send"
            };

            IconButton::new("send-message", IconName::Send)
                .style(ButtonStyle::Filled)
                .map(|this| {
                    if is_editor_empty && !is_generating {
                        this.disabled(true).icon_color(Color::Muted)
                    } else {
                        this.icon_color(Color::Accent)
                    }
                })
                .tooltip(move |window, cx| Tooltip::for_action(send_btn_tooltip, &Chat, window, cx))
                .on_click(cx.listener(|this, _, window, cx| {
                    this.send(window, cx);
                }))
                .into_any_element()
        }
    }

    fn render_follow_toggle(&self, cx: &mut Context<Self>) -> impl IntoElement {
        let following = self
            .workspace
            .read_with(cx, |workspace, _| {
                workspace.is_being_followed(CollaboratorId::Agent)
            })
            .unwrap_or(false);

        IconButton::new("follow-agent", IconName::Crosshair)
            .icon_size(IconSize::Small)
            .icon_color(Color::Muted)
            .toggle_state(following)
            .selected_icon_color(Some(Color::Custom(cx.theme().players().agent().cursor)))
            .tooltip(move |window, cx| {
                if following {
                    Tooltip::for_action("Stop Following Agent", &Follow, window, cx)
                } else {
                    Tooltip::with_meta(
                        "Follow Agent",
                        Some(&Follow),
                        "Track the agent's location as it reads and edits files.",
                        window,
                        cx,
                    )
                }
            })
            .on_click(cx.listener(move |this, _, window, cx| {
                this.workspace
                    .update(cx, |workspace, cx| {
                        if following {
                            workspace.unfollow(CollaboratorId::Agent, window, cx);
                        } else {
                            workspace.follow(CollaboratorId::Agent, window, cx);
                        }
                    })
                    .ok();
            }))
    }

    fn render_markdown(&self, markdown: Entity<Markdown>, style: MarkdownStyle) -> MarkdownElement {
        let workspace = self.workspace.clone();
        MarkdownElement::new(markdown, style).on_url_click(move |text, window, cx| {
            Self::open_link(text, &workspace, window, cx);
        })
    }

    fn open_link(
        url: SharedString,
        workspace: &WeakEntity<Workspace>,
        window: &mut Window,
        cx: &mut App,
    ) {
        let Some(workspace) = workspace.upgrade() else {
            cx.open_url(&url);
            return;
        };

        if let Some(mention) = MentionUri::parse(&url).log_err() {
            workspace.update(cx, |workspace, cx| match mention {
                MentionUri::File { abs_path } => {
                    let project = workspace.project();
                    let Some(path) =
                        project.update(cx, |project, cx| project.find_project_path(abs_path, cx))
                    else {
                        return;
                    };

                    workspace
                        .open_path(path, None, true, window, cx)
                        .detach_and_log_err(cx);
                }
                MentionUri::Directory { abs_path } => {
                    let project = workspace.project();
                    let Some(entry) = project.update(cx, |project, cx| {
                        let path = project.find_project_path(abs_path, cx)?;
                        project.entry_for_path(&path, cx)
                    }) else {
                        return;
                    };

                    project.update(cx, |_, cx| {
                        cx.emit(project::Event::RevealInProjectPanel(entry.id));
                    });
                }
                MentionUri::Symbol {
                    path, line_range, ..
                }
                | MentionUri::Selection { path, line_range } => {
                    let project = workspace.project();
                    let Some((path, _)) = project.update(cx, |project, cx| {
                        let path = project.find_project_path(path, cx)?;
                        let entry = project.entry_for_path(&path, cx)?;
                        Some((path, entry))
                    }) else {
                        return;
                    };

                    let item = workspace.open_path(path, None, true, window, cx);
                    window
                        .spawn(cx, async move |cx| {
                            let Some(editor) = item.await?.downcast::<Editor>() else {
                                return Ok(());
                            };
                            let range =
                                Point::new(line_range.start, 0)..Point::new(line_range.start, 0);
                            editor
                                .update_in(cx, |editor, window, cx| {
                                    editor.change_selections(
                                        SelectionEffects::scroll(Autoscroll::center()),
                                        window,
                                        cx,
                                        |s| s.select_ranges(vec![range]),
                                    );
                                })
                                .ok();
                            anyhow::Ok(())
                        })
                        .detach_and_log_err(cx);
                }
                MentionUri::Thread { id, name } => {
                    if let Some(panel) = workspace.panel::<AgentPanel>(cx) {
                        panel.update(cx, |panel, cx| {
                            panel.load_agent_thread(
                                DbThreadMetadata {
                                    id,
                                    title: name.into(),
                                    updated_at: Default::default(),
                                },
                                window,
                                cx,
                            )
                        });
                    }
                }
                MentionUri::TextThread { path, .. } => {
                    if let Some(panel) = workspace.panel::<AgentPanel>(cx) {
                        panel.update(cx, |panel, cx| {
                            panel
                                .open_saved_prompt_editor(path.as_path().into(), window, cx)
                                .detach_and_log_err(cx);
                        });
                    }
                }
                MentionUri::Rule { id, .. } => {
                    let PromptId::User { uuid } = id else {
                        return;
                    };
                    window.dispatch_action(
                        Box::new(OpenRulesLibrary {
                            prompt_to_select: Some(uuid.0),
                        }),
                        cx,
                    )
                }
                MentionUri::Fetch { url } => {
                    cx.open_url(url.as_str());
                }
            })
        } else {
            cx.open_url(&url);
        }
    }

    fn open_tool_call_location(
        &self,
        entry_ix: usize,
        location_ix: usize,
        window: &mut Window,
        cx: &mut Context<Self>,
    ) -> Option<()> {
        let (tool_call_location, agent_location) = self
            .thread()?
            .read(cx)
            .entries()
            .get(entry_ix)?
            .location(location_ix)?;

        let project_path = self
            .project
            .read(cx)
            .find_project_path(&tool_call_location.path, cx)?;

        let open_task = self
            .workspace
            .update(cx, |workspace, cx| {
                workspace.open_path(project_path, None, true, window, cx)
            })
            .log_err()?;
        window
            .spawn(cx, async move |cx| {
                let item = open_task.await?;

                let Some(active_editor) = item.downcast::<Editor>() else {
                    return anyhow::Ok(());
                };

                active_editor.update_in(cx, |editor, window, cx| {
                    let multibuffer = editor.buffer().read(cx);
                    let buffer = multibuffer.as_singleton();
                    if agent_location.buffer.upgrade() == buffer {
                        let excerpt_id = multibuffer.excerpt_ids().first().cloned();
                        let anchor = editor::Anchor::in_buffer(
                            excerpt_id.unwrap(),
                            buffer.unwrap().read(cx).remote_id(),
                            agent_location.position,
                        );
                        editor.change_selections(Default::default(), window, cx, |selections| {
                            selections.select_anchor_ranges([anchor..anchor]);
                        })
                    } else {
                        let row = tool_call_location.line.unwrap_or_default();
                        editor.change_selections(Default::default(), window, cx, |selections| {
                            selections.select_ranges([Point::new(row, 0)..Point::new(row, 0)]);
                        })
                    }
                })?;

                anyhow::Ok(())
            })
            .detach_and_log_err(cx);

        None
    }

    pub fn open_thread_as_markdown(
        &self,
        workspace: Entity<Workspace>,
        window: &mut Window,
        cx: &mut App,
    ) -> Task<anyhow::Result<()>> {
        let markdown_language_task = workspace
            .read(cx)
            .app_state()
            .languages
            .language_for_name("Markdown");

        let (thread_summary, markdown) = if let Some(thread) = self.thread() {
            let thread = thread.read(cx);
            (thread.title().to_string(), thread.to_markdown(cx))
        } else {
            return Task::ready(Ok(()));
        };

        window.spawn(cx, async move |cx| {
            let markdown_language = markdown_language_task.await?;

            workspace.update_in(cx, |workspace, window, cx| {
                let project = workspace.project().clone();

                if !project.read(cx).is_local() {
                    bail!("failed to open active thread as markdown in remote project");
                }

                let buffer = project.update(cx, |project, cx| {
                    project.create_local_buffer(&markdown, Some(markdown_language), cx)
                });
                let buffer = cx.new(|cx| {
                    MultiBuffer::singleton(buffer, cx).with_title(thread_summary.clone())
                });

                workspace.add_item_to_active_pane(
                    Box::new(cx.new(|cx| {
                        let mut editor =
                            Editor::for_multibuffer(buffer, Some(project.clone()), window, cx);
                        editor.set_breadcrumb_header(thread_summary);
                        editor
                    })),
                    None,
                    true,
                    window,
                    cx,
                );

                anyhow::Ok(())
            })??;
            anyhow::Ok(())
        })
    }

    fn scroll_to_top(&mut self, cx: &mut Context<Self>) {
        self.list_state.scroll_to(ListOffset::default());
        cx.notify();
    }

    pub fn scroll_to_bottom(&mut self, cx: &mut Context<Self>) {
        if let Some(thread) = self.thread() {
            let entry_count = thread.read(cx).entries().len();
            self.list_state.reset(entry_count);
            cx.notify();
        }
    }

    fn notify_with_sound(
        &mut self,
        caption: impl Into<SharedString>,
        icon: IconName,
        window: &mut Window,
        cx: &mut Context<Self>,
    ) {
        self.play_notification_sound(window, cx);
        self.show_notification(caption, icon, window, cx);
    }

    fn play_notification_sound(&self, window: &Window, cx: &mut App) {
        let settings = AgentSettings::get_global(cx);
        if settings.play_sound_when_agent_done && !window.is_window_active() {
            Audio::play_sound(Sound::AgentDone, cx);
        }
    }

    fn show_notification(
        &mut self,
        caption: impl Into<SharedString>,
        icon: IconName,
        window: &mut Window,
        cx: &mut Context<Self>,
    ) {
        if window.is_window_active() || !self.notifications.is_empty() {
            return;
        }

        let title = self.title(cx);

        match AgentSettings::get_global(cx).notify_when_agent_waiting {
            NotifyWhenAgentWaiting::PrimaryScreen => {
                if let Some(primary) = cx.primary_display() {
                    self.pop_up(icon, caption.into(), title, window, primary, cx);
                }
            }
            NotifyWhenAgentWaiting::AllScreens => {
                let caption = caption.into();
                for screen in cx.displays() {
                    self.pop_up(icon, caption.clone(), title.clone(), window, screen, cx);
                }
            }
            NotifyWhenAgentWaiting::Never => {
                // Don't show anything
            }
        }
    }

    fn pop_up(
        &mut self,
        icon: IconName,
        caption: SharedString,
        title: SharedString,
        window: &mut Window,
        screen: Rc<dyn PlatformDisplay>,
        cx: &mut Context<Self>,
    ) {
        let options = AgentNotification::window_options(screen, cx);

        let project_name = self.workspace.upgrade().and_then(|workspace| {
            workspace
                .read(cx)
                .project()
                .read(cx)
                .visible_worktrees(cx)
                .next()
                .map(|worktree| worktree.read(cx).root_name().to_string())
        });

        if let Some(screen_window) = cx
            .open_window(options, |_, cx| {
                cx.new(|_| {
                    AgentNotification::new(title.clone(), caption.clone(), icon, project_name)
                })
            })
            .log_err()
            && let Some(pop_up) = screen_window.entity(cx).log_err()
        {
            self.notification_subscriptions
                .entry(screen_window)
                .or_insert_with(Vec::new)
                .push(cx.subscribe_in(&pop_up, window, {
                    |this, _, event, window, cx| match event {
                        AgentNotificationEvent::Accepted => {
                            let handle = window.window_handle();
                            cx.activate(true);

                            let workspace_handle = this.workspace.clone();

                            // If there are multiple Zed windows, activate the correct one.
                            cx.defer(move |cx| {
                                handle
                                    .update(cx, |_view, window, _cx| {
                                        window.activate_window();

                                        if let Some(workspace) = workspace_handle.upgrade() {
                                            workspace.update(_cx, |workspace, cx| {
                                                workspace.focus_panel::<AgentPanel>(window, cx);
                                            });
                                        }
                                    })
                                    .log_err();
                            });

                            this.dismiss_notifications(cx);
                        }
                        AgentNotificationEvent::Dismissed => {
                            this.dismiss_notifications(cx);
                        }
                    }
                }));

            self.notifications.push(screen_window);

            // If the user manually refocuses the original window, dismiss the popup.
            self.notification_subscriptions
                .entry(screen_window)
                .or_insert_with(Vec::new)
                .push({
                    let pop_up_weak = pop_up.downgrade();

                    cx.observe_window_activation(window, move |_, window, cx| {
                        if window.is_window_active()
                            && let Some(pop_up) = pop_up_weak.upgrade()
                        {
                            pop_up.update(cx, |_, cx| {
                                cx.emit(AgentNotificationEvent::Dismissed);
                            });
                        }
                    })
                });
        }
    }

    fn dismiss_notifications(&mut self, cx: &mut Context<Self>) {
        for window in self.notifications.drain(..) {
            window
                .update(cx, |_, window, _| {
                    window.remove_window();
                })
                .ok();

            self.notification_subscriptions.remove(&window);
        }
    }

    fn render_thread_controls(&self, cx: &Context<Self>) -> impl IntoElement {
        let open_as_markdown = IconButton::new("open-as-markdown", IconName::FileMarkdown)
            .shape(ui::IconButtonShape::Square)
            .icon_size(IconSize::Small)
            .icon_color(Color::Ignored)
            .tooltip(Tooltip::text("Open Thread as Markdown"))
            .on_click(cx.listener(move |this, _, window, cx| {
                if let Some(workspace) = this.workspace.upgrade() {
                    this.open_thread_as_markdown(workspace, window, cx)
                        .detach_and_log_err(cx);
                }
            }));

        let scroll_to_top = IconButton::new("scroll_to_top", IconName::ArrowUp)
            .shape(ui::IconButtonShape::Square)
            .icon_size(IconSize::Small)
            .icon_color(Color::Ignored)
            .tooltip(Tooltip::text("Scroll To Top"))
            .on_click(cx.listener(move |this, _, _, cx| {
                this.scroll_to_top(cx);
            }));

        h_flex()
            .w_full()
            .mr_1()
            .pb_2()
            .px(RESPONSE_PADDING_X)
            .opacity(0.4)
            .hover(|style| style.opacity(1.))
            .flex_wrap()
            .justify_end()
            .child(open_as_markdown)
            .child(scroll_to_top)
    }

    fn settings_changed(&mut self, _window: &mut Window, cx: &mut Context<Self>) {
        self.entry_view_state.update(cx, |entry_view_state, cx| {
            entry_view_state.settings_changed(cx);
        });
    }

    pub(crate) fn insert_dragged_files(
        &self,
        paths: Vec<project::ProjectPath>,
        added_worktrees: Vec<Entity<project::Worktree>>,
        window: &mut Window,
        cx: &mut Context<Self>,
    ) {
        self.message_editor.update(cx, |message_editor, cx| {
            message_editor.insert_dragged_files(paths, added_worktrees, window, cx);
        })
    }

    fn render_thread_retry_status_callout(
        &self,
        _window: &mut Window,
        _cx: &mut Context<Self>,
    ) -> Option<Callout> {
        let state = self.thread_retry_status.as_ref()?;

        let next_attempt_in = state
            .duration
            .saturating_sub(Instant::now().saturating_duration_since(state.started_at));
        if next_attempt_in.is_zero() {
            return None;
        }

        let next_attempt_in_secs = next_attempt_in.as_secs() + 1;

        let retry_message = if state.max_attempts == 1 {
            if next_attempt_in_secs == 1 {
                "Retrying. Next attempt in 1 second.".to_string()
            } else {
                format!("Retrying. Next attempt in {next_attempt_in_secs} seconds.")
            }
        } else if next_attempt_in_secs == 1 {
            format!(
                "Retrying. Next attempt in 1 second (Attempt {} of {}).",
                state.attempt, state.max_attempts,
            )
        } else {
            format!(
                "Retrying. Next attempt in {next_attempt_in_secs} seconds (Attempt {} of {}).",
                state.attempt, state.max_attempts,
            )
        };

        Some(
            Callout::new()
                .severity(Severity::Warning)
                .title(state.last_error.clone())
                .description(retry_message),
        )
    }

    fn render_thread_error(&self, window: &mut Window, cx: &mut Context<Self>) -> Option<Div> {
        let content = match self.thread_error.as_ref()? {
            ThreadError::Other(error) => self.render_any_thread_error(error.clone(), cx),
            ThreadError::PaymentRequired => self.render_payment_required_error(cx),
            ThreadError::ModelRequestLimitReached(plan) => {
                self.render_model_request_limit_reached_error(*plan, cx)
            }
            ThreadError::ToolUseLimitReached => {
                self.render_tool_use_limit_reached_error(window, cx)?
            }
        };

        Some(div().child(content))
    }

    fn render_any_thread_error(&self, error: SharedString, cx: &mut Context<'_, Self>) -> Callout {
        Callout::new()
            .severity(Severity::Error)
            .title("Error")
            .description(error.clone())
            .actions_slot(self.create_copy_button(error.to_string()))
            .dismiss_action(self.dismiss_error_button(cx))
    }

    fn render_payment_required_error(&self, cx: &mut Context<Self>) -> Callout {
        const ERROR_MESSAGE: &str =
            "You reached your free usage limit. Upgrade to Zed Pro for more prompts.";

        Callout::new()
            .severity(Severity::Error)
            .title("Free Usage Exceeded")
            .description(ERROR_MESSAGE)
            .actions_slot(
                h_flex()
                    .gap_0p5()
                    .child(self.upgrade_button(cx))
                    .child(self.create_copy_button(ERROR_MESSAGE)),
            )
            .dismiss_action(self.dismiss_error_button(cx))
    }

    fn render_model_request_limit_reached_error(
        &self,
        plan: cloud_llm_client::Plan,
        cx: &mut Context<Self>,
    ) -> Callout {
        let error_message = match plan {
            cloud_llm_client::Plan::ZedPro => "Upgrade to usage-based billing for more prompts.",
            cloud_llm_client::Plan::ZedProTrial | cloud_llm_client::Plan::ZedFree => {
                "Upgrade to Zed Pro for more prompts."
            }
        };

        Callout::new()
            .severity(Severity::Error)
            .title("Model Prompt Limit Reached")
            .description(error_message)
            .actions_slot(
                h_flex()
                    .gap_0p5()
                    .child(self.upgrade_button(cx))
                    .child(self.create_copy_button(error_message)),
            )
            .dismiss_action(self.dismiss_error_button(cx))
    }

    fn render_tool_use_limit_reached_error(
        &self,
        window: &mut Window,
        cx: &mut Context<Self>,
    ) -> Option<Callout> {
        let thread = self.as_native_thread(cx)?;
        let supports_burn_mode = thread
            .read(cx)
            .model()
            .is_some_and(|model| model.supports_burn_mode());

        let focus_handle = self.focus_handle(cx);

        Some(
            Callout::new()
                .icon(IconName::Info)
                .title("Consecutive tool use limit reached.")
                .actions_slot(
                    h_flex()
                        .gap_0p5()
                        .when(supports_burn_mode, |this| {
                            this.child(
                                Button::new("continue-burn-mode", "Continue with Burn Mode")
                                    .style(ButtonStyle::Filled)
                                    .style(ButtonStyle::Tinted(ui::TintColor::Accent))
                                    .layer(ElevationIndex::ModalSurface)
                                    .label_size(LabelSize::Small)
                                    .key_binding(
                                        KeyBinding::for_action_in(
                                            &ContinueWithBurnMode,
                                            &focus_handle,
                                            window,
                                            cx,
                                        )
                                        .map(|kb| kb.size(rems_from_px(10.))),
                                    )
                                    .tooltip(Tooltip::text(
                                        "Enable Burn Mode for unlimited tool use.",
                                    ))
                                    .on_click({
                                        cx.listener(move |this, _, _window, cx| {
                                            thread.update(cx, |thread, cx| {
                                                thread
                                                    .set_completion_mode(CompletionMode::Burn, cx);
                                            });
                                            this.resume_chat(cx);
                                        })
                                    }),
                            )
                        })
                        .child(
                            Button::new("continue-conversation", "Continue")
                                .layer(ElevationIndex::ModalSurface)
                                .label_size(LabelSize::Small)
                                .key_binding(
                                    KeyBinding::for_action_in(
                                        &ContinueThread,
                                        &focus_handle,
                                        window,
                                        cx,
                                    )
                                    .map(|kb| kb.size(rems_from_px(10.))),
                                )
                                .on_click(cx.listener(|this, _, _window, cx| {
                                    this.resume_chat(cx);
                                })),
                        ),
                ),
        )
    }

    fn create_copy_button(&self, message: impl Into<String>) -> impl IntoElement {
        let message = message.into();

        IconButton::new("copy", IconName::Copy)
            .icon_size(IconSize::Small)
            .icon_color(Color::Muted)
            .tooltip(Tooltip::text("Copy Error Message"))
            .on_click(move |_, _, cx| {
                cx.write_to_clipboard(ClipboardItem::new_string(message.clone()))
            })
    }

    fn dismiss_error_button(&self, cx: &mut Context<Self>) -> impl IntoElement {
        IconButton::new("dismiss", IconName::Close)
            .icon_size(IconSize::Small)
            .icon_color(Color::Muted)
            .tooltip(Tooltip::text("Dismiss Error"))
            .on_click(cx.listener({
                move |this, _, _, cx| {
                    this.clear_thread_error(cx);
                    cx.notify();
                }
            }))
    }

    fn upgrade_button(&self, cx: &mut Context<Self>) -> impl IntoElement {
        Button::new("upgrade", "Upgrade")
            .label_size(LabelSize::Small)
            .style(ButtonStyle::Tinted(ui::TintColor::Accent))
            .on_click(cx.listener({
                move |this, _, _, cx| {
                    this.clear_thread_error(cx);
                    cx.open_url(&zed_urls::upgrade_to_zed_pro_url(cx));
                }
            }))
    }

    fn reset(&mut self, window: &mut Window, cx: &mut Context<Self>) {
        self.thread_state = Self::initial_state(
            self.agent.clone(),
            None,
            self.workspace.clone(),
            self.project.clone(),
            window,
            cx,
        );
        cx.notify();
    }
}

impl Focusable for AcpThreadView {
    fn focus_handle(&self, cx: &App) -> FocusHandle {
        self.message_editor.focus_handle(cx)
    }
}

impl Render for AcpThreadView {
    fn render(&mut self, window: &mut Window, cx: &mut Context<Self>) -> impl IntoElement {
        let has_messages = self.list_state.item_count() > 0;

        v_flex()
            .size_full()
            .key_context("AcpThread")
            .on_action(cx.listener(Self::open_agent_diff))
            .on_action(cx.listener(Self::toggle_burn_mode))
            .bg(cx.theme().colors().panel_background)
            .child(match &self.thread_state {
<<<<<<< HEAD
                ThreadState::Unauthenticated { connection } => v_flex()
                    .p_2()
                    .flex_1()
                    .items_center()
                    .justify_center()
                    .child(self.render_pending_auth_state())
                    .child(h_flex().mt_1p5().justify_center().children(
                        connection.auth_methods().into_iter().map(|method| {
                            Button::new(
                                SharedString::from(method.id.0.clone()),
                                method.name.clone(),
                            )
                            .on_click({
                                let method_id = method.id.clone();
                                cx.listener(move |this, _, window, cx| {
                                    this.authenticate(method_id.clone(), window, cx)
                                })
                            })
                        }),
                    ))
                    .into_any_element(),
                ThreadState::Loading { .. } => v_flex()
                    .flex_1()
                    .child(self.render_empty_state(cx))
                    .into_any_element(),
=======
                ThreadState::Unauthenticated {
                    connection,
                    description,
                    configuration_view,
                    ..
                } => self.render_auth_required_state(
                    connection,
                    description.as_ref(),
                    configuration_view.as_ref(),
                    window,
                    cx,
                ),
                ThreadState::Loading { .. } => v_flex().flex_1().child(self.render_empty_state(cx)),
>>>>>>> 4c85a0dc
                ThreadState::LoadError(e) => v_flex()
                    .p_2()
                    .flex_1()
                    .items_center()
                    .justify_center()
<<<<<<< HEAD
                    .child(self.render_load_error(e, cx))
                    .into_any_element(),
                ThreadState::ServerExited { status } => v_flex()
                    .p_2()
                    .flex_1()
                    .items_center()
                    .justify_center()
                    .child(self.render_server_exited(*status, cx))
                    .into_any_element(),
=======
                    .child(self.render_load_error(e, cx)),
>>>>>>> 4c85a0dc
                ThreadState::Ready { thread, .. } => {
                    let thread_clone = thread.clone();

                    v_flex().flex_1().map(|this| {
                        if has_messages {
                            this.child(
                                list(
                                    self.list_state.clone(),
                                    cx.processor(|this, index: usize, window, cx| {
                                        let Some((entry, len)) = this.thread().and_then(|thread| {
                                            let entries = &thread.read(cx).entries();
                                            Some((entries.get(index)?, entries.len()))
                                        }) else {
                                            return Empty.into_any();
                                        };
                                        this.render_entry(index, len, entry, window, cx)
                                    }),
                                )
                                .with_sizing_behavior(gpui::ListSizingBehavior::Auto)
                                .flex_grow()
                                .into_any(),
                            )
                            .vertical_scrollbar(window, cx)
                            .children(match thread_clone.read(cx).status() {
                                ThreadStatus::Idle | ThreadStatus::WaitingForToolConfirmation => {
                                    None
                                }
                                ThreadStatus::Generating => div()
                                    .px_5()
                                    .py_2()
                                    .child(LoadingLabel::new("").size(LabelSize::Small))
                                    .into(),
                            })
                            .children(self.render_activity_bar(&thread_clone, window, cx))
                            .into_any_element()
                        } else {
                            this.child(self.render_empty_state(cx)).into_any_element()
                        }
                    })
                }
            })
            // The activity bar is intentionally rendered outside of the ThreadState::Ready match
            // above so that the scrollbar doesn't render behind it. The current setup allows
            // the scrollbar to stop exactly at the activity bar start.
            .when(has_messages, |this| match &self.thread_state {
                ThreadState::Ready { thread, .. } => {
                    this.children(self.render_activity_bar(thread, window, cx))
                }
                _ => this,
            })
            .children(self.render_thread_retry_status_callout(window, cx))
            .children(self.render_thread_error(window, cx))
            .child(self.render_message_editor(window, cx))
    }
}

fn default_markdown_style(buffer_font: bool, window: &Window, cx: &App) -> MarkdownStyle {
    let theme_settings = ThemeSettings::get_global(cx);
    let colors = cx.theme().colors();

    let buffer_font_size = TextSize::Small.rems(cx);

    let mut text_style = window.text_style();
    let line_height = buffer_font_size * 1.75;

    let font_family = if buffer_font {
        theme_settings.buffer_font.family.clone()
    } else {
        theme_settings.ui_font.family.clone()
    };

    let font_size = if buffer_font {
        TextSize::Small.rems(cx)
    } else {
        TextSize::Default.rems(cx)
    };

    text_style.refine(&TextStyleRefinement {
        font_family: Some(font_family),
        font_fallbacks: theme_settings.ui_font.fallbacks.clone(),
        font_features: Some(theme_settings.ui_font.features.clone()),
        font_size: Some(font_size.into()),
        line_height: Some(line_height.into()),
        color: Some(cx.theme().colors().text),
        ..Default::default()
    });

    MarkdownStyle {
        base_text_style: text_style.clone(),
        syntax: cx.theme().syntax().clone(),
        selection_background_color: cx.theme().colors().element_selection_background,
        code_block_overflow_x_scroll: true,
        table_overflow_x_scroll: true,
        heading_level_styles: Some(HeadingLevelStyles {
            h1: Some(TextStyleRefinement {
                font_size: Some(rems(1.15).into()),
                ..Default::default()
            }),
            h2: Some(TextStyleRefinement {
                font_size: Some(rems(1.1).into()),
                ..Default::default()
            }),
            h3: Some(TextStyleRefinement {
                font_size: Some(rems(1.05).into()),
                ..Default::default()
            }),
            h4: Some(TextStyleRefinement {
                font_size: Some(rems(1.).into()),
                ..Default::default()
            }),
            h5: Some(TextStyleRefinement {
                font_size: Some(rems(0.95).into()),
                ..Default::default()
            }),
            h6: Some(TextStyleRefinement {
                font_size: Some(rems(0.875).into()),
                ..Default::default()
            }),
        }),
        code_block: StyleRefinement {
            padding: EdgesRefinement {
                top: Some(DefiniteLength::Absolute(AbsoluteLength::Pixels(Pixels(8.)))),
                left: Some(DefiniteLength::Absolute(AbsoluteLength::Pixels(Pixels(8.)))),
                right: Some(DefiniteLength::Absolute(AbsoluteLength::Pixels(Pixels(8.)))),
                bottom: Some(DefiniteLength::Absolute(AbsoluteLength::Pixels(Pixels(8.)))),
            },
            margin: EdgesRefinement {
                top: Some(Length::Definite(Pixels(8.).into())),
                left: Some(Length::Definite(Pixels(0.).into())),
                right: Some(Length::Definite(Pixels(0.).into())),
                bottom: Some(Length::Definite(Pixels(12.).into())),
            },
            border_style: Some(BorderStyle::Solid),
            border_widths: EdgesRefinement {
                top: Some(AbsoluteLength::Pixels(Pixels(1.))),
                left: Some(AbsoluteLength::Pixels(Pixels(1.))),
                right: Some(AbsoluteLength::Pixels(Pixels(1.))),
                bottom: Some(AbsoluteLength::Pixels(Pixels(1.))),
            },
            border_color: Some(colors.border_variant),
            background: Some(colors.editor_background.into()),
            text: Some(TextStyleRefinement {
                font_family: Some(theme_settings.buffer_font.family.clone()),
                font_fallbacks: theme_settings.buffer_font.fallbacks.clone(),
                font_features: Some(theme_settings.buffer_font.features.clone()),
                font_size: Some(buffer_font_size.into()),
                ..Default::default()
            }),
            ..Default::default()
        },
        inline_code: TextStyleRefinement {
            font_family: Some(theme_settings.buffer_font.family.clone()),
            font_fallbacks: theme_settings.buffer_font.fallbacks.clone(),
            font_features: Some(theme_settings.buffer_font.features.clone()),
            font_size: Some(buffer_font_size.into()),
            background_color: Some(colors.editor_foreground.opacity(0.08)),
            ..Default::default()
        },
        link: TextStyleRefinement {
            background_color: Some(colors.editor_foreground.opacity(0.025)),
            underline: Some(UnderlineStyle {
                color: Some(colors.text_accent.opacity(0.5)),
                thickness: px(1.),
                ..Default::default()
            }),
            ..Default::default()
        },
        ..Default::default()
    }
}

fn plan_label_markdown_style(
    status: &acp::PlanEntryStatus,
    window: &Window,
    cx: &App,
) -> MarkdownStyle {
    let default_md_style = default_markdown_style(false, window, cx);

    MarkdownStyle {
        base_text_style: TextStyle {
            color: cx.theme().colors().text_muted,
            strikethrough: if matches!(status, acp::PlanEntryStatus::Completed) {
                Some(gpui::StrikethroughStyle {
                    thickness: px(1.),
                    color: Some(cx.theme().colors().text_muted.opacity(0.8)),
                })
            } else {
                None
            },
            ..default_md_style.base_text_style
        },
        ..default_md_style
    }
}

fn terminal_command_markdown_style(window: &Window, cx: &App) -> MarkdownStyle {
    let default_md_style = default_markdown_style(true, window, cx);

    MarkdownStyle {
        base_text_style: TextStyle {
            ..default_md_style.base_text_style
        },
        selection_background_color: cx.theme().colors().element_selection_background,
        ..Default::default()
    }
}

#[cfg(test)]
pub(crate) mod tests {
    use acp_thread::StubAgentConnection;
    use agent_client_protocol::SessionId;
    use assistant_context::ContextStore;
    use editor::EditorSettings;
    use fs::FakeFs;
    use gpui::{EventEmitter, SemanticVersion, TestAppContext, VisualTestContext};
    use project::Project;
    use serde_json::json;
    use settings::SettingsStore;
    use std::any::Any;
    use std::path::Path;
    use workspace::Item;

    use super::*;

    #[gpui::test]
    async fn test_drop(cx: &mut TestAppContext) {
        init_test(cx);

        let (thread_view, _cx) = setup_thread_view(StubAgentServer::default_response(), cx).await;
        let weak_view = thread_view.downgrade();
        drop(thread_view);
        assert!(!weak_view.is_upgradable());
    }

    #[gpui::test]
    async fn test_notification_for_stop_event(cx: &mut TestAppContext) {
        init_test(cx);

        let (thread_view, cx) = setup_thread_view(StubAgentServer::default_response(), cx).await;

        let message_editor = cx.read(|cx| thread_view.read(cx).message_editor.clone());
        message_editor.update_in(cx, |editor, window, cx| {
            editor.set_text("Hello", window, cx);
        });

        cx.deactivate_window();

        thread_view.update_in(cx, |thread_view, window, cx| {
            thread_view.send(window, cx);
        });

        cx.run_until_parked();

        assert!(
            cx.windows()
                .iter()
                .any(|window| window.downcast::<AgentNotification>().is_some())
        );
    }

    #[gpui::test]
    async fn test_notification_for_error(cx: &mut TestAppContext) {
        init_test(cx);

        let (thread_view, cx) =
            setup_thread_view(StubAgentServer::new(SaboteurAgentConnection), cx).await;

        let message_editor = cx.read(|cx| thread_view.read(cx).message_editor.clone());
        message_editor.update_in(cx, |editor, window, cx| {
            editor.set_text("Hello", window, cx);
        });

        cx.deactivate_window();

        thread_view.update_in(cx, |thread_view, window, cx| {
            thread_view.send(window, cx);
        });

        cx.run_until_parked();

        assert!(
            cx.windows()
                .iter()
                .any(|window| window.downcast::<AgentNotification>().is_some())
        );
    }

    #[gpui::test]
    async fn test_notification_for_tool_authorization(cx: &mut TestAppContext) {
        init_test(cx);

        let tool_call_id = acp::ToolCallId("1".into());
        let tool_call = acp::ToolCall {
            id: tool_call_id.clone(),
            title: "Label".into(),
            kind: acp::ToolKind::Edit,
            status: acp::ToolCallStatus::Pending,
            content: vec!["hi".into()],
            locations: vec![],
            raw_input: None,
            raw_output: None,
        };
        let connection =
            StubAgentConnection::new().with_permission_requests(HashMap::from_iter([(
                tool_call_id,
                vec![acp::PermissionOption {
                    id: acp::PermissionOptionId("1".into()),
                    name: "Allow".into(),
                    kind: acp::PermissionOptionKind::AllowOnce,
                }],
            )]));

        connection.set_next_prompt_updates(vec![acp::SessionUpdate::ToolCall(tool_call)]);

        let (thread_view, cx) = setup_thread_view(StubAgentServer::new(connection), cx).await;

        let message_editor = cx.read(|cx| thread_view.read(cx).message_editor.clone());
        message_editor.update_in(cx, |editor, window, cx| {
            editor.set_text("Hello", window, cx);
        });

        cx.deactivate_window();

        thread_view.update_in(cx, |thread_view, window, cx| {
            thread_view.send(window, cx);
        });

        cx.run_until_parked();

        assert!(
            cx.windows()
                .iter()
                .any(|window| window.downcast::<AgentNotification>().is_some())
        );
    }

    async fn setup_thread_view(
        agent: impl AgentServer + 'static,
        cx: &mut TestAppContext,
    ) -> (Entity<AcpThreadView>, &mut VisualTestContext) {
        let fs = FakeFs::new(cx.executor());
        let project = Project::test(fs, [], cx).await;
        let (workspace, cx) =
            cx.add_window_view(|window, cx| Workspace::test_new(project.clone(), window, cx));

        let context_store =
            cx.update(|_window, cx| cx.new(|cx| ContextStore::fake(project.clone(), cx)));
        let history_store =
            cx.update(|_window, cx| cx.new(|cx| HistoryStore::new(context_store, cx)));

        let thread_view = cx.update(|window, cx| {
            cx.new(|cx| {
                AcpThreadView::new(
                    Rc::new(agent),
                    None,
                    workspace.downgrade(),
                    project,
                    history_store,
                    None,
                    window,
                    cx,
                )
            })
        });
        cx.run_until_parked();
        (thread_view, cx)
    }

    fn add_to_workspace(thread_view: Entity<AcpThreadView>, cx: &mut VisualTestContext) {
        let workspace = thread_view.read_with(cx, |thread_view, _cx| thread_view.workspace.clone());

        workspace
            .update_in(cx, |workspace, window, cx| {
                workspace.add_item_to_active_pane(
                    Box::new(cx.new(|_| ThreadViewItem(thread_view.clone()))),
                    None,
                    true,
                    window,
                    cx,
                );
            })
            .unwrap();
    }

    struct ThreadViewItem(Entity<AcpThreadView>);

    impl Item for ThreadViewItem {
        type Event = ();

        fn include_in_nav_history() -> bool {
            false
        }

        fn tab_content_text(&self, _detail: usize, _cx: &App) -> SharedString {
            "Test".into()
        }
    }

    impl EventEmitter<()> for ThreadViewItem {}

    impl Focusable for ThreadViewItem {
        fn focus_handle(&self, cx: &App) -> FocusHandle {
            self.0.read(cx).focus_handle(cx).clone()
        }
    }

    impl Render for ThreadViewItem {
        fn render(&mut self, _window: &mut Window, _cx: &mut Context<Self>) -> impl IntoElement {
            self.0.clone().into_any_element()
        }
    }

    struct StubAgentServer<C> {
        connection: C,
    }

    impl<C> StubAgentServer<C> {
        fn new(connection: C) -> Self {
            Self { connection }
        }
    }

    impl StubAgentServer<StubAgentConnection> {
        fn default_response() -> Self {
            let conn = StubAgentConnection::new();
            conn.set_next_prompt_updates(vec![acp::SessionUpdate::AgentMessageChunk {
                content: "Default response".into(),
            }]);
            Self::new(conn)
        }
    }

    impl<C> AgentServer for StubAgentServer<C>
    where
        C: 'static + AgentConnection + Send + Clone,
    {
        fn logo(&self) -> ui::IconName {
            ui::IconName::Ai
        }

        fn name(&self) -> &'static str {
            "Test"
        }

        fn empty_state_headline(&self) -> &'static str {
            "Test"
        }

        fn empty_state_message(&self) -> &'static str {
            "Test"
        }

        fn connect(
            &self,
            _root_dir: &Path,
            _project: &Entity<Project>,
            _cx: &mut App,
        ) -> Task<gpui::Result<Rc<dyn AgentConnection>>> {
            Task::ready(Ok(Rc::new(self.connection.clone())))
        }

        fn into_any(self: Rc<Self>) -> Rc<dyn Any> {
            self
        }
    }

    #[derive(Clone)]
    struct SaboteurAgentConnection;

    impl AgentConnection for SaboteurAgentConnection {
        fn new_thread(
            self: Rc<Self>,
            project: Entity<Project>,
            _cwd: &Path,
            cx: &mut gpui::App,
        ) -> Task<gpui::Result<Entity<AcpThread>>> {
            Task::ready(Ok(cx.new(|cx| {
                let action_log = cx.new(|_| ActionLog::new(project.clone()));
                AcpThread::new(
                    "SaboteurAgentConnection",
                    self,
                    project,
                    action_log,
                    SessionId("test".into()),
                )
            })))
        }

        fn auth_methods(&self) -> &[acp::AuthMethod] {
            &[]
        }

        fn authenticate(
            &self,
            _method_id: acp::AuthMethodId,
            _cx: &mut App,
        ) -> Task<gpui::Result<()>> {
            unimplemented!()
        }

        fn prompt(
            &self,
            _id: Option<acp_thread::UserMessageId>,
            _params: acp::PromptRequest,
            _cx: &mut App,
        ) -> Task<gpui::Result<acp::PromptResponse>> {
            Task::ready(Err(anyhow::anyhow!("Error prompting")))
        }

        fn cancel(&self, _session_id: &acp::SessionId, _cx: &mut App) {
            unimplemented!()
        }

        fn into_any(self: Rc<Self>) -> Rc<dyn Any> {
            self
        }
    }

    pub(crate) fn init_test(cx: &mut TestAppContext) {
        cx.update(|cx| {
            let settings_store = SettingsStore::test(cx);
            cx.set_global(settings_store);
            language::init(cx);
            Project::init_settings(cx);
            AgentSettings::register(cx);
            workspace::init_settings(cx);
            ThemeSettings::register(cx);
            release_channel::init(SemanticVersion::default(), cx);
            EditorSettings::register(cx);
            prompt_store::init(cx)
        });
    }

    #[gpui::test]
    async fn test_rewind_views(cx: &mut TestAppContext) {
        init_test(cx);

        let fs = FakeFs::new(cx.executor());
        fs.insert_tree(
            "/project",
            json!({
                "test1.txt": "old content 1",
                "test2.txt": "old content 2"
            }),
        )
        .await;
        let project = Project::test(fs, [Path::new("/project")], cx).await;
        let (workspace, cx) =
            cx.add_window_view(|window, cx| Workspace::test_new(project.clone(), window, cx));

        let context_store =
            cx.update(|_window, cx| cx.new(|cx| ContextStore::fake(project.clone(), cx)));
        let history_store =
            cx.update(|_window, cx| cx.new(|cx| HistoryStore::new(context_store, cx)));

        let connection = Rc::new(StubAgentConnection::new());
        let thread_view = cx.update(|window, cx| {
            cx.new(|cx| {
                AcpThreadView::new(
                    Rc::new(StubAgentServer::new(connection.as_ref().clone())),
                    None,
                    workspace.downgrade(),
                    project.clone(),
                    history_store.clone(),
                    None,
                    window,
                    cx,
                )
            })
        });

        cx.run_until_parked();

        let thread = thread_view
            .read_with(cx, |view, _| view.thread().cloned())
            .unwrap();

        // First user message
        connection.set_next_prompt_updates(vec![acp::SessionUpdate::ToolCall(acp::ToolCall {
            id: acp::ToolCallId("tool1".into()),
            title: "Edit file 1".into(),
            kind: acp::ToolKind::Edit,
            status: acp::ToolCallStatus::Completed,
            content: vec![acp::ToolCallContent::Diff {
                diff: acp::Diff {
                    path: "/project/test1.txt".into(),
                    old_text: Some("old content 1".into()),
                    new_text: "new content 1".into(),
                },
            }],
            locations: vec![],
            raw_input: None,
            raw_output: None,
        })]);

        thread
            .update(cx, |thread, cx| thread.send_raw("Give me a diff", cx))
            .await
            .unwrap();
        cx.run_until_parked();

        thread.read_with(cx, |thread, _| {
            assert_eq!(thread.entries().len(), 2);
        });

        thread_view.read_with(cx, |view, cx| {
            view.entry_view_state.read_with(cx, |entry_view_state, _| {
                assert!(
                    entry_view_state
                        .entry(0)
                        .unwrap()
                        .message_editor()
                        .is_some()
                );
                assert!(entry_view_state.entry(1).unwrap().has_content());
            });
        });

        // Second user message
        connection.set_next_prompt_updates(vec![acp::SessionUpdate::ToolCall(acp::ToolCall {
            id: acp::ToolCallId("tool2".into()),
            title: "Edit file 2".into(),
            kind: acp::ToolKind::Edit,
            status: acp::ToolCallStatus::Completed,
            content: vec![acp::ToolCallContent::Diff {
                diff: acp::Diff {
                    path: "/project/test2.txt".into(),
                    old_text: Some("old content 2".into()),
                    new_text: "new content 2".into(),
                },
            }],
            locations: vec![],
            raw_input: None,
            raw_output: None,
        })]);

        thread
            .update(cx, |thread, cx| thread.send_raw("Another one", cx))
            .await
            .unwrap();
        cx.run_until_parked();

        let second_user_message_id = thread.read_with(cx, |thread, _| {
            assert_eq!(thread.entries().len(), 4);
            let AgentThreadEntry::UserMessage(user_message) = &thread.entries()[2] else {
                panic!();
            };
            user_message.id.clone().unwrap()
        });

        thread_view.read_with(cx, |view, cx| {
            view.entry_view_state.read_with(cx, |entry_view_state, _| {
                assert!(
                    entry_view_state
                        .entry(0)
                        .unwrap()
                        .message_editor()
                        .is_some()
                );
                assert!(entry_view_state.entry(1).unwrap().has_content());
                assert!(
                    entry_view_state
                        .entry(2)
                        .unwrap()
                        .message_editor()
                        .is_some()
                );
                assert!(entry_view_state.entry(3).unwrap().has_content());
            });
        });

        // Rewind to first message
        thread
            .update(cx, |thread, cx| thread.rewind(second_user_message_id, cx))
            .await
            .unwrap();

        cx.run_until_parked();

        thread.read_with(cx, |thread, _| {
            assert_eq!(thread.entries().len(), 2);
        });

        thread_view.read_with(cx, |view, cx| {
            view.entry_view_state.read_with(cx, |entry_view_state, _| {
                assert!(
                    entry_view_state
                        .entry(0)
                        .unwrap()
                        .message_editor()
                        .is_some()
                );
                assert!(entry_view_state.entry(1).unwrap().has_content());

                // Old views should be dropped
                assert!(entry_view_state.entry(2).is_none());
                assert!(entry_view_state.entry(3).is_none());
            });
        });
    }

    #[gpui::test]
    async fn test_message_editing_cancel(cx: &mut TestAppContext) {
        init_test(cx);

        let connection = StubAgentConnection::new();

        connection.set_next_prompt_updates(vec![acp::SessionUpdate::AgentMessageChunk {
            content: acp::ContentBlock::Text(acp::TextContent {
                text: "Response".into(),
                annotations: None,
            }),
        }]);

        let (thread_view, cx) = setup_thread_view(StubAgentServer::new(connection), cx).await;
        add_to_workspace(thread_view.clone(), cx);

        let message_editor = cx.read(|cx| thread_view.read(cx).message_editor.clone());
        message_editor.update_in(cx, |editor, window, cx| {
            editor.set_text("Original message to edit", window, cx);
        });
        thread_view.update_in(cx, |thread_view, window, cx| {
            thread_view.send(window, cx);
        });

        cx.run_until_parked();

        let user_message_editor = thread_view.read_with(cx, |view, cx| {
            assert_eq!(view.editing_message, None);

            view.entry_view_state
                .read(cx)
                .entry(0)
                .unwrap()
                .message_editor()
                .unwrap()
                .clone()
        });

        // Focus
        cx.focus(&user_message_editor);
        thread_view.read_with(cx, |view, _cx| {
            assert_eq!(view.editing_message, Some(0));
        });

        // Edit
        user_message_editor.update_in(cx, |editor, window, cx| {
            editor.set_text("Edited message content", window, cx);
        });

        // Cancel
        user_message_editor.update_in(cx, |_editor, window, cx| {
            window.dispatch_action(Box::new(editor::actions::Cancel), cx);
        });

        thread_view.read_with(cx, |view, _cx| {
            assert_eq!(view.editing_message, None);
        });

        user_message_editor.read_with(cx, |editor, cx| {
            assert_eq!(editor.text(cx), "Original message to edit");
        });
    }

    #[gpui::test]
    async fn test_message_doesnt_send_if_empty(cx: &mut TestAppContext) {
        init_test(cx);

        let connection = StubAgentConnection::new();

        let (thread_view, cx) = setup_thread_view(StubAgentServer::new(connection), cx).await;
        add_to_workspace(thread_view.clone(), cx);

        let message_editor = cx.read(|cx| thread_view.read(cx).message_editor.clone());
        let mut events = cx.events(&message_editor);
        message_editor.update_in(cx, |editor, window, cx| {
            editor.set_text("", window, cx);
        });

        message_editor.update_in(cx, |_editor, window, cx| {
            window.dispatch_action(Box::new(Chat), cx);
        });
        cx.run_until_parked();
        // We shouldn't have received any messages
        assert!(matches!(
            events.try_next(),
            Err(futures::channel::mpsc::TryRecvError { .. })
        ));
    }

    #[gpui::test]
    async fn test_message_editing_regenerate(cx: &mut TestAppContext) {
        init_test(cx);

        let connection = StubAgentConnection::new();

        connection.set_next_prompt_updates(vec![acp::SessionUpdate::AgentMessageChunk {
            content: acp::ContentBlock::Text(acp::TextContent {
                text: "Response".into(),
                annotations: None,
            }),
        }]);

        let (thread_view, cx) =
            setup_thread_view(StubAgentServer::new(connection.clone()), cx).await;
        add_to_workspace(thread_view.clone(), cx);

        let message_editor = cx.read(|cx| thread_view.read(cx).message_editor.clone());
        message_editor.update_in(cx, |editor, window, cx| {
            editor.set_text("Original message to edit", window, cx);
        });
        thread_view.update_in(cx, |thread_view, window, cx| {
            thread_view.send(window, cx);
        });

        cx.run_until_parked();

        let user_message_editor = thread_view.read_with(cx, |view, cx| {
            assert_eq!(view.editing_message, None);
            assert_eq!(view.thread().unwrap().read(cx).entries().len(), 2);

            view.entry_view_state
                .read(cx)
                .entry(0)
                .unwrap()
                .message_editor()
                .unwrap()
                .clone()
        });

        // Focus
        cx.focus(&user_message_editor);

        // Edit
        user_message_editor.update_in(cx, |editor, window, cx| {
            editor.set_text("Edited message content", window, cx);
        });

        // Send
        connection.set_next_prompt_updates(vec![acp::SessionUpdate::AgentMessageChunk {
            content: acp::ContentBlock::Text(acp::TextContent {
                text: "New Response".into(),
                annotations: None,
            }),
        }]);

        user_message_editor.update_in(cx, |_editor, window, cx| {
            window.dispatch_action(Box::new(Chat), cx);
        });

        cx.run_until_parked();

        thread_view.read_with(cx, |view, cx| {
            assert_eq!(view.editing_message, None);

            let entries = view.thread().unwrap().read(cx).entries();
            assert_eq!(entries.len(), 2);
            assert_eq!(
                entries[0].to_markdown(cx),
                "## User\n\nEdited message content\n\n"
            );
            assert_eq!(
                entries[1].to_markdown(cx),
                "## Assistant\n\nNew Response\n\n"
            );

            let new_editor = view.entry_view_state.read_with(cx, |state, _cx| {
                assert!(!state.entry(1).unwrap().has_content());
                state.entry(0).unwrap().message_editor().unwrap().clone()
            });

            assert_eq!(new_editor.read(cx).text(cx), "Edited message content");
        })
    }

    #[gpui::test]
    async fn test_message_editing_while_generating(cx: &mut TestAppContext) {
        init_test(cx);

        let connection = StubAgentConnection::new();

        let (thread_view, cx) =
            setup_thread_view(StubAgentServer::new(connection.clone()), cx).await;
        add_to_workspace(thread_view.clone(), cx);

        let message_editor = cx.read(|cx| thread_view.read(cx).message_editor.clone());
        message_editor.update_in(cx, |editor, window, cx| {
            editor.set_text("Original message to edit", window, cx);
        });
        thread_view.update_in(cx, |thread_view, window, cx| {
            thread_view.send(window, cx);
        });

        cx.run_until_parked();

        let (user_message_editor, session_id) = thread_view.read_with(cx, |view, cx| {
            let thread = view.thread().unwrap().read(cx);
            assert_eq!(thread.entries().len(), 1);

            let editor = view
                .entry_view_state
                .read(cx)
                .entry(0)
                .unwrap()
                .message_editor()
                .unwrap()
                .clone();

            (editor, thread.session_id().clone())
        });

        // Focus
        cx.focus(&user_message_editor);

        thread_view.read_with(cx, |view, _cx| {
            assert_eq!(view.editing_message, Some(0));
        });

        // Edit
        user_message_editor.update_in(cx, |editor, window, cx| {
            editor.set_text("Edited message content", window, cx);
        });

        thread_view.read_with(cx, |view, _cx| {
            assert_eq!(view.editing_message, Some(0));
        });

        // Finish streaming response
        cx.update(|_, cx| {
            connection.send_update(
                session_id.clone(),
                acp::SessionUpdate::AgentMessageChunk {
                    content: acp::ContentBlock::Text(acp::TextContent {
                        text: "Response".into(),
                        annotations: None,
                    }),
                },
                cx,
            );
            connection.end_turn(session_id, acp::StopReason::EndTurn);
        });

        thread_view.read_with(cx, |view, _cx| {
            assert_eq!(view.editing_message, Some(0));
        });

        cx.run_until_parked();

        // Should still be editing
        cx.update(|window, cx| {
            assert!(user_message_editor.focus_handle(cx).is_focused(window));
            assert_eq!(thread_view.read(cx).editing_message, Some(0));
            assert_eq!(
                user_message_editor.read(cx).text(cx),
                "Edited message content"
            );
        });
    }

    #[gpui::test]
    async fn test_interrupt(cx: &mut TestAppContext) {
        init_test(cx);

        let connection = StubAgentConnection::new();

        let (thread_view, cx) =
            setup_thread_view(StubAgentServer::new(connection.clone()), cx).await;
        add_to_workspace(thread_view.clone(), cx);

        let message_editor = cx.read(|cx| thread_view.read(cx).message_editor.clone());
        message_editor.update_in(cx, |editor, window, cx| {
            editor.set_text("Message 1", window, cx);
        });
        thread_view.update_in(cx, |thread_view, window, cx| {
            thread_view.send(window, cx);
        });

        let (thread, session_id) = thread_view.read_with(cx, |view, cx| {
            let thread = view.thread().unwrap();

            (thread.clone(), thread.read(cx).session_id().clone())
        });

        cx.run_until_parked();

        cx.update(|_, cx| {
            connection.send_update(
                session_id.clone(),
                acp::SessionUpdate::AgentMessageChunk {
                    content: "Message 1 resp".into(),
                },
                cx,
            );
        });

        cx.run_until_parked();

        thread.read_with(cx, |thread, cx| {
            assert_eq!(
                thread.to_markdown(cx),
                indoc::indoc! {"
                    ## User

                    Message 1

                    ## Assistant

                    Message 1 resp

                "}
            )
        });

        message_editor.update_in(cx, |editor, window, cx| {
            editor.set_text("Message 2", window, cx);
        });
        thread_view.update_in(cx, |thread_view, window, cx| {
            thread_view.send(window, cx);
        });

        cx.update(|_, cx| {
            // Simulate a response sent after beginning to cancel
            connection.send_update(
                session_id.clone(),
                acp::SessionUpdate::AgentMessageChunk {
                    content: "onse".into(),
                },
                cx,
            );
        });

        cx.run_until_parked();

        // Last Message 1 response should appear before Message 2
        thread.read_with(cx, |thread, cx| {
            assert_eq!(
                thread.to_markdown(cx),
                indoc::indoc! {"
                    ## User

                    Message 1

                    ## Assistant

                    Message 1 response

                    ## User

                    Message 2

                "}
            )
        });

        cx.update(|_, cx| {
            connection.send_update(
                session_id.clone(),
                acp::SessionUpdate::AgentMessageChunk {
                    content: "Message 2 response".into(),
                },
                cx,
            );
            connection.end_turn(session_id.clone(), acp::StopReason::EndTurn);
        });

        cx.run_until_parked();

        thread.read_with(cx, |thread, cx| {
            assert_eq!(
                thread.to_markdown(cx),
                indoc::indoc! {"
                    ## User

                    Message 1

                    ## Assistant

                    Message 1 response

                    ## User

                    Message 2

                    ## Assistant

                    Message 2 response

                "}
            )
        });
    }
}<|MERGE_RESOLUTION|>--- conflicted
+++ resolved
@@ -19,20 +19,12 @@
 use file_icons::FileIcons;
 use fs::Fs;
 use gpui::{
-<<<<<<< HEAD
-    Action, Animation, AnimationExt, App, BorderStyle, ClickEvent, ClipboardItem, EdgesRefinement,
-    Empty, Entity, FocusHandle, Focusable, Hsla, Length, ListOffset, ListState, PlatformDisplay,
-    SharedString, StyleRefinement, Subscription, Task, TextStyle, TextStyleRefinement,
-    Transformation, UnderlineStyle, WeakEntity, Window, WindowHandle, div, linear_color_stop,
-    linear_gradient, list, percentage, point, prelude::*, pulsating_between,
-=======
     Action, Animation, AnimationExt, AnyView, App, BorderStyle, ClickEvent, ClipboardItem,
     EdgesRefinement, ElementId, Empty, Entity, FocusHandle, Focusable, Hsla, Length, ListOffset,
-    ListState, MouseButton, PlatformDisplay, SharedString, Stateful, StyleRefinement, Subscription,
-    Task, TextStyle, TextStyleRefinement, Transformation, UnderlineStyle, WeakEntity, Window,
-    WindowHandle, div, ease_in_out, linear_color_stop, linear_gradient, list, percentage, point,
-    prelude::*, pulsating_between,
->>>>>>> 4c85a0dc
+    ListState, PlatformDisplay, SharedString, StyleRefinement, Subscription, Task, TextStyle,
+    TextStyleRefinement, Transformation, UnderlineStyle, WeakEntity, Window, WindowHandle, div,
+    ease_in_out, linear_color_stop, linear_gradient, list, percentage, point, prelude::*,
+    pulsating_between,
 };
 use language::Buffer;
 
@@ -215,13 +207,8 @@
             profile_selector: None,
             notifications: Vec::new(),
             notification_subscriptions: HashMap::default(),
-<<<<<<< HEAD
             list_state: list_state,
-=======
-            list_state: list_state.clone(),
-            scrollbar_state: ScrollbarState::new(list_state).parent_entity(&cx.entity()),
             thread_retry_status: None,
->>>>>>> 4c85a0dc
             thread_error: None,
             auth_task: None,
             expanded_tool_calls: HashSet::default(),
@@ -3829,65 +3816,31 @@
             .on_action(cx.listener(Self::toggle_burn_mode))
             .bg(cx.theme().colors().panel_background)
             .child(match &self.thread_state {
-<<<<<<< HEAD
-                ThreadState::Unauthenticated { connection } => v_flex()
-                    .p_2()
-                    .flex_1()
-                    .items_center()
-                    .justify_center()
-                    .child(self.render_pending_auth_state())
-                    .child(h_flex().mt_1p5().justify_center().children(
-                        connection.auth_methods().into_iter().map(|method| {
-                            Button::new(
-                                SharedString::from(method.id.0.clone()),
-                                method.name.clone(),
-                            )
-                            .on_click({
-                                let method_id = method.id.clone();
-                                cx.listener(move |this, _, window, cx| {
-                                    this.authenticate(method_id.clone(), window, cx)
-                                })
-                            })
-                        }),
-                    ))
-                    .into_any_element(),
-                ThreadState::Loading { .. } => v_flex()
-                    .flex_1()
-                    .child(self.render_empty_state(cx))
-                    .into_any_element(),
-=======
                 ThreadState::Unauthenticated {
                     connection,
                     description,
                     configuration_view,
                     ..
-                } => self.render_auth_required_state(
-                    connection,
-                    description.as_ref(),
-                    configuration_view.as_ref(),
-                    window,
-                    cx,
-                ),
-                ThreadState::Loading { .. } => v_flex().flex_1().child(self.render_empty_state(cx)),
->>>>>>> 4c85a0dc
+                } => self
+                    .render_auth_required_state(
+                        connection,
+                        description.as_ref(),
+                        configuration_view.as_ref(),
+                        window,
+                        cx,
+                    )
+                    .into_any(),
+                ThreadState::Loading { .. } => v_flex()
+                    .flex_1()
+                    .child(self.render_empty_state(cx))
+                    .into_any(),
                 ThreadState::LoadError(e) => v_flex()
                     .p_2()
                     .flex_1()
                     .items_center()
                     .justify_center()
-<<<<<<< HEAD
                     .child(self.render_load_error(e, cx))
-                    .into_any_element(),
-                ThreadState::ServerExited { status } => v_flex()
-                    .p_2()
-                    .flex_1()
-                    .items_center()
-                    .justify_center()
-                    .child(self.render_server_exited(*status, cx))
-                    .into_any_element(),
-=======
-                    .child(self.render_load_error(e, cx)),
->>>>>>> 4c85a0dc
+                    .into_any(),
                 ThreadState::Ready { thread, .. } => {
                     let thread_clone = thread.clone();
 
