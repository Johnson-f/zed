use acp_thread::{
    AcpThread, AcpThreadEvent, AgentThreadEntry, AssistantMessage, AssistantMessageChunk,
    LoadError, MentionUri, ThreadStatus, ToolCall, ToolCallContent, ToolCallStatus, UserMessageId,
};
use acp_thread::{AgentConnection, Plan};
use action_log::ActionLog;
use agent::{TextThreadStore, ThreadStore};
use agent_client_protocol::{self as acp};
use agent_servers::AgentServer;
use agent_settings::{AgentProfileId, AgentSettings, CompletionMode, NotifyWhenAgentWaiting};
use anyhow::bail;
use audio::{Audio, Sound};
use buffer_diff::BufferDiff;
use client::zed_urls;
use collections::{HashMap, HashSet};
use editor::scroll::Autoscroll;
use editor::{Editor, EditorMode, MultiBuffer, PathKey, SelectionEffects};
use file_icons::FileIcons;
use fs::Fs;
use gpui::{
<<<<<<< HEAD
    Action, Animation, AnimationExt, App, BorderStyle, EdgesRefinement, Empty, Entity, EntityId,
    FocusHandle, Focusable, Hsla, Length, ListOffset, ListState, PlatformDisplay, SharedString,
    StyleRefinement, Subscription, Task, TextStyle, TextStyleRefinement, Transformation,
    UnderlineStyle, WeakEntity, Window, WindowHandle, div, linear_color_stop, linear_gradient,
    list, percentage, point, prelude::*, pulsating_between,
=======
    Action, Animation, AnimationExt, App, BorderStyle, ClickEvent, ClipboardItem, EdgesRefinement,
    Empty, Entity, FocusHandle, Focusable, Hsla, Length, ListOffset, ListState, MouseButton,
    PlatformDisplay, SharedString, Stateful, StyleRefinement, Subscription, Task, TextStyle,
    TextStyleRefinement, Transformation, UnderlineStyle, WeakEntity, Window, WindowHandle, div,
    linear_color_stop, linear_gradient, list, percentage, point, prelude::*, pulsating_between,
>>>>>>> 257e0991
};
use language::Buffer;
use markdown::{HeadingLevelStyles, Markdown, MarkdownElement, MarkdownStyle};
use project::Project;
use prompt_store::PromptId;
use rope::Point;
use settings::{Settings as _, SettingsStore};
use std::sync::Arc;
use std::{collections::BTreeMap, process::ExitStatus, rc::Rc, time::Duration};
use text::Anchor;
use theme::ThemeSettings;
use ui::{
<<<<<<< HEAD
    Disclosure, Divider, DividerColor, KeyBinding, PopoverMenuHandle, Tooltip, WithScrollbar,
    prelude::*,
=======
    Callout, Disclosure, Divider, DividerColor, ElevationIndex, KeyBinding, PopoverMenuHandle,
    Scrollbar, ScrollbarState, Tooltip, prelude::*,
>>>>>>> 257e0991
};
use util::{ResultExt, size::format_file_size, time::duration_alt_display};
use workspace::{CollaboratorId, Workspace};
use zed_actions::agent::{Chat, ToggleModelSelector};
use zed_actions::assistant::OpenRulesLibrary;

use super::entry_view_state::EntryViewState;
use crate::acp::AcpModelSelectorPopover;
use crate::acp::message_editor::{MessageEditor, MessageEditorEvent};
use crate::agent_diff::AgentDiff;
use crate::profile_selector::{ProfileProvider, ProfileSelector};
use crate::ui::{AgentNotification, AgentNotificationEvent, BurnModeTooltip};
use crate::{
    AgentDiffPane, AgentPanel, ContinueThread, ContinueWithBurnMode, ExpandMessageEditor, Follow,
    KeepAll, OpenAgentDiff, RejectAll, ToggleBurnMode, ToggleProfileSelector,
};

const RESPONSE_PADDING_X: Pixels = px(19.);
pub const MIN_EDITOR_LINES: usize = 4;
pub const MAX_EDITOR_LINES: usize = 8;

enum ThreadError {
    PaymentRequired,
    ModelRequestLimitReached(cloud_llm_client::Plan),
    ToolUseLimitReached,
    Other(SharedString),
}

impl ThreadError {
    fn from_err(error: anyhow::Error) -> Self {
        if error.is::<language_model::PaymentRequiredError>() {
            Self::PaymentRequired
        } else if error.is::<language_model::ToolUseLimitReachedError>() {
            Self::ToolUseLimitReached
        } else if let Some(error) =
            error.downcast_ref::<language_model::ModelRequestLimitReachedError>()
        {
            Self::ModelRequestLimitReached(error.plan)
        } else {
            Self::Other(error.to_string().into())
        }
    }
}

impl ProfileProvider for Entity<agent2::Thread> {
    fn profile_id(&self, cx: &App) -> AgentProfileId {
        self.read(cx).profile().clone()
    }

    fn set_profile(&self, profile_id: AgentProfileId, cx: &mut App) {
        self.update(cx, |thread, _cx| {
            thread.set_profile(profile_id);
        });
    }

    fn profiles_supported(&self, cx: &App) -> bool {
        self.read(cx).model().supports_tools()
    }
}

pub struct AcpThreadView {
    agent: Rc<dyn AgentServer>,
    workspace: WeakEntity<Workspace>,
    project: Entity<Project>,
    thread_store: Entity<ThreadStore>,
    text_thread_store: Entity<TextThreadStore>,
    thread_state: ThreadState,
    entry_view_state: EntryViewState,
    message_editor: Entity<MessageEditor>,
    model_selector: Option<Entity<AcpModelSelectorPopover>>,
    profile_selector: Option<Entity<ProfileSelector>>,
    notifications: Vec<WindowHandle<AgentNotification>>,
    notification_subscriptions: HashMap<WindowHandle<AgentNotification>, Vec<Subscription>>,
    thread_error: Option<ThreadError>,
    list_state: ListState,
    auth_task: Option<Task<()>>,
    expanded_tool_calls: HashSet<acp::ToolCallId>,
    expanded_thinking_blocks: HashSet<(usize, usize)>,
    edits_expanded: bool,
    plan_expanded: bool,
    editor_expanded: bool,
    terminal_expanded: bool,
    editing_message: Option<EditingMessage>,
    _cancel_task: Option<Task<()>>,
    _subscriptions: [Subscription; 2],
}

struct EditingMessage {
    index: usize,
    message_id: UserMessageId,
    editor: Entity<MessageEditor>,
    _subscription: Subscription,
}

enum ThreadState {
    Loading {
        _task: Task<()>,
    },
    Ready {
        thread: Entity<AcpThread>,
        _subscription: [Subscription; 2],
    },
    LoadError(LoadError),
    Unauthenticated {
        connection: Rc<dyn AgentConnection>,
    },
    ServerExited {
        status: ExitStatus,
    },
}

impl AcpThreadView {
    pub fn new(
        agent: Rc<dyn AgentServer>,
        workspace: WeakEntity<Workspace>,
        project: Entity<Project>,
        thread_store: Entity<ThreadStore>,
        text_thread_store: Entity<TextThreadStore>,
        window: &mut Window,
        cx: &mut Context<Self>,
    ) -> Self {
        let message_editor = cx.new(|cx| {
            MessageEditor::new(
                workspace.clone(),
                project.clone(),
                thread_store.clone(),
                text_thread_store.clone(),
                editor::EditorMode::AutoHeight {
                    min_lines: MIN_EDITOR_LINES,
                    max_lines: Some(MAX_EDITOR_LINES),
                },
                window,
                cx,
            )
        });

        let list_state = ListState::new(0, gpui::ListAlignment::Bottom, px(2048.0));

        let subscriptions = [
            cx.observe_global_in::<SettingsStore>(window, Self::settings_changed),
            cx.subscribe_in(&message_editor, window, Self::on_message_editor_event),
        ];

        Self {
            agent: agent.clone(),
            workspace: workspace.clone(),
            project: project.clone(),
            thread_store,
            text_thread_store,
            thread_state: Self::initial_state(agent, workspace, project, window, cx),
            message_editor,
            model_selector: None,
            profile_selector: None,
            notifications: Vec::new(),
            notification_subscriptions: HashMap::default(),
<<<<<<< HEAD
            diff_editors: Default::default(),
            terminal_views: Default::default(),
            list_state,
            last_error: None,
=======
            entry_view_state: EntryViewState::default(),
            list_state: list_state.clone(),
            scrollbar_state: ScrollbarState::new(list_state).parent_entity(&cx.entity()),
            thread_error: None,
>>>>>>> 257e0991
            auth_task: None,
            expanded_tool_calls: HashSet::default(),
            expanded_thinking_blocks: HashSet::default(),
            editing_message: None,
            edits_expanded: false,
            plan_expanded: false,
            editor_expanded: false,
            terminal_expanded: true,
            _subscriptions: subscriptions,
            _cancel_task: None,
        }
    }

    fn initial_state(
        agent: Rc<dyn AgentServer>,
        workspace: WeakEntity<Workspace>,
        project: Entity<Project>,
        window: &mut Window,
        cx: &mut Context<Self>,
    ) -> ThreadState {
        let root_dir = project
            .read(cx)
            .visible_worktrees(cx)
            .next()
            .map(|worktree| worktree.read(cx).abs_path())
            .unwrap_or_else(|| paths::home_dir().as_path().into());

        let connect_task = agent.connect(&root_dir, &project, cx);
        let load_task = cx.spawn_in(window, async move |this, cx| {
            let connection = match connect_task.await {
                Ok(connection) => connection,
                Err(err) => {
                    this.update(cx, |this, cx| {
                        this.handle_load_error(err, cx);
                        cx.notify();
                    })
                    .log_err();
                    return;
                }
            };

            // this.update_in(cx, |_this, _window, cx| {
            //     let status = connection.exit_status(cx);
            //     cx.spawn(async move |this, cx| {
            //         let status = status.await.ok();
            //         this.update(cx, |this, cx| {
            //             this.thread_state = ThreadState::ServerExited { status };
            //             cx.notify();
            //         })
            //         .ok();
            //     })
            //     .detach();
            // })
            // .ok();

            let Some(result) = cx
                .update(|_, cx| {
                    connection
                        .clone()
                        .new_thread(project.clone(), &root_dir, cx)
                })
                .log_err()
            else {
                return;
            };

            let result = match result.await {
                Err(e) => {
                    let mut cx = cx.clone();
                    if e.is::<acp_thread::AuthRequired>() {
                        this.update(&mut cx, |this, cx| {
                            this.thread_state = ThreadState::Unauthenticated { connection };
                            cx.notify();
                        })
                        .ok();
                        return;
                    } else {
                        Err(e)
                    }
                }
                Ok(thread) => Ok(thread),
            };

            this.update_in(cx, |this, window, cx| {
                match result {
                    Ok(thread) => {
                        let thread_subscription =
                            cx.subscribe_in(&thread, window, Self::handle_thread_event);

                        let action_log = thread.read(cx).action_log().clone();
                        let action_log_subscription =
                            cx.observe(&action_log, |_, _, cx| cx.notify());

                        this.list_state
                            .splice(0..0, thread.read(cx).entries().len());

                        AgentDiff::set_active_thread(&workspace, thread.clone(), window, cx);

                        this.model_selector =
                            thread
                                .read(cx)
                                .connection()
                                .model_selector()
                                .map(|selector| {
                                    cx.new(|cx| {
                                        AcpModelSelectorPopover::new(
                                            thread.read(cx).session_id().clone(),
                                            selector,
                                            PopoverMenuHandle::default(),
                                            this.focus_handle(cx),
                                            window,
                                            cx,
                                        )
                                    })
                                });

                        this.thread_state = ThreadState::Ready {
                            thread,
                            _subscription: [thread_subscription, action_log_subscription],
                        };

                        this.profile_selector = this.as_native_thread(cx).map(|thread| {
                            cx.new(|cx| {
                                ProfileSelector::new(
                                    <dyn Fs>::global(cx),
                                    Arc::new(thread.clone()),
                                    this.focus_handle(cx),
                                    cx,
                                )
                            })
                        });

                        cx.notify();
                    }
                    Err(err) => {
                        this.handle_load_error(err, cx);
                    }
                };
            })
            .log_err();
        });

        ThreadState::Loading { _task: load_task }
    }

    fn handle_load_error(&mut self, err: anyhow::Error, cx: &mut Context<Self>) {
        if let Some(load_err) = err.downcast_ref::<LoadError>() {
            self.thread_state = ThreadState::LoadError(load_err.clone());
        } else {
            self.thread_state = ThreadState::LoadError(LoadError::Other(err.to_string().into()))
        }
        cx.notify();
    }

    pub fn thread(&self) -> Option<&Entity<AcpThread>> {
        match &self.thread_state {
            ThreadState::Ready { thread, .. } => Some(thread),
            ThreadState::Unauthenticated { .. }
            | ThreadState::Loading { .. }
            | ThreadState::LoadError(..)
            | ThreadState::ServerExited { .. } => None,
        }
    }

    pub fn title(&self, cx: &App) -> SharedString {
        match &self.thread_state {
            ThreadState::Ready { thread, .. } => thread.read(cx).title(),
            ThreadState::Loading { .. } => "Loading…".into(),
            ThreadState::LoadError(_) => "Failed to load".into(),
            ThreadState::Unauthenticated { .. } => "Not authenticated".into(),
            ThreadState::ServerExited { .. } => "Server exited unexpectedly".into(),
        }
    }

    pub fn cancel_generation(&mut self, cx: &mut Context<Self>) {
        self.thread_error.take();

        if let Some(thread) = self.thread() {
            self._cancel_task = Some(thread.update(cx, |thread, cx| thread.cancel(cx)));
        }
    }

    pub fn expand_message_editor(
        &mut self,
        _: &ExpandMessageEditor,
        _window: &mut Window,
        cx: &mut Context<Self>,
    ) {
        self.set_editor_is_expanded(!self.editor_expanded, cx);
        cx.notify();
    }

    fn set_editor_is_expanded(&mut self, is_expanded: bool, cx: &mut Context<Self>) {
        self.editor_expanded = is_expanded;
        self.message_editor.update(cx, |editor, cx| {
            if is_expanded {
                editor.set_mode(
                    EditorMode::Full {
                        scale_ui_elements_with_buffer_font_size: false,
                        show_active_line_background: false,
                        sized_by_content: false,
                    },
                    cx,
                )
            } else {
                editor.set_mode(
                    EditorMode::AutoHeight {
                        min_lines: MIN_EDITOR_LINES,
                        max_lines: Some(MAX_EDITOR_LINES),
                    },
                    cx,
                )
            }
        });
        cx.notify();
    }

    pub fn on_message_editor_event(
        &mut self,
        _: &Entity<MessageEditor>,
        event: &MessageEditorEvent,
        window: &mut Window,
        cx: &mut Context<Self>,
    ) {
        match event {
            MessageEditorEvent::Send => self.send(window, cx),
            MessageEditorEvent::Cancel => self.cancel_generation(cx),
        }
    }

    fn resume_chat(&mut self, cx: &mut Context<Self>) {
        self.thread_error.take();
        let Some(thread) = self.thread() else {
            return;
        };

        let task = thread.update(cx, |thread, cx| thread.resume(cx));
        cx.spawn(async move |this, cx| {
            let result = task.await;

            this.update(cx, |this, cx| {
                if let Err(err) = result {
                    this.handle_thread_error(err, cx);
                }
            })
        })
        .detach();
    }

    fn send(&mut self, window: &mut Window, cx: &mut Context<Self>) {
        let contents = self
            .message_editor
            .update(cx, |message_editor, cx| message_editor.contents(window, cx));
        self.send_impl(contents, window, cx)
    }

    fn send_impl(
        &mut self,
        contents: Task<anyhow::Result<Vec<acp::ContentBlock>>>,
        window: &mut Window,
        cx: &mut Context<Self>,
    ) {
        self.thread_error.take();
        self.editing_message.take();

        let Some(thread) = self.thread().cloned() else {
            return;
        };
        let task = cx.spawn_in(window, async move |this, cx| {
            let contents = contents.await?;

            if contents.is_empty() {
                return Ok(());
            }

            this.update_in(cx, |this, window, cx| {
                this.set_editor_is_expanded(false, cx);
                this.scroll_to_bottom(cx);
                this.message_editor.update(cx, |message_editor, cx| {
                    message_editor.clear(window, cx);
                });
            })?;
            let send = thread.update(cx, |thread, cx| thread.send(contents, cx))?;
            send.await
        });

        cx.spawn(async move |this, cx| {
            if let Err(err) = task.await {
                this.update(cx, |this, cx| {
                    this.handle_thread_error(err, cx);
                })
                .ok();
            }
        })
        .detach();
    }

    fn cancel_editing(&mut self, _: &ClickEvent, _window: &mut Window, cx: &mut Context<Self>) {
        self.editing_message.take();
        cx.notify();
    }

    fn regenerate(&mut self, _: &ClickEvent, window: &mut Window, cx: &mut Context<Self>) {
        let Some(editing_message) = self.editing_message.take() else {
            return;
        };

        let Some(thread) = self.thread().cloned() else {
            return;
        };

        let rewind = thread.update(cx, |thread, cx| {
            thread.rewind(editing_message.message_id, cx)
        });

        let contents = editing_message
            .editor
            .update(cx, |message_editor, cx| message_editor.contents(window, cx));
        let task = cx.foreground_executor().spawn(async move {
            rewind.await?;
            contents.await
        });
        self.send_impl(task, window, cx);
    }

    fn open_agent_diff(&mut self, _: &OpenAgentDiff, window: &mut Window, cx: &mut Context<Self>) {
        if let Some(thread) = self.thread() {
            AgentDiffPane::deploy(thread.clone(), self.workspace.clone(), window, cx).log_err();
        }
    }

    fn open_edited_buffer(
        &mut self,
        buffer: &Entity<Buffer>,
        window: &mut Window,
        cx: &mut Context<Self>,
    ) {
        let Some(thread) = self.thread() else {
            return;
        };

        let Some(diff) =
            AgentDiffPane::deploy(thread.clone(), self.workspace.clone(), window, cx).log_err()
        else {
            return;
        };

        diff.update(cx, |diff, cx| {
            diff.move_to_path(PathKey::for_buffer(&buffer, cx), window, cx)
        })
    }

    fn handle_thread_error(&mut self, error: anyhow::Error, cx: &mut Context<Self>) {
        self.thread_error = Some(ThreadError::from_err(error));
        cx.notify();
    }

    fn clear_thread_error(&mut self, cx: &mut Context<Self>) {
        self.thread_error = None;
        cx.notify();
    }

    fn handle_thread_event(
        &mut self,
        thread: &Entity<AcpThread>,
        event: &AcpThreadEvent,
        window: &mut Window,
        cx: &mut Context<Self>,
    ) {
        match event {
            AcpThreadEvent::NewEntry => {
                let len = thread.read(cx).entries().len();
                let index = len - 1;
                self.entry_view_state.sync_entry(
                    self.workspace.clone(),
                    thread.clone(),
                    index,
                    window,
                    cx,
                );
                self.list_state.splice(index..index, 1);
            }
            AcpThreadEvent::EntryUpdated(index) => {
                self.entry_view_state.sync_entry(
                    self.workspace.clone(),
                    thread.clone(),
                    *index,
                    window,
                    cx,
                );
                self.list_state.splice(*index..index + 1, 1);
            }
            AcpThreadEvent::EntriesRemoved(range) => {
                self.entry_view_state.remove(range.clone());
                self.list_state.splice(range.clone(), 0);
            }
            AcpThreadEvent::ToolAuthorizationRequired => {
                self.notify_with_sound("Waiting for tool confirmation", IconName::Info, window, cx);
            }
            AcpThreadEvent::Stopped => {
                let used_tools = thread.read(cx).used_tools_since_last_user_message();
                self.notify_with_sound(
                    if used_tools {
                        "Finished running tools"
                    } else {
                        "New message"
                    },
                    IconName::ZedAssistant,
                    window,
                    cx,
                );
            }
            AcpThreadEvent::Error => {
                self.notify_with_sound(
                    "Agent stopped due to an error",
                    IconName::Warning,
                    window,
                    cx,
                );
            }
            AcpThreadEvent::ServerExited(status) => {
                self.thread_state = ThreadState::ServerExited { status: *status };
            }
        }
        cx.notify();
    }

    fn authenticate(
        &mut self,
        method: acp::AuthMethodId,
        window: &mut Window,
        cx: &mut Context<Self>,
    ) {
        let ThreadState::Unauthenticated { ref connection } = self.thread_state else {
            return;
        };

        self.thread_error.take();
        let authenticate = connection.authenticate(method, cx);
        self.auth_task = Some(cx.spawn_in(window, {
            let project = self.project.clone();
            let agent = self.agent.clone();
            async move |this, cx| {
                let result = authenticate.await;

                this.update_in(cx, |this, window, cx| {
                    if let Err(err) = result {
                        this.handle_thread_error(err, cx);
                    } else {
                        this.thread_state = Self::initial_state(
                            agent,
                            this.workspace.clone(),
                            project.clone(),
                            window,
                            cx,
                        )
                    }
                    this.auth_task.take()
                })
                .ok();
            }
        }));
    }

    fn authorize_tool_call(
        &mut self,
        tool_call_id: acp::ToolCallId,
        option_id: acp::PermissionOptionId,
        option_kind: acp::PermissionOptionKind,
        cx: &mut Context<Self>,
    ) {
        let Some(thread) = self.thread() else {
            return;
        };
        thread.update(cx, |thread, cx| {
            thread.authorize_tool_call(tool_call_id, option_id, option_kind, cx);
        });
        cx.notify();
    }

    fn rewind(&mut self, message_id: &UserMessageId, cx: &mut Context<Self>) {
        let Some(thread) = self.thread() else {
            return;
        };
        thread
            .update(cx, |thread, cx| thread.rewind(message_id.clone(), cx))
            .detach_and_log_err(cx);
        cx.notify();
    }

    fn render_entry(
        &self,
        entry_ix: usize,
        total_entries: usize,
        entry: &AgentThreadEntry,
        window: &mut Window,
        cx: &Context<Self>,
    ) -> AnyElement {
        let primary = match &entry {
            AgentThreadEntry::UserMessage(message) => div()
                .id(("user_message", entry_ix))
                .py_4()
                .px_2()
                .children(message.id.clone().and_then(|message_id| {
                    message.checkpoint.as_ref()?.show.then(|| {
                        Button::new("restore-checkpoint", "Restore Checkpoint")
                            .icon(IconName::Undo)
                            .icon_size(IconSize::XSmall)
                            .icon_position(IconPosition::Start)
                            .label_size(LabelSize::XSmall)
                            .on_click(cx.listener(move |this, _, _window, cx| {
                                this.rewind(&message_id, cx);
                            }))
                    })
                }))
                .child(
                    v_flex()
                        .p_3()
                        .gap_1p5()
                        .rounded_lg()
                        .shadow_md()
                        .bg(cx.theme().colors().editor_background)
                        .border_1()
                        .border_color(cx.theme().colors().border)
                        .text_xs()
                        .id("message")
                        .on_click(cx.listener({
                            move |this, _, window, cx| {
                                this.start_editing_message(entry_ix, window, cx)
                            }
                        }))
                        .children(
                            if let Some(editing) = self.editing_message.as_ref()
                                && Some(&editing.message_id) == message.id.as_ref()
                            {
                                Some(
                                    self.render_edit_message_editor(editing, cx)
                                        .into_any_element(),
                                )
                            } else {
                                message.content.markdown().map(|md| {
                                    self.render_markdown(
                                        md.clone(),
                                        user_message_markdown_style(window, cx),
                                    )
                                    .into_any_element()
                                })
                            },
                        ),
                )
                .into_any(),
            AgentThreadEntry::AssistantMessage(AssistantMessage { chunks }) => {
                let style = default_markdown_style(false, window, cx);
                let message_body = v_flex()
                    .w_full()
                    .gap_2p5()
                    .children(chunks.iter().enumerate().filter_map(
                        |(chunk_ix, chunk)| match chunk {
                            AssistantMessageChunk::Message { block } => {
                                block.markdown().map(|md| {
                                    self.render_markdown(md.clone(), style.clone())
                                        .into_any_element()
                                })
                            }
                            AssistantMessageChunk::Thought { block } => {
                                block.markdown().map(|md| {
                                    self.render_thinking_block(
                                        entry_ix,
                                        chunk_ix,
                                        md.clone(),
                                        window,
                                        cx,
                                    )
                                    .into_any_element()
                                })
                            }
                        },
                    ))
                    .into_any();

                v_flex()
                    .px_5()
                    .py_1()
                    .when(entry_ix + 1 == total_entries, |this| this.pb_4())
                    .w_full()
                    .text_ui(cx)
                    .child(message_body)
                    .into_any()
            }
            AgentThreadEntry::ToolCall(tool_call) => {
                let has_terminals = tool_call.terminals().next().is_some();

                div().w_full().py_1p5().px_5().map(|this| {
                    if has_terminals {
                        this.children(tool_call.terminals().map(|terminal| {
                            self.render_terminal_tool_call(
                                entry_ix, terminal, tool_call, window, cx,
                            )
                        }))
                    } else {
                        this.child(self.render_tool_call(entry_ix, tool_call, window, cx))
                    }
                })
            }
            .into_any(),
        };

        let Some(thread) = self.thread() else {
            return primary;
        };

        let is_generating = matches!(thread.read(cx).status(), ThreadStatus::Generating);
        let primary = if entry_ix == total_entries - 1 && !is_generating {
            v_flex()
                .w_full()
                .child(primary)
                .child(self.render_thread_controls(cx))
                .into_any_element()
        } else {
            primary
        };

        if let Some(editing) = self.editing_message.as_ref()
            && editing.index < entry_ix
        {
            let backdrop = div()
                .id(("backdrop", entry_ix))
                .size_full()
                .absolute()
                .inset_0()
                .bg(cx.theme().colors().panel_background)
                .opacity(0.8)
                .block_mouse_except_scroll()
                .on_click(cx.listener(Self::cancel_editing));

            div()
                .relative()
                .child(backdrop)
                .child(primary)
                .into_any_element()
        } else {
            primary
        }
    }

    fn tool_card_header_bg(&self, cx: &Context<Self>) -> Hsla {
        cx.theme()
            .colors()
            .element_background
            .blend(cx.theme().colors().editor_foreground.opacity(0.025))
    }

    fn tool_card_border_color(&self, cx: &Context<Self>) -> Hsla {
        cx.theme().colors().border.opacity(0.6)
    }

    fn tool_name_font_size(&self) -> Rems {
        rems_from_px(13.)
    }

    fn render_thinking_block(
        &self,
        entry_ix: usize,
        chunk_ix: usize,
        chunk: Entity<Markdown>,
        window: &Window,
        cx: &Context<Self>,
    ) -> AnyElement {
        let header_id = SharedString::from(format!("thinking-block-header-{}", entry_ix));
        let card_header_id = SharedString::from("inner-card-header");
        let key = (entry_ix, chunk_ix);
        let is_open = self.expanded_thinking_blocks.contains(&key);

        v_flex()
            .child(
                h_flex()
                    .id(header_id)
                    .group(&card_header_id)
                    .relative()
                    .w_full()
                    .gap_1p5()
                    .opacity(0.8)
                    .hover(|style| style.opacity(1.))
                    .child(
                        h_flex()
                            .size_4()
                            .justify_center()
                            .child(
                                div()
                                    .group_hover(&card_header_id, |s| s.invisible().w_0())
                                    .child(
                                        Icon::new(IconName::ToolThink)
                                            .size(IconSize::Small)
                                            .color(Color::Muted),
                                    ),
                            )
                            .child(
                                h_flex()
                                    .absolute()
                                    .inset_0()
                                    .invisible()
                                    .justify_center()
                                    .group_hover(&card_header_id, |s| s.visible())
                                    .child(
                                        Disclosure::new(("expand", entry_ix), is_open)
                                            .opened_icon(IconName::ChevronUp)
                                            .closed_icon(IconName::ChevronRight)
                                            .on_click(cx.listener({
                                                move |this, _event, _window, cx| {
                                                    if is_open {
                                                        this.expanded_thinking_blocks.remove(&key);
                                                    } else {
                                                        this.expanded_thinking_blocks.insert(key);
                                                    }
                                                    cx.notify();
                                                }
                                            })),
                                    ),
                            ),
                    )
                    .child(
                        div()
                            .text_size(self.tool_name_font_size())
                            .child("Thinking"),
                    )
                    .on_click(cx.listener({
                        move |this, _event, _window, cx| {
                            if is_open {
                                this.expanded_thinking_blocks.remove(&key);
                            } else {
                                this.expanded_thinking_blocks.insert(key);
                            }
                            cx.notify();
                        }
                    })),
            )
            .when(is_open, |this| {
                this.child(
                    div()
                        .relative()
                        .mt_1p5()
                        .ml(px(7.))
                        .pl_4()
                        .border_l_1()
                        .border_color(self.tool_card_border_color(cx))
                        .text_ui_sm(cx)
                        .child(
                            self.render_markdown(chunk, default_markdown_style(false, window, cx)),
                        ),
                )
            })
            .into_any_element()
    }

    fn render_tool_call_icon(
        &self,
        group_name: SharedString,
        entry_ix: usize,
        is_collapsible: bool,
        is_open: bool,
        tool_call: &ToolCall,
        cx: &Context<Self>,
    ) -> Div {
        let tool_icon = Icon::new(match tool_call.kind {
            acp::ToolKind::Read => IconName::ToolRead,
            acp::ToolKind::Edit => IconName::ToolPencil,
            acp::ToolKind::Delete => IconName::ToolDeleteFile,
            acp::ToolKind::Move => IconName::ArrowRightLeft,
            acp::ToolKind::Search => IconName::ToolSearch,
            acp::ToolKind::Execute => IconName::ToolTerminal,
            acp::ToolKind::Think => IconName::ToolThink,
            acp::ToolKind::Fetch => IconName::ToolWeb,
            acp::ToolKind::Other => IconName::ToolHammer,
        })
        .size(IconSize::Small)
        .color(Color::Muted);

        let base_container = h_flex().size_4().justify_center();

        if is_collapsible {
            base_container
                .child(
                    div()
                        .group_hover(&group_name, |s| s.invisible().w_0())
                        .child(tool_icon),
                )
                .child(
                    h_flex()
                        .absolute()
                        .inset_0()
                        .invisible()
                        .justify_center()
                        .group_hover(&group_name, |s| s.visible())
                        .child(
                            Disclosure::new(("expand", entry_ix), is_open)
                                .opened_icon(IconName::ChevronUp)
                                .closed_icon(IconName::ChevronRight)
                                .on_click(cx.listener({
                                    let id = tool_call.id.clone();
                                    move |this: &mut Self, _, _, cx: &mut Context<Self>| {
                                        if is_open {
                                            this.expanded_tool_calls.remove(&id);
                                        } else {
                                            this.expanded_tool_calls.insert(id.clone());
                                        }
                                        cx.notify();
                                    }
                                })),
                        ),
                )
        } else {
            base_container.child(tool_icon)
        }
    }

    fn render_tool_call(
        &self,
        entry_ix: usize,
        tool_call: &ToolCall,
        window: &Window,
        cx: &Context<Self>,
    ) -> Div {
        let header_id = SharedString::from(format!("outer-tool-call-header-{}", entry_ix));
        let card_header_id = SharedString::from("inner-tool-call-header");

        let status_icon = match &tool_call.status {
            ToolCallStatus::Allowed {
                status: acp::ToolCallStatus::Pending,
            }
            | ToolCallStatus::WaitingForConfirmation { .. } => None,
            ToolCallStatus::Allowed {
                status: acp::ToolCallStatus::InProgress,
                ..
            } => Some(
                Icon::new(IconName::ArrowCircle)
                    .color(Color::Accent)
                    .size(IconSize::Small)
                    .with_animation(
                        "running",
                        Animation::new(Duration::from_secs(2)).repeat(),
                        |icon, delta| icon.transform(Transformation::rotate(percentage(delta))),
                    )
                    .into_any(),
            ),
            ToolCallStatus::Allowed {
                status: acp::ToolCallStatus::Completed,
                ..
            } => None,
            ToolCallStatus::Rejected
            | ToolCallStatus::Canceled
            | ToolCallStatus::Allowed {
                status: acp::ToolCallStatus::Failed,
                ..
            } => Some(
                Icon::new(IconName::Close)
                    .color(Color::Error)
                    .size(IconSize::Small)
                    .into_any_element(),
            ),
        };

        let needs_confirmation = matches!(
            tool_call.status,
            ToolCallStatus::WaitingForConfirmation { .. }
        );
        let is_edit = matches!(tool_call.kind, acp::ToolKind::Edit);
        let has_diff = tool_call
            .content
            .iter()
            .any(|content| matches!(content, ToolCallContent::Diff { .. }));
        let has_nonempty_diff = tool_call.content.iter().any(|content| match content {
            ToolCallContent::Diff(diff) => diff.read(cx).has_revealed_range(cx),
            _ => false,
        });
        let use_card_layout = needs_confirmation || is_edit || has_diff;

        let is_collapsible = !tool_call.content.is_empty() && !use_card_layout;

        let is_open = tool_call.content.is_empty()
            || needs_confirmation
            || has_nonempty_diff
            || self.expanded_tool_calls.contains(&tool_call.id);

        let gradient_overlay = |color: Hsla| {
            div()
                .absolute()
                .top_0()
                .right_0()
                .w_12()
                .h_full()
                .bg(linear_gradient(
                    90.,
                    linear_color_stop(color, 1.),
                    linear_color_stop(color.opacity(0.2), 0.),
                ))
        };
        let gradient_color = if use_card_layout {
            self.tool_card_header_bg(cx)
        } else {
            cx.theme().colors().panel_background
        };

        let tool_output_display = match &tool_call.status {
            ToolCallStatus::WaitingForConfirmation { options, .. } => v_flex()
                .w_full()
                .children(tool_call.content.iter().map(|content| {
                    div()
                        .child(
                            self.render_tool_call_content(entry_ix, content, tool_call, window, cx),
                        )
                        .into_any_element()
                }))
                .child(self.render_permission_buttons(
                    options,
                    entry_ix,
                    tool_call.id.clone(),
                    tool_call.content.is_empty(),
                    cx,
                )),
            ToolCallStatus::Allowed { .. } | ToolCallStatus::Canceled => v_flex()
                .w_full()
                .children(tool_call.content.iter().map(|content| {
                    div()
                        .child(
                            self.render_tool_call_content(entry_ix, content, tool_call, window, cx),
                        )
                        .into_any_element()
                })),
            ToolCallStatus::Rejected => v_flex().size_0(),
        };

        v_flex()
            .when(use_card_layout, |this| {
                this.rounded_lg()
                    .border_1()
                    .border_color(self.tool_card_border_color(cx))
                    .bg(cx.theme().colors().editor_background)
                    .overflow_hidden()
            })
            .child(
                h_flex()
                    .id(header_id)
                    .w_full()
                    .gap_1()
                    .justify_between()
                    .map(|this| {
                        if use_card_layout {
                            this.pl_2()
                                .pr_1()
                                .py_1()
                                .rounded_t_md()
                                .bg(self.tool_card_header_bg(cx))
                        } else {
                            this.opacity(0.8).hover(|style| style.opacity(1.))
                        }
                    })
                    .child(
                        h_flex()
                            .group(&card_header_id)
                            .relative()
                            .w_full()
                            .text_size(self.tool_name_font_size())
                            .child(self.render_tool_call_icon(
                                card_header_id,
                                entry_ix,
                                is_collapsible,
                                is_open,
                                tool_call,
                                cx,
                            ))
                            .child(if tool_call.locations.len() == 1 {
                                let name = tool_call.locations[0]
                                    .path
                                    .file_name()
                                    .unwrap_or_default()
                                    .display()
                                    .to_string();

                                h_flex()
                                    .id(("open-tool-call-location", entry_ix))
                                    .w_full()
                                    .max_w_full()
                                    .px_1p5()
                                    .rounded_sm()
                                    .overflow_x_scroll()
                                    .opacity(0.8)
                                    .hover(|label| {
                                        label.opacity(1.).bg(cx
                                            .theme()
                                            .colors()
                                            .element_hover
                                            .opacity(0.5))
                                    })
                                    .child(name)
                                    .tooltip(Tooltip::text("Jump to File"))
                                    .on_click(cx.listener(move |this, _, window, cx| {
                                        this.open_tool_call_location(entry_ix, 0, window, cx);
                                    }))
                                    .into_any_element()
                            } else {
                                h_flex()
                                    .id("non-card-label-container")
                                    .w_full()
                                    .relative()
                                    .ml_1p5()
                                    .overflow_hidden()
                                    .child(
                                        h_flex()
                                            .id("non-card-label")
                                            .pr_8()
                                            .w_full()
                                            .overflow_x_scroll()
                                            .child(self.render_markdown(
                                                tool_call.label.clone(),
                                                default_markdown_style(
                                                    needs_confirmation || is_edit || has_diff,
                                                    window,
                                                    cx,
                                                ),
                                            )),
                                    )
                                    .child(gradient_overlay(gradient_color))
                                    .on_click(cx.listener({
                                        let id = tool_call.id.clone();
                                        move |this: &mut Self, _, _, cx: &mut Context<Self>| {
                                            if is_open {
                                                this.expanded_tool_calls.remove(&id);
                                            } else {
                                                this.expanded_tool_calls.insert(id.clone());
                                            }
                                            cx.notify();
                                        }
                                    }))
                                    .into_any()
                            }),
                    )
                    .children(status_icon),
            )
            .when(is_open, |this| this.child(tool_output_display))
    }

    fn render_tool_call_content(
        &self,
        entry_ix: usize,
        content: &ToolCallContent,
        tool_call: &ToolCall,
        window: &Window,
        cx: &Context<Self>,
    ) -> AnyElement {
        match content {
            ToolCallContent::ContentBlock(content) => {
                if let Some(resource_link) = content.resource_link() {
                    self.render_resource_link(resource_link, cx)
                } else if let Some(markdown) = content.markdown() {
                    self.render_markdown_output(markdown.clone(), tool_call.id.clone(), window, cx)
                } else {
                    Empty.into_any_element()
                }
            }
            ToolCallContent::Diff(diff) => {
                self.render_diff_editor(entry_ix, &diff.read(cx).multibuffer(), cx)
            }
            ToolCallContent::Terminal(terminal) => {
                self.render_terminal_tool_call(entry_ix, terminal, tool_call, window, cx)
            }
        }
    }

    fn render_markdown_output(
        &self,
        markdown: Entity<Markdown>,
        tool_call_id: acp::ToolCallId,
        window: &Window,
        cx: &Context<Self>,
    ) -> AnyElement {
        let button_id = SharedString::from(format!("tool_output-{:?}", tool_call_id.clone()));

        v_flex()
            .mt_1p5()
            .ml(px(7.))
            .px_3p5()
            .gap_2()
            .border_l_1()
            .border_color(self.tool_card_border_color(cx))
            .text_sm()
            .text_color(cx.theme().colors().text_muted)
            .child(self.render_markdown(markdown, default_markdown_style(false, window, cx)))
            .child(
                Button::new(button_id, "Collapse Output")
                    .full_width()
                    .style(ButtonStyle::Outlined)
                    .label_size(LabelSize::Small)
                    .icon(IconName::ChevronUp)
                    .icon_color(Color::Muted)
                    .icon_position(IconPosition::Start)
                    .on_click(cx.listener({
                        let id = tool_call_id.clone();
                        move |this: &mut Self, _, _, cx: &mut Context<Self>| {
                            this.expanded_tool_calls.remove(&id);
                            cx.notify();
                        }
                    })),
            )
            .into_any_element()
    }

    fn render_resource_link(
        &self,
        resource_link: &acp::ResourceLink,
        cx: &Context<Self>,
    ) -> AnyElement {
        let uri: SharedString = resource_link.uri.clone().into();

        let label: SharedString = if let Some(path) = resource_link.uri.strip_prefix("file://") {
            path.to_string().into()
        } else {
            uri.clone()
        };

        let button_id = SharedString::from(format!("item-{}", uri.clone()));

        div()
            .ml(px(7.))
            .pl_2p5()
            .border_l_1()
            .border_color(self.tool_card_border_color(cx))
            .overflow_hidden()
            .child(
                Button::new(button_id, label)
                    .label_size(LabelSize::Small)
                    .color(Color::Muted)
                    .icon(IconName::ArrowUpRight)
                    .icon_size(IconSize::XSmall)
                    .icon_color(Color::Muted)
                    .truncate(true)
                    .on_click(cx.listener({
                        let workspace = self.workspace.clone();
                        move |_, _, window, cx: &mut Context<Self>| {
                            Self::open_link(uri.clone(), &workspace, window, cx);
                        }
                    })),
            )
            .into_any_element()
    }

    fn render_permission_buttons(
        &self,
        options: &[acp::PermissionOption],
        entry_ix: usize,
        tool_call_id: acp::ToolCallId,
        empty_content: bool,
        cx: &Context<Self>,
    ) -> Div {
        h_flex()
            .py_1()
            .pl_2()
            .pr_1()
            .gap_1()
            .justify_between()
            .flex_wrap()
            .when(!empty_content, |this| {
                this.border_t_1()
                    .border_color(self.tool_card_border_color(cx))
            })
            .child(
                div()
                    .min_w(rems_from_px(145.))
                    .child(LoadingLabel::new("Waiting for Confirmation").size(LabelSize::Small)),
            )
            .child(h_flex().gap_0p5().children(options.iter().map(|option| {
                let option_id = SharedString::from(option.id.0.clone());
                Button::new((option_id, entry_ix), option.name.clone())
                    .map(|this| match option.kind {
                        acp::PermissionOptionKind::AllowOnce => {
                            this.icon(IconName::Check).icon_color(Color::Success)
                        }
                        acp::PermissionOptionKind::AllowAlways => {
                            this.icon(IconName::CheckDouble).icon_color(Color::Success)
                        }
                        acp::PermissionOptionKind::RejectOnce => {
                            this.icon(IconName::Close).icon_color(Color::Error)
                        }
                        acp::PermissionOptionKind::RejectAlways => {
                            this.icon(IconName::Close).icon_color(Color::Error)
                        }
                    })
                    .icon_position(IconPosition::Start)
                    .icon_size(IconSize::XSmall)
                    .label_size(LabelSize::Small)
                    .on_click(cx.listener({
                        let tool_call_id = tool_call_id.clone();
                        let option_id = option.id.clone();
                        let option_kind = option.kind;
                        move |this, _, _, cx| {
                            this.authorize_tool_call(
                                tool_call_id.clone(),
                                option_id.clone(),
                                option_kind,
                                cx,
                            );
                        }
                    }))
            })))
    }

    fn render_diff_editor(
        &self,
        entry_ix: usize,
        multibuffer: &Entity<MultiBuffer>,
        cx: &Context<Self>,
    ) -> AnyElement {
        v_flex()
            .h_full()
            .border_t_1()
            .border_color(self.tool_card_border_color(cx))
            .child(
                if let Some(entry) = self.entry_view_state.entry(entry_ix)
                    && let Some(editor) = entry.editor_for_diff(&multibuffer)
                {
                    editor.clone().into_any_element()
                } else {
                    Empty.into_any()
                },
            )
            .into_any()
    }

    fn render_terminal_tool_call(
        &self,
        entry_ix: usize,
        terminal: &Entity<acp_thread::Terminal>,
        tool_call: &ToolCall,
        window: &Window,
        cx: &Context<Self>,
    ) -> AnyElement {
        let terminal_data = terminal.read(cx);
        let working_dir = terminal_data.working_dir();
        let command = terminal_data.command();
        let started_at = terminal_data.started_at();

        let tool_failed = matches!(
            &tool_call.status,
            ToolCallStatus::Rejected
                | ToolCallStatus::Canceled
                | ToolCallStatus::Allowed {
                    status: acp::ToolCallStatus::Failed,
                    ..
                }
        );

        let output = terminal_data.output();
        let command_finished = output.is_some();
        let truncated_output = output.is_some_and(|output| output.was_content_truncated);
        let output_line_count = output.map(|output| output.content_line_count).unwrap_or(0);

        let command_failed = command_finished
            && output.is_some_and(|o| o.exit_status.is_none_or(|status| !status.success()));

        let time_elapsed = if let Some(output) = output {
            output.ended_at.duration_since(started_at)
        } else {
            started_at.elapsed()
        };

        let header_bg = cx
            .theme()
            .colors()
            .element_background
            .blend(cx.theme().colors().editor_foreground.opacity(0.025));
        let border_color = cx.theme().colors().border.opacity(0.6);

        let working_dir = working_dir
            .as_ref()
            .map(|path| format!("{}", path.display()))
            .unwrap_or_else(|| "current directory".to_string());

        let header = h_flex()
            .id(SharedString::from(format!(
                "terminal-tool-header-{}",
                terminal.entity_id()
            )))
            .flex_none()
            .gap_1()
            .justify_between()
            .rounded_t_md()
            .child(
                div()
                    .id(("command-target-path", terminal.entity_id()))
                    .w_full()
                    .max_w_full()
                    .overflow_x_scroll()
                    .child(
                        Label::new(working_dir)
                            .buffer_font(cx)
                            .size(LabelSize::XSmall)
                            .color(Color::Muted),
                    ),
            )
            .when(!command_finished, |header| {
                header
                    .gap_1p5()
                    .child(
                        Button::new(
                            SharedString::from(format!("stop-terminal-{}", terminal.entity_id())),
                            "Stop",
                        )
                        .icon(IconName::Stop)
                        .icon_position(IconPosition::Start)
                        .icon_size(IconSize::Small)
                        .icon_color(Color::Error)
                        .label_size(LabelSize::Small)
                        .tooltip(move |window, cx| {
                            Tooltip::with_meta(
                                "Stop This Command",
                                None,
                                "Also possible by placing your cursor inside the terminal and using regular terminal bindings.",
                                window,
                                cx,
                            )
                        })
                        .on_click({
                            let terminal = terminal.clone();
                            cx.listener(move |_this, _event, _window, cx| {
                                let inner_terminal = terminal.read(cx).inner().clone();
                                inner_terminal.update(cx, |inner_terminal, _cx| {
                                    inner_terminal.kill_active_task();
                                });
                            })
                        }),
                    )
                    .child(Divider::vertical())
                    .child(
                        Icon::new(IconName::ArrowCircle)
                            .size(IconSize::XSmall)
                            .color(Color::Info)
                            .with_animation(
                                "arrow-circle",
                                Animation::new(Duration::from_secs(2)).repeat(),
                                |icon, delta| {
                                    icon.transform(Transformation::rotate(percentage(delta)))
                                },
                            ),
                    )
            })
            .when(tool_failed || command_failed, |header| {
                header.child(
                    div()
                        .id(("terminal-tool-error-code-indicator", terminal.entity_id()))
                        .child(
                            Icon::new(IconName::Close)
                                .size(IconSize::Small)
                                .color(Color::Error),
                        )
                        .when_some(output.and_then(|o| o.exit_status), |this, status| {
                            this.tooltip(Tooltip::text(format!(
                                "Exited with code {}",
                                status.code().unwrap_or(-1),
                            )))
                        }),
                )
            })
            .when(truncated_output, |header| {
                let tooltip = if let Some(output) = output {
                    if output_line_count + 10 > terminal::MAX_SCROLL_HISTORY_LINES {
                        "Output exceeded terminal max lines and was \
                            truncated, the model received the first 16 KB."
                            .to_string()
                    } else {
                        format!(
                            "Output is {} long—to avoid unexpected token usage, \
                                only 16 KB was sent back to the model.",
                            format_file_size(output.original_content_len as u64, true),
                        )
                    }
                } else {
                    "Output was truncated".to_string()
                };

                header.child(
                    h_flex()
                        .id(("terminal-tool-truncated-label", terminal.entity_id()))
                        .gap_1()
                        .child(
                            Icon::new(IconName::Info)
                                .size(IconSize::XSmall)
                                .color(Color::Ignored),
                        )
                        .child(
                            Label::new("Truncated")
                                .color(Color::Muted)
                                .size(LabelSize::XSmall),
                        )
                        .tooltip(Tooltip::text(tooltip)),
                )
            })
            .when(time_elapsed > Duration::from_secs(10), |header| {
                header.child(
                    Label::new(format!("({})", duration_alt_display(time_elapsed)))
                        .buffer_font(cx)
                        .color(Color::Muted)
                        .size(LabelSize::XSmall),
                )
            })
            .child(
                Disclosure::new(
                    SharedString::from(format!(
                        "terminal-tool-disclosure-{}",
                        terminal.entity_id()
                    )),
                    self.terminal_expanded,
                )
                .opened_icon(IconName::ChevronUp)
                .closed_icon(IconName::ChevronDown)
                .on_click(cx.listener(move |this, _event, _window, _cx| {
                    this.terminal_expanded = !this.terminal_expanded;
                })),
            );

        let terminal_view = self
            .entry_view_state
            .entry(entry_ix)
            .and_then(|entry| entry.terminal(&terminal));
        let show_output = self.terminal_expanded && terminal_view.is_some();

        v_flex()
            .mb_2()
            .border_1()
            .when(tool_failed || command_failed, |card| card.border_dashed())
            .border_color(border_color)
            .rounded_lg()
            .overflow_hidden()
            .child(
                v_flex()
                    .py_1p5()
                    .pl_2()
                    .pr_1p5()
                    .gap_0p5()
                    .bg(header_bg)
                    .text_xs()
                    .child(header)
                    .child(
                        MarkdownElement::new(
                            command.clone(),
                            terminal_command_markdown_style(window, cx),
                        )
                        .code_block_renderer(
                            markdown::CodeBlockRenderer::Default {
                                copy_button: false,
                                copy_button_on_hover: true,
                                border: false,
                            },
                        ),
                    ),
            )
            .when(show_output, |this| {
                this.child(
                    div()
                        .pt_2()
                        .border_t_1()
                        .when(tool_failed || command_failed, |card| card.border_dashed())
                        .border_color(border_color)
                        .bg(cx.theme().colors().editor_background)
                        .rounded_b_md()
                        .text_ui_sm(cx)
                        .children(terminal_view.clone()),
                )
            })
            .into_any()
    }

    fn render_agent_logo(&self) -> AnyElement {
        Icon::new(self.agent.logo())
            .color(Color::Muted)
            .size(IconSize::XLarge)
            .into_any_element()
    }

    fn render_error_agent_logo(&self) -> AnyElement {
        let logo = Icon::new(self.agent.logo())
            .color(Color::Muted)
            .size(IconSize::XLarge)
            .into_any_element();

        h_flex()
            .relative()
            .justify_center()
            .child(div().opacity(0.3).child(logo))
            .child(
                h_flex().absolute().right_1().bottom_0().child(
                    Icon::new(IconName::XCircle)
                        .color(Color::Error)
                        .size(IconSize::Small),
                ),
            )
            .into_any_element()
    }

    fn render_empty_state(&self, cx: &App) -> AnyElement {
        let loading = matches!(&self.thread_state, ThreadState::Loading { .. });

        v_flex()
            .size_full()
            .items_center()
            .justify_center()
            .child(if loading {
                h_flex()
                    .justify_center()
                    .child(self.render_agent_logo())
                    .with_animation(
                        "pulsating_icon",
                        Animation::new(Duration::from_secs(2))
                            .repeat()
                            .with_easing(pulsating_between(0.4, 1.0)),
                        |icon, delta| icon.opacity(delta),
                    )
                    .into_any()
            } else {
                self.render_agent_logo().into_any_element()
            })
            .child(h_flex().mt_4().mb_1().justify_center().child(if loading {
                div()
                    .child(LoadingLabel::new("").size(LabelSize::Large))
                    .into_any_element()
            } else {
                Headline::new(self.agent.empty_state_headline())
                    .size(HeadlineSize::Medium)
                    .into_any_element()
            }))
            .child(
                div()
                    .max_w_1_2()
                    .text_sm()
                    .text_center()
                    .map(|this| {
                        if loading {
                            this.invisible()
                        } else {
                            this.text_color(cx.theme().colors().text_muted)
                        }
                    })
                    .child(self.agent.empty_state_message()),
            )
            .into_any()
    }

    fn render_pending_auth_state(&self) -> AnyElement {
        v_flex()
            .items_center()
            .justify_center()
            .child(self.render_error_agent_logo())
            .child(
                h_flex()
                    .mt_4()
                    .mb_1()
                    .justify_center()
                    .child(Headline::new("Not Authenticated").size(HeadlineSize::Medium)),
            )
            .into_any()
    }

    fn render_server_exited(&self, status: ExitStatus, _cx: &Context<Self>) -> AnyElement {
        v_flex()
            .items_center()
            .justify_center()
            .child(self.render_error_agent_logo())
            .child(
                v_flex()
                    .mt_4()
                    .mb_2()
                    .gap_0p5()
                    .text_center()
                    .items_center()
                    .child(Headline::new("Server exited unexpectedly").size(HeadlineSize::Medium))
                    .child(
                        Label::new(format!("Exit status: {}", status.code().unwrap_or(-127)))
                            .size(LabelSize::Small)
                            .color(Color::Muted),
                    ),
            )
            .into_any_element()
    }

    fn render_load_error(&self, e: &LoadError, cx: &Context<Self>) -> AnyElement {
        let mut container = v_flex()
            .items_center()
            .justify_center()
            .child(self.render_error_agent_logo())
            .child(
                v_flex()
                    .mt_4()
                    .mb_2()
                    .gap_0p5()
                    .text_center()
                    .items_center()
                    .child(Headline::new("Failed to launch").size(HeadlineSize::Medium))
                    .child(
                        Label::new(e.to_string())
                            .size(LabelSize::Small)
                            .color(Color::Muted),
                    ),
            );

        if let LoadError::Unsupported {
            upgrade_message,
            upgrade_command,
            ..
        } = &e
        {
            let upgrade_message = upgrade_message.clone();
            let upgrade_command = upgrade_command.clone();
            container = container.child(Button::new("upgrade", upgrade_message).on_click(
                cx.listener(move |this, _, window, cx| {
                    this.workspace
                        .update(cx, |workspace, cx| {
                            let project = workspace.project().read(cx);
                            let cwd = project.first_project_directory(cx);
                            let shell = project.terminal_settings(&cwd, cx).shell.clone();
                            let spawn_in_terminal = task::SpawnInTerminal {
                                id: task::TaskId("install".to_string()),
                                full_label: upgrade_command.clone(),
                                label: upgrade_command.clone(),
                                command: Some(upgrade_command.clone()),
                                args: Vec::new(),
                                command_label: upgrade_command.clone(),
                                cwd,
                                env: Default::default(),
                                use_new_terminal: true,
                                allow_concurrent_runs: true,
                                reveal: Default::default(),
                                reveal_target: Default::default(),
                                hide: Default::default(),
                                shell,
                                show_summary: true,
                                show_command: true,
                                show_rerun: false,
                            };
                            workspace
                                .spawn_in_terminal(spawn_in_terminal, window, cx)
                                .detach();
                        })
                        .ok();
                }),
            ));
        }

        container.into_any()
    }

    fn render_activity_bar(
        &self,
        thread_entity: &Entity<AcpThread>,
        window: &mut Window,
        cx: &Context<Self>,
    ) -> Option<AnyElement> {
        let thread = thread_entity.read(cx);
        let action_log = thread.action_log();
        let changed_buffers = action_log.read(cx).changed_buffers(cx);
        let plan = thread.plan();

        if changed_buffers.is_empty() && plan.is_empty() {
            return None;
        }

        let editor_bg_color = cx.theme().colors().editor_background;
        let active_color = cx.theme().colors().element_selected;
        let bg_edit_files_disclosure = editor_bg_color.blend(active_color.opacity(0.3));

        let pending_edits = thread.has_pending_edit_tool_calls();

        v_flex()
            .mt_1()
            .mx_2()
            .bg(bg_edit_files_disclosure)
            .border_1()
            .border_b_0()
            .border_color(cx.theme().colors().border)
            .rounded_t_md()
            .shadow(vec![gpui::BoxShadow {
                color: gpui::black().opacity(0.15),
                offset: point(px(1.), px(-1.)),
                blur_radius: px(3.),
                spread_radius: px(0.),
            }])
            .when(!plan.is_empty(), |this| {
                this.child(self.render_plan_summary(plan, window, cx))
                    .when(self.plan_expanded, |parent| {
                        parent.child(self.render_plan_entries(plan, window, cx))
                    })
            })
            .when(!plan.is_empty() && !changed_buffers.is_empty(), |this| {
                this.child(Divider::horizontal().color(DividerColor::Border))
            })
            .when(!changed_buffers.is_empty(), |this| {
                this.child(self.render_edits_summary(
                    action_log,
                    &changed_buffers,
                    self.edits_expanded,
                    pending_edits,
                    window,
                    cx,
                ))
                .when(self.edits_expanded, |parent| {
                    parent.child(self.render_edited_files(
                        action_log,
                        &changed_buffers,
                        pending_edits,
                        cx,
                    ))
                })
            })
            .into_any()
            .into()
    }

    fn render_plan_summary(&self, plan: &Plan, window: &mut Window, cx: &Context<Self>) -> Div {
        let stats = plan.stats();

        let title = if let Some(entry) = stats.in_progress_entry
            && !self.plan_expanded
        {
            h_flex()
                .w_full()
                .cursor_default()
                .gap_1()
                .text_xs()
                .text_color(cx.theme().colors().text_muted)
                .justify_between()
                .child(
                    h_flex()
                        .gap_1()
                        .child(
                            Label::new("Current:")
                                .size(LabelSize::Small)
                                .color(Color::Muted),
                        )
                        .child(MarkdownElement::new(
                            entry.content.clone(),
                            plan_label_markdown_style(&entry.status, window, cx),
                        )),
                )
                .when(stats.pending > 0, |this| {
                    this.child(
                        Label::new(format!("{} left", stats.pending))
                            .size(LabelSize::Small)
                            .color(Color::Muted)
                            .mr_1(),
                    )
                })
        } else {
            let status_label = if stats.pending == 0 {
                "All Done".to_string()
            } else if stats.completed == 0 {
                format!("{} Tasks", plan.entries.len())
            } else {
                format!("{}/{}", stats.completed, plan.entries.len())
            };

            h_flex()
                .w_full()
                .gap_1()
                .justify_between()
                .child(
                    Label::new("Plan")
                        .size(LabelSize::Small)
                        .color(Color::Muted),
                )
                .child(
                    Label::new(status_label)
                        .size(LabelSize::Small)
                        .color(Color::Muted)
                        .mr_1(),
                )
        };

        h_flex()
            .p_1()
            .justify_between()
            .when(self.plan_expanded, |this| {
                this.border_b_1().border_color(cx.theme().colors().border)
            })
            .child(
                h_flex()
                    .id("plan_summary")
                    .w_full()
                    .gap_1()
                    .child(Disclosure::new("plan_disclosure", self.plan_expanded))
                    .child(title)
                    .on_click(cx.listener(|this, _, _, cx| {
                        this.plan_expanded = !this.plan_expanded;
                        cx.notify();
                    })),
            )
    }

    fn render_plan_entries(&self, plan: &Plan, window: &mut Window, cx: &Context<Self>) -> Div {
        v_flex().children(plan.entries.iter().enumerate().flat_map(|(index, entry)| {
            let element = h_flex()
                .py_1()
                .px_2()
                .gap_2()
                .justify_between()
                .bg(cx.theme().colors().editor_background)
                .when(index < plan.entries.len() - 1, |parent| {
                    parent.border_color(cx.theme().colors().border).border_b_1()
                })
                .child(
                    h_flex()
                        .id(("plan_entry", index))
                        .gap_1p5()
                        .max_w_full()
                        .overflow_x_scroll()
                        .text_xs()
                        .text_color(cx.theme().colors().text_muted)
                        .child(match entry.status {
                            acp::PlanEntryStatus::Pending => Icon::new(IconName::TodoPending)
                                .size(IconSize::Small)
                                .color(Color::Muted)
                                .into_any_element(),
                            acp::PlanEntryStatus::InProgress => Icon::new(IconName::TodoProgress)
                                .size(IconSize::Small)
                                .color(Color::Accent)
                                .with_animation(
                                    "running",
                                    Animation::new(Duration::from_secs(2)).repeat(),
                                    |icon, delta| {
                                        icon.transform(Transformation::rotate(percentage(delta)))
                                    },
                                )
                                .into_any_element(),
                            acp::PlanEntryStatus::Completed => Icon::new(IconName::TodoComplete)
                                .size(IconSize::Small)
                                .color(Color::Success)
                                .into_any_element(),
                        })
                        .child(MarkdownElement::new(
                            entry.content.clone(),
                            plan_label_markdown_style(&entry.status, window, cx),
                        )),
                );

            Some(element)
        }))
    }

    fn render_edits_summary(
        &self,
        action_log: &Entity<ActionLog>,
        changed_buffers: &BTreeMap<Entity<Buffer>, Entity<BufferDiff>>,
        expanded: bool,
        pending_edits: bool,
        window: &mut Window,
        cx: &Context<Self>,
    ) -> Div {
        const EDIT_NOT_READY_TOOLTIP_LABEL: &str = "Wait until file edits are complete.";

        let focus_handle = self.focus_handle(cx);

        h_flex()
            .p_1()
            .justify_between()
            .when(expanded, |this| {
                this.border_b_1().border_color(cx.theme().colors().border)
            })
            .child(
                h_flex()
                    .id("edits-container")
                    .w_full()
                    .gap_1()
                    .child(Disclosure::new("edits-disclosure", expanded))
                    .map(|this| {
                        if pending_edits {
                            this.child(
                                Label::new(format!(
                                    "Editing {} {}…",
                                    changed_buffers.len(),
                                    if changed_buffers.len() == 1 {
                                        "file"
                                    } else {
                                        "files"
                                    }
                                ))
                                .color(Color::Muted)
                                .size(LabelSize::Small)
                                .with_animation(
                                    "edit-label",
                                    Animation::new(Duration::from_secs(2))
                                        .repeat()
                                        .with_easing(pulsating_between(0.3, 0.7)),
                                    |label, delta| label.alpha(delta),
                                ),
                            )
                        } else {
                            this.child(
                                Label::new("Edits")
                                    .size(LabelSize::Small)
                                    .color(Color::Muted),
                            )
                            .child(Label::new("•").size(LabelSize::XSmall).color(Color::Muted))
                            .child(
                                Label::new(format!(
                                    "{} {}",
                                    changed_buffers.len(),
                                    if changed_buffers.len() == 1 {
                                        "file"
                                    } else {
                                        "files"
                                    }
                                ))
                                .size(LabelSize::Small)
                                .color(Color::Muted),
                            )
                        }
                    })
                    .on_click(cx.listener(|this, _, _, cx| {
                        this.edits_expanded = !this.edits_expanded;
                        cx.notify();
                    })),
            )
            .child(
                h_flex()
                    .gap_1()
                    .child(
                        IconButton::new("review-changes", IconName::ListTodo)
                            .icon_size(IconSize::Small)
                            .tooltip({
                                let focus_handle = focus_handle.clone();
                                move |window, cx| {
                                    Tooltip::for_action_in(
                                        "Review Changes",
                                        &OpenAgentDiff,
                                        &focus_handle,
                                        window,
                                        cx,
                                    )
                                }
                            })
                            .on_click(cx.listener(|_, _, window, cx| {
                                window.dispatch_action(OpenAgentDiff.boxed_clone(), cx);
                            })),
                    )
                    .child(Divider::vertical().color(DividerColor::Border))
                    .child(
                        Button::new("reject-all-changes", "Reject All")
                            .label_size(LabelSize::Small)
                            .disabled(pending_edits)
                            .when(pending_edits, |this| {
                                this.tooltip(Tooltip::text(EDIT_NOT_READY_TOOLTIP_LABEL))
                            })
                            .key_binding(
                                KeyBinding::for_action_in(
                                    &RejectAll,
                                    &focus_handle.clone(),
                                    window,
                                    cx,
                                )
                                .map(|kb| kb.size(rems_from_px(10.))),
                            )
                            .on_click({
                                let action_log = action_log.clone();
                                cx.listener(move |_, _, _, cx| {
                                    action_log.update(cx, |action_log, cx| {
                                        action_log.reject_all_edits(cx).detach();
                                    })
                                })
                            }),
                    )
                    .child(
                        Button::new("keep-all-changes", "Keep All")
                            .label_size(LabelSize::Small)
                            .disabled(pending_edits)
                            .when(pending_edits, |this| {
                                this.tooltip(Tooltip::text(EDIT_NOT_READY_TOOLTIP_LABEL))
                            })
                            .key_binding(
                                KeyBinding::for_action_in(&KeepAll, &focus_handle, window, cx)
                                    .map(|kb| kb.size(rems_from_px(10.))),
                            )
                            .on_click({
                                let action_log = action_log.clone();
                                cx.listener(move |_, _, _, cx| {
                                    action_log.update(cx, |action_log, cx| {
                                        action_log.keep_all_edits(cx);
                                    })
                                })
                            }),
                    ),
            )
    }

    fn render_edited_files(
        &self,
        action_log: &Entity<ActionLog>,
        changed_buffers: &BTreeMap<Entity<Buffer>, Entity<BufferDiff>>,
        pending_edits: bool,
        cx: &Context<Self>,
    ) -> Div {
        let editor_bg_color = cx.theme().colors().editor_background;

        v_flex().children(changed_buffers.into_iter().enumerate().flat_map(
            |(index, (buffer, _diff))| {
                let file = buffer.read(cx).file()?;
                let path = file.path();

                let file_path = path.parent().and_then(|parent| {
                    let parent_str = parent.to_string_lossy();

                    if parent_str.is_empty() {
                        None
                    } else {
                        Some(
                            Label::new(format!("/{}{}", parent_str, std::path::MAIN_SEPARATOR_STR))
                                .color(Color::Muted)
                                .size(LabelSize::XSmall)
                                .buffer_font(cx),
                        )
                    }
                });

                let file_name = path.file_name().map(|name| {
                    Label::new(name.to_string_lossy().to_string())
                        .size(LabelSize::XSmall)
                        .buffer_font(cx)
                });

                let file_icon = FileIcons::get_icon(&path, cx)
                    .map(Icon::from_path)
                    .map(|icon| icon.color(Color::Muted).size(IconSize::Small))
                    .unwrap_or_else(|| {
                        Icon::new(IconName::File)
                            .color(Color::Muted)
                            .size(IconSize::Small)
                    });

                let overlay_gradient = linear_gradient(
                    90.,
                    linear_color_stop(editor_bg_color, 1.),
                    linear_color_stop(editor_bg_color.opacity(0.2), 0.),
                );

                let element = h_flex()
                    .group("edited-code")
                    .id(("file-container", index))
                    .relative()
                    .py_1()
                    .pl_2()
                    .pr_1()
                    .gap_2()
                    .justify_between()
                    .bg(editor_bg_color)
                    .when(index < changed_buffers.len() - 1, |parent| {
                        parent.border_color(cx.theme().colors().border).border_b_1()
                    })
                    .child(
                        h_flex()
                            .id(("file-name", index))
                            .pr_8()
                            .gap_1p5()
                            .max_w_full()
                            .overflow_x_scroll()
                            .child(file_icon)
                            .child(h_flex().gap_0p5().children(file_name).children(file_path))
                            .on_click({
                                let buffer = buffer.clone();
                                cx.listener(move |this, _, window, cx| {
                                    this.open_edited_buffer(&buffer, window, cx);
                                })
                            }),
                    )
                    .child(
                        h_flex()
                            .gap_1()
                            .visible_on_hover("edited-code")
                            .child(
                                Button::new("review", "Review")
                                    .label_size(LabelSize::Small)
                                    .on_click({
                                        let buffer = buffer.clone();
                                        cx.listener(move |this, _, window, cx| {
                                            this.open_edited_buffer(&buffer, window, cx);
                                        })
                                    }),
                            )
                            .child(Divider::vertical().color(DividerColor::BorderVariant))
                            .child(
                                Button::new("reject-file", "Reject")
                                    .label_size(LabelSize::Small)
                                    .disabled(pending_edits)
                                    .on_click({
                                        let buffer = buffer.clone();
                                        let action_log = action_log.clone();
                                        move |_, _, cx| {
                                            action_log.update(cx, |action_log, cx| {
                                                action_log
                                                    .reject_edits_in_ranges(
                                                        buffer.clone(),
                                                        vec![Anchor::MIN..Anchor::MAX],
                                                        cx,
                                                    )
                                                    .detach_and_log_err(cx);
                                            })
                                        }
                                    }),
                            )
                            .child(
                                Button::new("keep-file", "Keep")
                                    .label_size(LabelSize::Small)
                                    .disabled(pending_edits)
                                    .on_click({
                                        let buffer = buffer.clone();
                                        let action_log = action_log.clone();
                                        move |_, _, cx| {
                                            action_log.update(cx, |action_log, cx| {
                                                action_log.keep_edits_in_range(
                                                    buffer.clone(),
                                                    Anchor::MIN..Anchor::MAX,
                                                    cx,
                                                );
                                            })
                                        }
                                    }),
                            ),
                    )
                    .child(
                        div()
                            .id("gradient-overlay")
                            .absolute()
                            .h_full()
                            .w_12()
                            .top_0()
                            .bottom_0()
                            .right(px(152.))
                            .bg(overlay_gradient),
                    );

                Some(element)
            },
        ))
    }

    fn render_message_editor(&mut self, window: &mut Window, cx: &mut Context<Self>) -> AnyElement {
        let focus_handle = self.message_editor.focus_handle(cx);
        let editor_bg_color = cx.theme().colors().editor_background;
        let (expand_icon, expand_tooltip) = if self.editor_expanded {
            (IconName::Minimize, "Minimize Message Editor")
        } else {
            (IconName::Maximize, "Expand Message Editor")
        };

        v_flex()
            .on_action(cx.listener(Self::expand_message_editor))
            .on_action(cx.listener(|this, _: &ToggleProfileSelector, window, cx| {
                if let Some(profile_selector) = this.profile_selector.as_ref() {
                    profile_selector.read(cx).menu_handle().toggle(window, cx);
                }
            }))
            .on_action(cx.listener(|this, _: &ToggleModelSelector, window, cx| {
                if let Some(model_selector) = this.model_selector.as_ref() {
                    model_selector
                        .update(cx, |model_selector, cx| model_selector.toggle(window, cx));
                }
            }))
            .p_2()
            .gap_2()
            .border_t_1()
            .border_color(cx.theme().colors().border)
            .bg(editor_bg_color)
            .when(self.editor_expanded, |this| {
                this.h(vh(0.8, window)).size_full().justify_between()
            })
            .child(
                v_flex()
                    .relative()
                    .size_full()
                    .pt_1()
                    .pr_2p5()
                    .child(self.message_editor.clone())
                    .child(
                        h_flex()
                            .absolute()
                            .top_0()
                            .right_0()
                            .opacity(0.5)
                            .hover(|this| this.opacity(1.0))
                            .child(
                                IconButton::new("toggle-height", expand_icon)
                                    .icon_size(IconSize::Small)
                                    .icon_color(Color::Muted)
                                    .tooltip({
                                        let focus_handle = focus_handle.clone();
                                        move |window, cx| {
                                            Tooltip::for_action_in(
                                                expand_tooltip,
                                                &ExpandMessageEditor,
                                                &focus_handle,
                                                window,
                                                cx,
                                            )
                                        }
                                    })
                                    .on_click(cx.listener(|_, _, window, cx| {
                                        window.dispatch_action(Box::new(ExpandMessageEditor), cx);
                                    })),
                            ),
                    ),
            )
            .child(
                h_flex()
                    .flex_none()
                    .justify_between()
                    .child(
                        h_flex()
                            .gap_1()
                            .child(self.render_follow_toggle(cx))
                            .children(self.render_burn_mode_toggle(cx)),
                    )
                    .child(
                        h_flex()
                            .gap_1()
                            .children(self.profile_selector.clone())
                            .children(self.model_selector.clone())
                            .child(self.render_send_button(cx)),
                    ),
            )
            .into_any()
    }

    fn as_native_connection(&self, cx: &App) -> Option<Rc<agent2::NativeAgentConnection>> {
        let acp_thread = self.thread()?.read(cx);
        acp_thread.connection().clone().downcast()
    }

    fn as_native_thread(&self, cx: &App) -> Option<Entity<agent2::Thread>> {
        let acp_thread = self.thread()?.read(cx);
        self.as_native_connection(cx)?
            .thread(acp_thread.session_id(), cx)
    }

    fn toggle_burn_mode(
        &mut self,
        _: &ToggleBurnMode,
        _window: &mut Window,
        cx: &mut Context<Self>,
    ) {
        let Some(thread) = self.as_native_thread(cx) else {
            return;
        };

        thread.update(cx, |thread, _cx| {
            let current_mode = thread.completion_mode();
            thread.set_completion_mode(match current_mode {
                CompletionMode::Burn => CompletionMode::Normal,
                CompletionMode::Normal => CompletionMode::Burn,
            });
        });
    }

    fn render_burn_mode_toggle(&self, cx: &mut Context<Self>) -> Option<AnyElement> {
        let thread = self.as_native_thread(cx)?.read(cx);

        if !thread.model().supports_burn_mode() {
            return None;
        }

        let active_completion_mode = thread.completion_mode();
        let burn_mode_enabled = active_completion_mode == CompletionMode::Burn;
        let icon = if burn_mode_enabled {
            IconName::ZedBurnModeOn
        } else {
            IconName::ZedBurnMode
        };

        Some(
            IconButton::new("burn-mode", icon)
                .icon_size(IconSize::Small)
                .icon_color(Color::Muted)
                .toggle_state(burn_mode_enabled)
                .selected_icon_color(Color::Error)
                .on_click(cx.listener(|this, _event, window, cx| {
                    this.toggle_burn_mode(&ToggleBurnMode, window, cx);
                }))
                .tooltip(move |_window, cx| {
                    cx.new(|_| BurnModeTooltip::new().selected(burn_mode_enabled))
                        .into()
                })
                .into_any_element(),
        )
    }

    fn start_editing_message(&mut self, index: usize, window: &mut Window, cx: &mut Context<Self>) {
        let Some(thread) = self.thread() else {
            return;
        };
        let Some(AgentThreadEntry::UserMessage(message)) = thread.read(cx).entries().get(index)
        else {
            return;
        };
        let Some(message_id) = message.id.clone() else {
            return;
        };

        self.list_state.scroll_to_reveal_item(index);

        let chunks = message.chunks.clone();
        let editor = cx.new(|cx| {
            let mut editor = MessageEditor::new(
                self.workspace.clone(),
                self.project.clone(),
                self.thread_store.clone(),
                self.text_thread_store.clone(),
                editor::EditorMode::AutoHeight {
                    min_lines: 1,
                    max_lines: None,
                },
                window,
                cx,
            );
            editor.set_message(chunks, window, cx);
            editor
        });
        let subscription =
            cx.subscribe_in(&editor, window, |this, _, event, window, cx| match event {
                MessageEditorEvent::Send => {
                    this.regenerate(&Default::default(), window, cx);
                }
                MessageEditorEvent::Cancel => {
                    this.cancel_editing(&Default::default(), window, cx);
                }
            });
        editor.focus_handle(cx).focus(window);

        self.editing_message.replace(EditingMessage {
            index: index,
            message_id: message_id.clone(),
            editor,
            _subscription: subscription,
        });
        cx.notify();
    }

    fn render_edit_message_editor(&self, editing: &EditingMessage, cx: &Context<Self>) -> Div {
        v_flex()
            .w_full()
            .gap_2()
            .child(editing.editor.clone())
            .child(
                h_flex()
                    .gap_1()
                    .child(
                        Icon::new(IconName::Warning)
                            .color(Color::Warning)
                            .size(IconSize::XSmall),
                    )
                    .child(
                        Label::new("Editing will restart the thread from this point.")
                            .color(Color::Muted)
                            .size(LabelSize::XSmall),
                    )
                    .child(self.render_editing_message_editor_buttons(editing, cx)),
            )
    }

    fn render_editing_message_editor_buttons(
        &self,
        editing: &EditingMessage,
        cx: &Context<Self>,
    ) -> Div {
        h_flex()
            .gap_0p5()
            .flex_1()
            .justify_end()
            .child(
                IconButton::new("cancel-edit-message", IconName::Close)
                    .shape(ui::IconButtonShape::Square)
                    .icon_color(Color::Error)
                    .icon_size(IconSize::Small)
                    .tooltip({
                        let focus_handle = editing.editor.focus_handle(cx);
                        move |window, cx| {
                            Tooltip::for_action_in(
                                "Cancel Edit",
                                &menu::Cancel,
                                &focus_handle,
                                window,
                                cx,
                            )
                        }
                    })
                    .on_click(cx.listener(Self::cancel_editing)),
            )
            .child(
                IconButton::new("confirm-edit-message", IconName::Return)
                    .disabled(editing.editor.read(cx).is_empty(cx))
                    .shape(ui::IconButtonShape::Square)
                    .icon_color(Color::Muted)
                    .icon_size(IconSize::Small)
                    .tooltip({
                        let focus_handle = editing.editor.focus_handle(cx);
                        move |window, cx| {
                            Tooltip::for_action_in(
                                "Regenerate",
                                &menu::Confirm,
                                &focus_handle,
                                window,
                                cx,
                            )
                        }
                    })
                    .on_click(cx.listener(Self::regenerate)),
            )
    }

    fn render_send_button(&self, cx: &mut Context<Self>) -> AnyElement {
        if self.thread().map_or(true, |thread| {
            thread.read(cx).status() == ThreadStatus::Idle
        }) {
            let is_editor_empty = self.message_editor.read(cx).is_empty(cx);
            IconButton::new("send-message", IconName::Send)
                .icon_color(Color::Accent)
                .style(ButtonStyle::Filled)
                .disabled(self.thread().is_none() || is_editor_empty)
                .when(!is_editor_empty, |button| {
                    button.tooltip(move |window, cx| Tooltip::for_action("Send", &Chat, window, cx))
                })
                .when(is_editor_empty, |button| {
                    button.tooltip(Tooltip::text("Type a message to submit"))
                })
                .on_click(cx.listener(|this, _, window, cx| {
                    this.send(window, cx);
                }))
                .into_any_element()
        } else {
            IconButton::new("stop-generation", IconName::Stop)
                .icon_color(Color::Error)
                .style(ButtonStyle::Tinted(ui::TintColor::Error))
                .tooltip(move |window, cx| {
                    Tooltip::for_action("Stop Generation", &editor::actions::Cancel, window, cx)
                })
                .on_click(cx.listener(|this, _event, _, cx| this.cancel_generation(cx)))
                .into_any_element()
        }
    }

    fn render_follow_toggle(&self, cx: &mut Context<Self>) -> impl IntoElement {
        let following = self
            .workspace
            .read_with(cx, |workspace, _| {
                workspace.is_being_followed(CollaboratorId::Agent)
            })
            .unwrap_or(false);

        IconButton::new("follow-agent", IconName::Crosshair)
            .icon_size(IconSize::Small)
            .icon_color(Color::Muted)
            .toggle_state(following)
            .selected_icon_color(Some(Color::Custom(cx.theme().players().agent().cursor)))
            .tooltip(move |window, cx| {
                if following {
                    Tooltip::for_action("Stop Following Agent", &Follow, window, cx)
                } else {
                    Tooltip::with_meta(
                        "Follow Agent",
                        Some(&Follow),
                        "Track the agent's location as it reads and edits files.",
                        window,
                        cx,
                    )
                }
            })
            .on_click(cx.listener(move |this, _, window, cx| {
                this.workspace
                    .update(cx, |workspace, cx| {
                        if following {
                            workspace.unfollow(CollaboratorId::Agent, window, cx);
                        } else {
                            workspace.follow(CollaboratorId::Agent, window, cx);
                        }
                    })
                    .ok();
            }))
    }

    fn render_markdown(&self, markdown: Entity<Markdown>, style: MarkdownStyle) -> MarkdownElement {
        let workspace = self.workspace.clone();
        MarkdownElement::new(markdown, style).on_url_click(move |text, window, cx| {
            Self::open_link(text, &workspace, window, cx);
        })
    }

    fn open_link(
        url: SharedString,
        workspace: &WeakEntity<Workspace>,
        window: &mut Window,
        cx: &mut App,
    ) {
        let Some(workspace) = workspace.upgrade() else {
            cx.open_url(&url);
            return;
        };

        if let Some(mention) = MentionUri::parse(&url).log_err() {
            workspace.update(cx, |workspace, cx| match mention {
                MentionUri::File { abs_path, .. } => {
                    let project = workspace.project();
                    let Some((path, entry)) = project.update(cx, |project, cx| {
                        let path = project.find_project_path(abs_path, cx)?;
                        let entry = project.entry_for_path(&path, cx)?;
                        Some((path, entry))
                    }) else {
                        return;
                    };

                    if entry.is_dir() {
                        project.update(cx, |_, cx| {
                            cx.emit(project::Event::RevealInProjectPanel(entry.id));
                        });
                    } else {
                        workspace
                            .open_path(path, None, true, window, cx)
                            .detach_and_log_err(cx);
                    }
                }
                MentionUri::Symbol {
                    path, line_range, ..
                }
                | MentionUri::Selection { path, line_range } => {
                    let project = workspace.project();
                    let Some((path, _)) = project.update(cx, |project, cx| {
                        let path = project.find_project_path(path, cx)?;
                        let entry = project.entry_for_path(&path, cx)?;
                        Some((path, entry))
                    }) else {
                        return;
                    };

                    let item = workspace.open_path(path, None, true, window, cx);
                    window
                        .spawn(cx, async move |cx| {
                            let Some(editor) = item.await?.downcast::<Editor>() else {
                                return Ok(());
                            };
                            let range =
                                Point::new(line_range.start, 0)..Point::new(line_range.start, 0);
                            editor
                                .update_in(cx, |editor, window, cx| {
                                    editor.change_selections(
                                        SelectionEffects::scroll(Autoscroll::center()),
                                        window,
                                        cx,
                                        |s| s.select_ranges(vec![range]),
                                    );
                                })
                                .ok();
                            anyhow::Ok(())
                        })
                        .detach_and_log_err(cx);
                }
                MentionUri::Thread { id, .. } => {
                    if let Some(panel) = workspace.panel::<AgentPanel>(cx) {
                        panel.update(cx, |panel, cx| {
                            panel
                                .open_thread_by_id(&id, window, cx)
                                .detach_and_log_err(cx)
                        });
                    }
                }
                MentionUri::TextThread { path, .. } => {
                    if let Some(panel) = workspace.panel::<AgentPanel>(cx) {
                        panel.update(cx, |panel, cx| {
                            panel
                                .open_saved_prompt_editor(path.as_path().into(), window, cx)
                                .detach_and_log_err(cx);
                        });
                    }
                }
                MentionUri::Rule { id, .. } => {
                    let PromptId::User { uuid } = id else {
                        return;
                    };
                    window.dispatch_action(
                        Box::new(OpenRulesLibrary {
                            prompt_to_select: Some(uuid.0),
                        }),
                        cx,
                    )
                }
                MentionUri::Fetch { url } => {
                    cx.open_url(url.as_str());
                }
            })
        } else {
            cx.open_url(&url);
        }
    }

    fn open_tool_call_location(
        &self,
        entry_ix: usize,
        location_ix: usize,
        window: &mut Window,
        cx: &mut Context<Self>,
    ) -> Option<()> {
        let (tool_call_location, agent_location) = self
            .thread()?
            .read(cx)
            .entries()
            .get(entry_ix)?
            .location(location_ix)?;

        let project_path = self
            .project
            .read(cx)
            .find_project_path(&tool_call_location.path, cx)?;

        let open_task = self
            .workspace
            .update(cx, |workspace, cx| {
                workspace.open_path(project_path, None, true, window, cx)
            })
            .log_err()?;
        window
            .spawn(cx, async move |cx| {
                let item = open_task.await?;

                let Some(active_editor) = item.downcast::<Editor>() else {
                    return anyhow::Ok(());
                };

                active_editor.update_in(cx, |editor, window, cx| {
                    let multibuffer = editor.buffer().read(cx);
                    let buffer = multibuffer.as_singleton();
                    if agent_location.buffer.upgrade() == buffer {
                        let excerpt_id = multibuffer.excerpt_ids().first().cloned();
                        let anchor = editor::Anchor::in_buffer(
                            excerpt_id.unwrap(),
                            buffer.unwrap().read(cx).remote_id(),
                            agent_location.position,
                        );
                        editor.change_selections(Default::default(), window, cx, |selections| {
                            selections.select_anchor_ranges([anchor..anchor]);
                        })
                    } else {
                        let row = tool_call_location.line.unwrap_or_default();
                        editor.change_selections(Default::default(), window, cx, |selections| {
                            selections.select_ranges([Point::new(row, 0)..Point::new(row, 0)]);
                        })
                    }
                })?;

                anyhow::Ok(())
            })
            .detach_and_log_err(cx);

        None
    }

    pub fn open_thread_as_markdown(
        &self,
        workspace: Entity<Workspace>,
        window: &mut Window,
        cx: &mut App,
    ) -> Task<anyhow::Result<()>> {
        let markdown_language_task = workspace
            .read(cx)
            .app_state()
            .languages
            .language_for_name("Markdown");

        let (thread_summary, markdown) = if let Some(thread) = self.thread() {
            let thread = thread.read(cx);
            (thread.title().to_string(), thread.to_markdown(cx))
        } else {
            return Task::ready(Ok(()));
        };

        window.spawn(cx, async move |cx| {
            let markdown_language = markdown_language_task.await?;

            workspace.update_in(cx, |workspace, window, cx| {
                let project = workspace.project().clone();

                if !project.read(cx).is_local() {
                    bail!("failed to open active thread as markdown in remote project");
                }

                let buffer = project.update(cx, |project, cx| {
                    project.create_local_buffer(&markdown, Some(markdown_language), cx)
                });
                let buffer = cx.new(|cx| {
                    MultiBuffer::singleton(buffer, cx).with_title(thread_summary.clone())
                });

                workspace.add_item_to_active_pane(
                    Box::new(cx.new(|cx| {
                        let mut editor =
                            Editor::for_multibuffer(buffer, Some(project.clone()), window, cx);
                        editor.set_breadcrumb_header(thread_summary);
                        editor
                    })),
                    None,
                    true,
                    window,
                    cx,
                );

                anyhow::Ok(())
            })??;
            anyhow::Ok(())
        })
    }

    fn scroll_to_top(&mut self, cx: &mut Context<Self>) {
        self.list_state.scroll_to(ListOffset::default());
        cx.notify();
    }

    pub fn scroll_to_bottom(&mut self, cx: &mut Context<Self>) {
        if let Some(thread) = self.thread() {
            let entry_count = thread.read(cx).entries().len();
            self.list_state.reset(entry_count);
            cx.notify();
        }
    }

    fn notify_with_sound(
        &mut self,
        caption: impl Into<SharedString>,
        icon: IconName,
        window: &mut Window,
        cx: &mut Context<Self>,
    ) {
        self.play_notification_sound(window, cx);
        self.show_notification(caption, icon, window, cx);
    }

    fn play_notification_sound(&self, window: &Window, cx: &mut App) {
        let settings = AgentSettings::get_global(cx);
        if settings.play_sound_when_agent_done && !window.is_window_active() {
            Audio::play_sound(Sound::AgentDone, cx);
        }
    }

    fn show_notification(
        &mut self,
        caption: impl Into<SharedString>,
        icon: IconName,
        window: &mut Window,
        cx: &mut Context<Self>,
    ) {
        if window.is_window_active() || !self.notifications.is_empty() {
            return;
        }

        let title = self.title(cx);

        match AgentSettings::get_global(cx).notify_when_agent_waiting {
            NotifyWhenAgentWaiting::PrimaryScreen => {
                if let Some(primary) = cx.primary_display() {
                    self.pop_up(icon, caption.into(), title, window, primary, cx);
                }
            }
            NotifyWhenAgentWaiting::AllScreens => {
                let caption = caption.into();
                for screen in cx.displays() {
                    self.pop_up(icon, caption.clone(), title.clone(), window, screen, cx);
                }
            }
            NotifyWhenAgentWaiting::Never => {
                // Don't show anything
            }
        }
    }

    fn pop_up(
        &mut self,
        icon: IconName,
        caption: SharedString,
        title: SharedString,
        window: &mut Window,
        screen: Rc<dyn PlatformDisplay>,
        cx: &mut Context<Self>,
    ) {
        let options = AgentNotification::window_options(screen, cx);

        let project_name = self.workspace.upgrade().and_then(|workspace| {
            workspace
                .read(cx)
                .project()
                .read(cx)
                .visible_worktrees(cx)
                .next()
                .map(|worktree| worktree.read(cx).root_name().to_string())
        });

        if let Some(screen_window) = cx
            .open_window(options, |_, cx| {
                cx.new(|_| {
                    AgentNotification::new(title.clone(), caption.clone(), icon, project_name)
                })
            })
            .log_err()
        {
            if let Some(pop_up) = screen_window.entity(cx).log_err() {
                self.notification_subscriptions
                    .entry(screen_window)
                    .or_insert_with(Vec::new)
                    .push(cx.subscribe_in(&pop_up, window, {
                        |this, _, event, window, cx| match event {
                            AgentNotificationEvent::Accepted => {
                                let handle = window.window_handle();
                                cx.activate(true);

                                let workspace_handle = this.workspace.clone();

                                // If there are multiple Zed windows, activate the correct one.
                                cx.defer(move |cx| {
                                    handle
                                        .update(cx, |_view, window, _cx| {
                                            window.activate_window();

                                            if let Some(workspace) = workspace_handle.upgrade() {
                                                workspace.update(_cx, |workspace, cx| {
                                                    workspace.focus_panel::<AgentPanel>(window, cx);
                                                });
                                            }
                                        })
                                        .log_err();
                                });

                                this.dismiss_notifications(cx);
                            }
                            AgentNotificationEvent::Dismissed => {
                                this.dismiss_notifications(cx);
                            }
                        }
                    }));

                self.notifications.push(screen_window);

                // If the user manually refocuses the original window, dismiss the popup.
                self.notification_subscriptions
                    .entry(screen_window)
                    .or_insert_with(Vec::new)
                    .push({
                        let pop_up_weak = pop_up.downgrade();

                        cx.observe_window_activation(window, move |_, window, cx| {
                            if window.is_window_active() {
                                if let Some(pop_up) = pop_up_weak.upgrade() {
                                    pop_up.update(cx, |_, cx| {
                                        cx.emit(AgentNotificationEvent::Dismissed);
                                    });
                                }
                            }
                        })
                    });
            }
        }
    }

    fn dismiss_notifications(&mut self, cx: &mut Context<Self>) {
        for window in self.notifications.drain(..) {
            window
                .update(cx, |_, window, _| {
                    window.remove_window();
                })
                .ok();

            self.notification_subscriptions.remove(&window);
        }
    }

    fn render_thread_controls(&self, cx: &Context<Self>) -> impl IntoElement {
        let open_as_markdown = IconButton::new("open-as-markdown", IconName::FileMarkdown)
            .shape(ui::IconButtonShape::Square)
            .icon_size(IconSize::Small)
            .icon_color(Color::Ignored)
            .tooltip(Tooltip::text("Open Thread as Markdown"))
            .on_click(cx.listener(move |this, _, window, cx| {
                if let Some(workspace) = this.workspace.upgrade() {
                    this.open_thread_as_markdown(workspace, window, cx)
                        .detach_and_log_err(cx);
                }
            }));

        let scroll_to_top = IconButton::new("scroll_to_top", IconName::ArrowUp)
            .shape(ui::IconButtonShape::Square)
            .icon_size(IconSize::Small)
            .icon_color(Color::Ignored)
            .tooltip(Tooltip::text("Scroll To Top"))
            .on_click(cx.listener(move |this, _, _, cx| {
                this.scroll_to_top(cx);
            }));

        h_flex()
            .w_full()
            .mr_1()
            .pb_2()
            .px(RESPONSE_PADDING_X)
            .opacity(0.4)
            .hover(|style| style.opacity(1.))
            .flex_wrap()
            .justify_end()
            .child(open_as_markdown)
            .child(scroll_to_top)
    }

<<<<<<< HEAD
    fn settings_changed(&mut self, _window: &mut Window, cx: &mut Context<Self>) {
        for diff_editor in self.diff_editors.values() {
            diff_editor.update(cx, |diff_editor, cx| {
                diff_editor.set_text_style_refinement(diff_editor_text_style_refinement(cx));
                cx.notify();
=======
    fn render_vertical_scrollbar(&self, cx: &mut Context<Self>) -> Stateful<Div> {
        div()
            .id("acp-thread-scrollbar")
            .occlude()
            .on_mouse_move(cx.listener(|_, _, _, cx| {
                cx.notify();
                cx.stop_propagation()
            }))
            .on_hover(|_, _, cx| {
                cx.stop_propagation();
            })
            .on_any_mouse_down(|_, _, cx| {
                cx.stop_propagation();
            })
            .on_mouse_up(
                MouseButton::Left,
                cx.listener(|_, _, _, cx| {
                    cx.stop_propagation();
                }),
            )
            .on_scroll_wheel(cx.listener(|_, _, _, cx| {
                cx.notify();
            }))
            .h_full()
            .absolute()
            .right_1()
            .top_1()
            .bottom_0()
            .w(px(12.))
            .cursor_default()
            .children(Scrollbar::vertical(self.scrollbar_state.clone()).map(|s| s.auto_hide(cx)))
    }

    fn settings_changed(&mut self, _window: &mut Window, cx: &mut Context<Self>) {
        self.entry_view_state.settings_changed(cx);
    }

    pub(crate) fn insert_dragged_files(
        &self,
        paths: Vec<project::ProjectPath>,
        added_worktrees: Vec<Entity<project::Worktree>>,
        window: &mut Window,
        cx: &mut Context<Self>,
    ) {
        self.message_editor.update(cx, |message_editor, cx| {
            message_editor.insert_dragged_files(paths, window, cx);
            drop(added_worktrees);
        })
    }
}

impl AcpThreadView {
    fn render_thread_error(&self, window: &mut Window, cx: &mut Context<'_, Self>) -> Option<Div> {
        let content = match self.thread_error.as_ref()? {
            ThreadError::Other(error) => self.render_any_thread_error(error.clone(), cx),
            ThreadError::PaymentRequired => self.render_payment_required_error(cx),
            ThreadError::ModelRequestLimitReached(plan) => {
                self.render_model_request_limit_reached_error(*plan, cx)
            }
            ThreadError::ToolUseLimitReached => {
                self.render_tool_use_limit_reached_error(window, cx)?
            }
        };

        Some(
            div()
                .border_t_1()
                .border_color(cx.theme().colors().border)
                .child(content),
        )
    }

    fn render_any_thread_error(&self, error: SharedString, cx: &mut Context<'_, Self>) -> Callout {
        let icon = Icon::new(IconName::XCircle)
            .size(IconSize::Small)
            .color(Color::Error);

        Callout::new()
            .icon(icon)
            .title("Error")
            .description(error.clone())
            .secondary_action(self.create_copy_button(error.to_string()))
            .primary_action(self.dismiss_error_button(cx))
            .bg_color(self.error_callout_bg(cx))
    }

    fn render_payment_required_error(&self, cx: &mut Context<Self>) -> Callout {
        const ERROR_MESSAGE: &str =
            "You reached your free usage limit. Upgrade to Zed Pro for more prompts.";

        let icon = Icon::new(IconName::XCircle)
            .size(IconSize::Small)
            .color(Color::Error);

        Callout::new()
            .icon(icon)
            .title("Free Usage Exceeded")
            .description(ERROR_MESSAGE)
            .tertiary_action(self.upgrade_button(cx))
            .secondary_action(self.create_copy_button(ERROR_MESSAGE))
            .primary_action(self.dismiss_error_button(cx))
            .bg_color(self.error_callout_bg(cx))
    }

    fn render_model_request_limit_reached_error(
        &self,
        plan: cloud_llm_client::Plan,
        cx: &mut Context<Self>,
    ) -> Callout {
        let error_message = match plan {
            cloud_llm_client::Plan::ZedPro => "Upgrade to usage-based billing for more prompts.",
            cloud_llm_client::Plan::ZedProTrial | cloud_llm_client::Plan::ZedFree => {
                "Upgrade to Zed Pro for more prompts."
            }
        };

        let icon = Icon::new(IconName::XCircle)
            .size(IconSize::Small)
            .color(Color::Error);

        Callout::new()
            .icon(icon)
            .title("Model Prompt Limit Reached")
            .description(error_message)
            .tertiary_action(self.upgrade_button(cx))
            .secondary_action(self.create_copy_button(error_message))
            .primary_action(self.dismiss_error_button(cx))
            .bg_color(self.error_callout_bg(cx))
    }

    fn render_tool_use_limit_reached_error(
        &self,
        window: &mut Window,
        cx: &mut Context<Self>,
    ) -> Option<Callout> {
        let thread = self.as_native_thread(cx)?;
        let supports_burn_mode = thread.read(cx).model().supports_burn_mode();

        let focus_handle = self.focus_handle(cx);

        let icon = Icon::new(IconName::Info)
            .size(IconSize::Small)
            .color(Color::Info);

        Some(
            Callout::new()
                .icon(icon)
                .title("Consecutive tool use limit reached.")
                .when(supports_burn_mode, |this| {
                    this.secondary_action(
                        Button::new("continue-burn-mode", "Continue with Burn Mode")
                            .style(ButtonStyle::Filled)
                            .style(ButtonStyle::Tinted(ui::TintColor::Accent))
                            .layer(ElevationIndex::ModalSurface)
                            .label_size(LabelSize::Small)
                            .key_binding(
                                KeyBinding::for_action_in(
                                    &ContinueWithBurnMode,
                                    &focus_handle,
                                    window,
                                    cx,
                                )
                                .map(|kb| kb.size(rems_from_px(10.))),
                            )
                            .tooltip(Tooltip::text("Enable Burn Mode for unlimited tool use."))
                            .on_click({
                                cx.listener(move |this, _, _window, cx| {
                                    thread.update(cx, |thread, _cx| {
                                        thread.set_completion_mode(CompletionMode::Burn);
                                    });
                                    this.resume_chat(cx);
                                })
                            }),
                    )
                })
                .primary_action(
                    Button::new("continue-conversation", "Continue")
                        .layer(ElevationIndex::ModalSurface)
                        .label_size(LabelSize::Small)
                        .key_binding(
                            KeyBinding::for_action_in(&ContinueThread, &focus_handle, window, cx)
                                .map(|kb| kb.size(rems_from_px(10.))),
                        )
                        .on_click(cx.listener(|this, _, _window, cx| {
                            this.resume_chat(cx);
                        })),
                ),
        )
    }

    fn create_copy_button(&self, message: impl Into<String>) -> impl IntoElement {
        let message = message.into();

        IconButton::new("copy", IconName::Copy)
            .icon_size(IconSize::Small)
            .icon_color(Color::Muted)
            .tooltip(Tooltip::text("Copy Error Message"))
            .on_click(move |_, _, cx| {
                cx.write_to_clipboard(ClipboardItem::new_string(message.clone()))
>>>>>>> 257e0991
            })
    }

    fn dismiss_error_button(&self, cx: &mut Context<Self>) -> impl IntoElement {
        IconButton::new("dismiss", IconName::Close)
            .icon_size(IconSize::Small)
            .icon_color(Color::Muted)
            .tooltip(Tooltip::text("Dismiss Error"))
            .on_click(cx.listener({
                move |this, _, _, cx| {
                    this.clear_thread_error(cx);
                    cx.notify();
                }
            }))
    }

    fn upgrade_button(&self, cx: &mut Context<Self>) -> impl IntoElement {
        Button::new("upgrade", "Upgrade")
            .label_size(LabelSize::Small)
            .style(ButtonStyle::Tinted(ui::TintColor::Accent))
            .on_click(cx.listener({
                move |this, _, _, cx| {
                    this.clear_thread_error(cx);
                    cx.open_url(&zed_urls::upgrade_to_zed_pro_url(cx));
                }
            }))
    }

    fn error_callout_bg(&self, cx: &Context<Self>) -> Hsla {
        cx.theme().status().error.opacity(0.08)
    }
}

impl Focusable for AcpThreadView {
    fn focus_handle(&self, cx: &App) -> FocusHandle {
        self.message_editor.focus_handle(cx)
    }
}

impl Render for AcpThreadView {
    fn render(&mut self, window: &mut Window, cx: &mut Context<Self>) -> impl IntoElement {
        let has_messages = self.list_state.item_count() > 0;

        v_flex()
            .size_full()
            .key_context("AcpThread")
            .on_action(cx.listener(Self::open_agent_diff))
            .on_action(cx.listener(Self::toggle_burn_mode))
            .bg(cx.theme().colors().panel_background)
            .child(match &self.thread_state {
                ThreadState::Unauthenticated { connection } => v_flex()
                    .p_2()
                    .flex_1()
                    .items_center()
                    .justify_center()
                    .child(self.render_pending_auth_state())
                    .child(h_flex().mt_1p5().justify_center().children(
                        connection.auth_methods().into_iter().map(|method| {
                            Button::new(
                                SharedString::from(method.id.0.clone()),
                                method.name.clone(),
                            )
                            .on_click({
                                let method_id = method.id.clone();
                                cx.listener(move |this, _, window, cx| {
                                    this.authenticate(method_id.clone(), window, cx)
                                })
                            })
                        }),
                    ))
                    .into_any_element(),
                ThreadState::Loading { .. } => v_flex()
                    .flex_1()
                    .child(self.render_empty_state(cx))
                    .into_any_element(),
                ThreadState::LoadError(e) => v_flex()
                    .p_2()
                    .flex_1()
                    .items_center()
                    .justify_center()
                    .child(self.render_load_error(e, cx))
                    .into_any_element(),
                ThreadState::ServerExited { status } => v_flex()
                    .p_2()
                    .flex_1()
                    .items_center()
                    .justify_center()
                    .child(self.render_server_exited(*status, cx))
                    .into_any_element(),
                ThreadState::Ready { thread, .. } => {
                    let thread_clone = thread.clone();

                    v_flex().flex_1().map(|this| {
                        if has_messages {
                            this.child(
                                list(
                                    self.list_state.clone(),
                                    cx.processor(|this, index: usize, window, cx| {
                                        let Some((entry, len)) = this.thread().and_then(|thread| {
                                            let entries = &thread.read(cx).entries();
                                            Some((entries.get(index)?, entries.len()))
                                        }) else {
                                            return Empty.into_any();
                                        };
                                        this.render_entry(index, len, entry, window, cx)
                                    }),
                                )
                                .with_sizing_behavior(gpui::ListSizingBehavior::Auto)
                                .flex_grow()
                                .into_any(),
                            )
                            .vertical_scrollbar(window, cx)
                            .children(match thread_clone.read(cx).status() {
                                ThreadStatus::Idle | ThreadStatus::WaitingForToolConfirmation => {
                                    None
                                }
                                ThreadStatus::Generating => div()
                                    .px_5()
                                    .py_2()
                                    .child(LoadingLabel::new("").size(LabelSize::Small))
                                    .into(),
                            })
                            .children(self.render_activity_bar(&thread_clone, window, cx))
                            .into_any_element()
                        } else {
                            this.child(self.render_empty_state(cx)).into_any_element()
                        }
                    })
                }
            })
            // The activity bar is intentionally rendered outside of the ThreadState::Ready match
            // above so that the scrollbar doesn't render behind it. The current setup allows
            // the scrollbar to stop exactly at the activity bar start.
            .when(has_messages, |this| match &self.thread_state {
                ThreadState::Ready { thread, .. } => {
                    this.children(self.render_activity_bar(thread, window, cx))
                }
                _ => this,
            })
            .children(self.render_thread_error(window, cx))
            .child(self.render_message_editor(window, cx))
    }
}

fn user_message_markdown_style(window: &Window, cx: &App) -> MarkdownStyle {
    let mut style = default_markdown_style(false, window, cx);
    let mut text_style = window.text_style();
    let theme_settings = ThemeSettings::get_global(cx);

    let buffer_font = theme_settings.buffer_font.family.clone();
    let buffer_font_size = TextSize::Small.rems(cx);

    text_style.refine(&TextStyleRefinement {
        font_family: Some(buffer_font),
        font_size: Some(buffer_font_size.into()),
        ..Default::default()
    });

    style.base_text_style = text_style;
    style.link_callback = Some(Rc::new(move |url, cx| {
        if MentionUri::parse(url).is_ok() {
            let colors = cx.theme().colors();
            Some(TextStyleRefinement {
                background_color: Some(colors.element_background),
                ..Default::default()
            })
        } else {
            None
        }
    }));
    style
}

fn default_markdown_style(buffer_font: bool, window: &Window, cx: &App) -> MarkdownStyle {
    let theme_settings = ThemeSettings::get_global(cx);
    let colors = cx.theme().colors();

    let buffer_font_size = TextSize::Small.rems(cx);

    let mut text_style = window.text_style();
    let line_height = buffer_font_size * 1.75;

    let font_family = if buffer_font {
        theme_settings.buffer_font.family.clone()
    } else {
        theme_settings.ui_font.family.clone()
    };

    let font_size = if buffer_font {
        TextSize::Small.rems(cx)
    } else {
        TextSize::Default.rems(cx)
    };

    text_style.refine(&TextStyleRefinement {
        font_family: Some(font_family),
        font_fallbacks: theme_settings.ui_font.fallbacks.clone(),
        font_features: Some(theme_settings.ui_font.features.clone()),
        font_size: Some(font_size.into()),
        line_height: Some(line_height.into()),
        color: Some(cx.theme().colors().text),
        ..Default::default()
    });

    MarkdownStyle {
        base_text_style: text_style.clone(),
        syntax: cx.theme().syntax().clone(),
        selection_background_color: cx.theme().colors().element_selection_background,
        code_block_overflow_x_scroll: true,
        table_overflow_x_scroll: true,
        heading_level_styles: Some(HeadingLevelStyles {
            h1: Some(TextStyleRefinement {
                font_size: Some(rems(1.15).into()),
                ..Default::default()
            }),
            h2: Some(TextStyleRefinement {
                font_size: Some(rems(1.1).into()),
                ..Default::default()
            }),
            h3: Some(TextStyleRefinement {
                font_size: Some(rems(1.05).into()),
                ..Default::default()
            }),
            h4: Some(TextStyleRefinement {
                font_size: Some(rems(1.).into()),
                ..Default::default()
            }),
            h5: Some(TextStyleRefinement {
                font_size: Some(rems(0.95).into()),
                ..Default::default()
            }),
            h6: Some(TextStyleRefinement {
                font_size: Some(rems(0.875).into()),
                ..Default::default()
            }),
        }),
        code_block: StyleRefinement {
            padding: EdgesRefinement {
                top: Some(DefiniteLength::Absolute(AbsoluteLength::Pixels(Pixels(8.)))),
                left: Some(DefiniteLength::Absolute(AbsoluteLength::Pixels(Pixels(8.)))),
                right: Some(DefiniteLength::Absolute(AbsoluteLength::Pixels(Pixels(8.)))),
                bottom: Some(DefiniteLength::Absolute(AbsoluteLength::Pixels(Pixels(8.)))),
            },
            margin: EdgesRefinement {
                top: Some(Length::Definite(Pixels(8.).into())),
                left: Some(Length::Definite(Pixels(0.).into())),
                right: Some(Length::Definite(Pixels(0.).into())),
                bottom: Some(Length::Definite(Pixels(12.).into())),
            },
            border_style: Some(BorderStyle::Solid),
            border_widths: EdgesRefinement {
                top: Some(AbsoluteLength::Pixels(Pixels(1.))),
                left: Some(AbsoluteLength::Pixels(Pixels(1.))),
                right: Some(AbsoluteLength::Pixels(Pixels(1.))),
                bottom: Some(AbsoluteLength::Pixels(Pixels(1.))),
            },
            border_color: Some(colors.border_variant),
            background: Some(colors.editor_background.into()),
            text: Some(TextStyleRefinement {
                font_family: Some(theme_settings.buffer_font.family.clone()),
                font_fallbacks: theme_settings.buffer_font.fallbacks.clone(),
                font_features: Some(theme_settings.buffer_font.features.clone()),
                font_size: Some(buffer_font_size.into()),
                ..Default::default()
            }),
            ..Default::default()
        },
        inline_code: TextStyleRefinement {
            font_family: Some(theme_settings.buffer_font.family.clone()),
            font_fallbacks: theme_settings.buffer_font.fallbacks.clone(),
            font_features: Some(theme_settings.buffer_font.features.clone()),
            font_size: Some(buffer_font_size.into()),
            background_color: Some(colors.editor_foreground.opacity(0.08)),
            ..Default::default()
        },
        link: TextStyleRefinement {
            background_color: Some(colors.editor_foreground.opacity(0.025)),
            underline: Some(UnderlineStyle {
                color: Some(colors.text_accent.opacity(0.5)),
                thickness: px(1.),
                ..Default::default()
            }),
            ..Default::default()
        },
        ..Default::default()
    }
}

fn plan_label_markdown_style(
    status: &acp::PlanEntryStatus,
    window: &Window,
    cx: &App,
) -> MarkdownStyle {
    let default_md_style = default_markdown_style(false, window, cx);

    MarkdownStyle {
        base_text_style: TextStyle {
            color: cx.theme().colors().text_muted,
            strikethrough: if matches!(status, acp::PlanEntryStatus::Completed) {
                Some(gpui::StrikethroughStyle {
                    thickness: px(1.),
                    color: Some(cx.theme().colors().text_muted.opacity(0.8)),
                })
            } else {
                None
            },
            ..default_md_style.base_text_style
        },
        ..default_md_style
    }
}

fn terminal_command_markdown_style(window: &Window, cx: &App) -> MarkdownStyle {
    let default_md_style = default_markdown_style(true, window, cx);

    MarkdownStyle {
        base_text_style: TextStyle {
            ..default_md_style.base_text_style
        },
        selection_background_color: cx.theme().colors().element_selection_background,
        ..Default::default()
    }
}

#[cfg(test)]
pub(crate) mod tests {
    use acp_thread::StubAgentConnection;
    use agent::{TextThreadStore, ThreadStore};
    use agent_client_protocol::SessionId;
    use editor::EditorSettings;
    use fs::FakeFs;
    use gpui::{SemanticVersion, TestAppContext, VisualTestContext};
    use project::Project;
    use serde_json::json;
    use settings::SettingsStore;
    use std::any::Any;
    use std::path::Path;

    use super::*;

    #[gpui::test]
    async fn test_drop(cx: &mut TestAppContext) {
        init_test(cx);

        let (thread_view, _cx) = setup_thread_view(StubAgentServer::default(), cx).await;
        let weak_view = thread_view.downgrade();
        drop(thread_view);
        assert!(!weak_view.is_upgradable());
    }

    #[gpui::test]
    async fn test_notification_for_stop_event(cx: &mut TestAppContext) {
        init_test(cx);

        let (thread_view, cx) = setup_thread_view(StubAgentServer::default(), cx).await;

        let message_editor = cx.read(|cx| thread_view.read(cx).message_editor.clone());
        message_editor.update_in(cx, |editor, window, cx| {
            editor.set_text("Hello", window, cx);
        });

        cx.deactivate_window();

        thread_view.update_in(cx, |thread_view, window, cx| {
            thread_view.send(window, cx);
        });

        cx.run_until_parked();

        assert!(
            cx.windows()
                .iter()
                .any(|window| window.downcast::<AgentNotification>().is_some())
        );
    }

    #[gpui::test]
    async fn test_notification_for_error(cx: &mut TestAppContext) {
        init_test(cx);

        let (thread_view, cx) =
            setup_thread_view(StubAgentServer::new(SaboteurAgentConnection), cx).await;

        let message_editor = cx.read(|cx| thread_view.read(cx).message_editor.clone());
        message_editor.update_in(cx, |editor, window, cx| {
            editor.set_text("Hello", window, cx);
        });

        cx.deactivate_window();

        thread_view.update_in(cx, |thread_view, window, cx| {
            thread_view.send(window, cx);
        });

        cx.run_until_parked();

        assert!(
            cx.windows()
                .iter()
                .any(|window| window.downcast::<AgentNotification>().is_some())
        );
    }

    #[gpui::test]
    async fn test_notification_for_tool_authorization(cx: &mut TestAppContext) {
        init_test(cx);

        let tool_call_id = acp::ToolCallId("1".into());
        let tool_call = acp::ToolCall {
            id: tool_call_id.clone(),
            title: "Label".into(),
            kind: acp::ToolKind::Edit,
            status: acp::ToolCallStatus::Pending,
            content: vec!["hi".into()],
            locations: vec![],
            raw_input: None,
            raw_output: None,
        };
        let connection =
            StubAgentConnection::new().with_permission_requests(HashMap::from_iter([(
                tool_call_id,
                vec![acp::PermissionOption {
                    id: acp::PermissionOptionId("1".into()),
                    name: "Allow".into(),
                    kind: acp::PermissionOptionKind::AllowOnce,
                }],
            )]));

        connection.set_next_prompt_updates(vec![acp::SessionUpdate::ToolCall(tool_call)]);

        let (thread_view, cx) = setup_thread_view(StubAgentServer::new(connection), cx).await;

        let message_editor = cx.read(|cx| thread_view.read(cx).message_editor.clone());
        message_editor.update_in(cx, |editor, window, cx| {
            editor.set_text("Hello", window, cx);
        });

        cx.deactivate_window();

        thread_view.update_in(cx, |thread_view, window, cx| {
            thread_view.send(window, cx);
        });

        cx.run_until_parked();

        assert!(
            cx.windows()
                .iter()
                .any(|window| window.downcast::<AgentNotification>().is_some())
        );
    }

    async fn setup_thread_view(
        agent: impl AgentServer + 'static,
        cx: &mut TestAppContext,
    ) -> (Entity<AcpThreadView>, &mut VisualTestContext) {
        let fs = FakeFs::new(cx.executor());
        let project = Project::test(fs, [], cx).await;
        let (workspace, cx) =
            cx.add_window_view(|window, cx| Workspace::test_new(project.clone(), window, cx));

        let thread_store =
            cx.update(|_window, cx| cx.new(|cx| ThreadStore::fake(project.clone(), cx)));
        let text_thread_store =
            cx.update(|_window, cx| cx.new(|cx| TextThreadStore::fake(project.clone(), cx)));

        let thread_view = cx.update(|window, cx| {
            cx.new(|cx| {
                AcpThreadView::new(
                    Rc::new(agent),
                    workspace.downgrade(),
                    project,
                    thread_store.clone(),
                    text_thread_store.clone(),
                    window,
                    cx,
                )
            })
        });
        cx.run_until_parked();
        (thread_view, cx)
    }

    struct StubAgentServer<C> {
        connection: C,
    }

    impl<C> StubAgentServer<C> {
        fn new(connection: C) -> Self {
            Self { connection }
        }
    }

    impl StubAgentServer<StubAgentConnection> {
        fn default() -> Self {
            Self::new(StubAgentConnection::default())
        }
    }

    impl<C> AgentServer for StubAgentServer<C>
    where
        C: 'static + AgentConnection + Send + Clone,
    {
        fn logo(&self) -> ui::IconName {
            unimplemented!()
        }

        fn name(&self) -> &'static str {
            unimplemented!()
        }

        fn empty_state_headline(&self) -> &'static str {
            unimplemented!()
        }

        fn empty_state_message(&self) -> &'static str {
            unimplemented!()
        }

        fn connect(
            &self,
            _root_dir: &Path,
            _project: &Entity<Project>,
            _cx: &mut App,
        ) -> Task<gpui::Result<Rc<dyn AgentConnection>>> {
            Task::ready(Ok(Rc::new(self.connection.clone())))
        }
    }

    #[derive(Clone)]
    struct SaboteurAgentConnection;

    impl AgentConnection for SaboteurAgentConnection {
        fn new_thread(
            self: Rc<Self>,
            project: Entity<Project>,
            _cwd: &Path,
            cx: &mut gpui::App,
        ) -> Task<gpui::Result<Entity<AcpThread>>> {
            Task::ready(Ok(cx.new(|cx| {
                AcpThread::new(
                    "SaboteurAgentConnection",
                    self,
                    project,
                    SessionId("test".into()),
                    cx,
                )
            })))
        }

        fn auth_methods(&self) -> &[acp::AuthMethod] {
            &[]
        }

        fn authenticate(
            &self,
            _method_id: acp::AuthMethodId,
            _cx: &mut App,
        ) -> Task<gpui::Result<()>> {
            unimplemented!()
        }

        fn prompt(
            &self,
            _id: Option<acp_thread::UserMessageId>,
            _params: acp::PromptRequest,
            _cx: &mut App,
        ) -> Task<gpui::Result<acp::PromptResponse>> {
            Task::ready(Err(anyhow::anyhow!("Error prompting")))
        }

        fn cancel(&self, _session_id: &acp::SessionId, _cx: &mut App) {
            unimplemented!()
        }

        fn into_any(self: Rc<Self>) -> Rc<dyn Any> {
            self
        }
    }

    pub(crate) fn init_test(cx: &mut TestAppContext) {
        cx.update(|cx| {
            let settings_store = SettingsStore::test(cx);
            cx.set_global(settings_store);
            language::init(cx);
            Project::init_settings(cx);
            AgentSettings::register(cx);
            workspace::init_settings(cx);
            ThemeSettings::register(cx);
            release_channel::init(SemanticVersion::default(), cx);
            EditorSettings::register(cx);
        });
    }

    #[gpui::test]
    async fn test_rewind_views(cx: &mut TestAppContext) {
        init_test(cx);

        let fs = FakeFs::new(cx.executor());
        fs.insert_tree(
            "/project",
            json!({
                "test1.txt": "old content 1",
                "test2.txt": "old content 2"
            }),
        )
        .await;
        let project = Project::test(fs, [Path::new("/project")], cx).await;
        let (workspace, cx) =
            cx.add_window_view(|window, cx| Workspace::test_new(project.clone(), window, cx));

        let thread_store =
            cx.update(|_window, cx| cx.new(|cx| ThreadStore::fake(project.clone(), cx)));
        let text_thread_store =
            cx.update(|_window, cx| cx.new(|cx| TextThreadStore::fake(project.clone(), cx)));

        let connection = Rc::new(StubAgentConnection::new());
        let thread_view = cx.update(|window, cx| {
            cx.new(|cx| {
                AcpThreadView::new(
                    Rc::new(StubAgentServer::new(connection.as_ref().clone())),
                    workspace.downgrade(),
                    project.clone(),
                    thread_store.clone(),
                    text_thread_store.clone(),
                    window,
                    cx,
                )
            })
        });

        cx.run_until_parked();

        let thread = thread_view
            .read_with(cx, |view, _| view.thread().cloned())
            .unwrap();

        // First user message
        connection.set_next_prompt_updates(vec![acp::SessionUpdate::ToolCall(acp::ToolCall {
            id: acp::ToolCallId("tool1".into()),
            title: "Edit file 1".into(),
            kind: acp::ToolKind::Edit,
            status: acp::ToolCallStatus::Completed,
            content: vec![acp::ToolCallContent::Diff {
                diff: acp::Diff {
                    path: "/project/test1.txt".into(),
                    old_text: Some("old content 1".into()),
                    new_text: "new content 1".into(),
                },
            }],
            locations: vec![],
            raw_input: None,
            raw_output: None,
        })]);

        thread
            .update(cx, |thread, cx| thread.send_raw("Give me a diff", cx))
            .await
            .unwrap();
        cx.run_until_parked();

        thread.read_with(cx, |thread, _| {
            assert_eq!(thread.entries().len(), 2);
        });

        thread_view.read_with(cx, |view, _| {
            assert_eq!(view.entry_view_state.entry(0).unwrap().len(), 0);
            assert_eq!(view.entry_view_state.entry(1).unwrap().len(), 1);
        });

        // Second user message
        connection.set_next_prompt_updates(vec![acp::SessionUpdate::ToolCall(acp::ToolCall {
            id: acp::ToolCallId("tool2".into()),
            title: "Edit file 2".into(),
            kind: acp::ToolKind::Edit,
            status: acp::ToolCallStatus::Completed,
            content: vec![acp::ToolCallContent::Diff {
                diff: acp::Diff {
                    path: "/project/test2.txt".into(),
                    old_text: Some("old content 2".into()),
                    new_text: "new content 2".into(),
                },
            }],
            locations: vec![],
            raw_input: None,
            raw_output: None,
        })]);

        thread
            .update(cx, |thread, cx| thread.send_raw("Another one", cx))
            .await
            .unwrap();
        cx.run_until_parked();

        let second_user_message_id = thread.read_with(cx, |thread, _| {
            assert_eq!(thread.entries().len(), 4);
            let AgentThreadEntry::UserMessage(user_message) = thread.entries().get(2).unwrap()
            else {
                panic!();
            };
            user_message.id.clone().unwrap()
        });

        thread_view.read_with(cx, |view, _| {
            assert_eq!(view.entry_view_state.entry(0).unwrap().len(), 0);
            assert_eq!(view.entry_view_state.entry(1).unwrap().len(), 1);
            assert_eq!(view.entry_view_state.entry(2).unwrap().len(), 0);
            assert_eq!(view.entry_view_state.entry(3).unwrap().len(), 1);
        });

        // Rewind to first message
        thread
            .update(cx, |thread, cx| thread.rewind(second_user_message_id, cx))
            .await
            .unwrap();

        cx.run_until_parked();

        thread.read_with(cx, |thread, _| {
            assert_eq!(thread.entries().len(), 2);
        });

        thread_view.read_with(cx, |view, _| {
            assert_eq!(view.entry_view_state.entry(0).unwrap().len(), 0);
            assert_eq!(view.entry_view_state.entry(1).unwrap().len(), 1);

            // Old views should be dropped
            assert!(view.entry_view_state.entry(2).is_none());
            assert!(view.entry_view_state.entry(3).is_none());
        });
    }
}<|MERGE_RESOLUTION|>--- conflicted
+++ resolved
@@ -18,19 +18,11 @@
 use file_icons::FileIcons;
 use fs::Fs;
 use gpui::{
-<<<<<<< HEAD
-    Action, Animation, AnimationExt, App, BorderStyle, EdgesRefinement, Empty, Entity, EntityId,
-    FocusHandle, Focusable, Hsla, Length, ListOffset, ListState, PlatformDisplay, SharedString,
-    StyleRefinement, Subscription, Task, TextStyle, TextStyleRefinement, Transformation,
-    UnderlineStyle, WeakEntity, Window, WindowHandle, div, linear_color_stop, linear_gradient,
-    list, percentage, point, prelude::*, pulsating_between,
-=======
     Action, Animation, AnimationExt, App, BorderStyle, ClickEvent, ClipboardItem, EdgesRefinement,
     Empty, Entity, FocusHandle, Focusable, Hsla, Length, ListOffset, ListState, MouseButton,
     PlatformDisplay, SharedString, Stateful, StyleRefinement, Subscription, Task, TextStyle,
     TextStyleRefinement, Transformation, UnderlineStyle, WeakEntity, Window, WindowHandle, div,
     linear_color_stop, linear_gradient, list, percentage, point, prelude::*, pulsating_between,
->>>>>>> 257e0991
 };
 use language::Buffer;
 use markdown::{HeadingLevelStyles, Markdown, MarkdownElement, MarkdownStyle};
@@ -43,13 +35,8 @@
 use text::Anchor;
 use theme::ThemeSettings;
 use ui::{
-<<<<<<< HEAD
-    Disclosure, Divider, DividerColor, KeyBinding, PopoverMenuHandle, Tooltip, WithScrollbar,
-    prelude::*,
-=======
     Callout, Disclosure, Divider, DividerColor, ElevationIndex, KeyBinding, PopoverMenuHandle,
-    Scrollbar, ScrollbarState, Tooltip, prelude::*,
->>>>>>> 257e0991
+    Tooltip, WithScrollbar, prelude::*,
 };
 use util::{ResultExt, size::format_file_size, time::duration_alt_display};
 use workspace::{CollaboratorId, Workspace};
@@ -205,17 +192,9 @@
             profile_selector: None,
             notifications: Vec::new(),
             notification_subscriptions: HashMap::default(),
-<<<<<<< HEAD
-            diff_editors: Default::default(),
-            terminal_views: Default::default(),
+            entry_view_state: EntryViewState::default(),
             list_state,
-            last_error: None,
-=======
-            entry_view_state: EntryViewState::default(),
-            list_state: list_state.clone(),
-            scrollbar_state: ScrollbarState::new(list_state).parent_entity(&cx.entity()),
             thread_error: None,
->>>>>>> 257e0991
             auth_task: None,
             expanded_tool_calls: HashSet::default(),
             expanded_thinking_blocks: HashSet::default(),
@@ -3122,46 +3101,6 @@
             .child(scroll_to_top)
     }
 
-<<<<<<< HEAD
-    fn settings_changed(&mut self, _window: &mut Window, cx: &mut Context<Self>) {
-        for diff_editor in self.diff_editors.values() {
-            diff_editor.update(cx, |diff_editor, cx| {
-                diff_editor.set_text_style_refinement(diff_editor_text_style_refinement(cx));
-                cx.notify();
-=======
-    fn render_vertical_scrollbar(&self, cx: &mut Context<Self>) -> Stateful<Div> {
-        div()
-            .id("acp-thread-scrollbar")
-            .occlude()
-            .on_mouse_move(cx.listener(|_, _, _, cx| {
-                cx.notify();
-                cx.stop_propagation()
-            }))
-            .on_hover(|_, _, cx| {
-                cx.stop_propagation();
-            })
-            .on_any_mouse_down(|_, _, cx| {
-                cx.stop_propagation();
-            })
-            .on_mouse_up(
-                MouseButton::Left,
-                cx.listener(|_, _, _, cx| {
-                    cx.stop_propagation();
-                }),
-            )
-            .on_scroll_wheel(cx.listener(|_, _, _, cx| {
-                cx.notify();
-            }))
-            .h_full()
-            .absolute()
-            .right_1()
-            .top_1()
-            .bottom_0()
-            .w(px(12.))
-            .cursor_default()
-            .children(Scrollbar::vertical(self.scrollbar_state.clone()).map(|s| s.auto_hide(cx)))
-    }
-
     fn settings_changed(&mut self, _window: &mut Window, cx: &mut Context<Self>) {
         self.entry_view_state.settings_changed(cx);
     }
@@ -3328,7 +3267,6 @@
             .tooltip(Tooltip::text("Copy Error Message"))
             .on_click(move |_, _, cx| {
                 cx.write_to_clipboard(ClipboardItem::new_string(message.clone()))
->>>>>>> 257e0991
             })
     }
 
