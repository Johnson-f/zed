use crate::acp::AcpThreadView;
use crate::{AgentPanel, RemoveSelectedThread};
use agent2::{HistoryEntry, HistoryStore};
use chrono::{Datelike as _, Local, NaiveDate, TimeDelta};
use editor::{Editor, EditorEvent};
use fuzzy::StringMatchCandidate;
use gpui::{
<<<<<<< HEAD
    App, Empty, Entity, EventEmitter, FocusHandle, Focusable, ScrollStrategy, Task,
    UniformListScrollHandle, Window, uniform_list,
=======
    App, Entity, EventEmitter, FocusHandle, Focusable, ScrollStrategy, Stateful, Task,
    UniformListScrollHandle, WeakEntity, Window, uniform_list,
>>>>>>> 628a9cd8
};
use std::{fmt::Display, ops::Range};
use text::Bias;
use time::{OffsetDateTime, UtcOffset};
use ui::{
    HighlightedLabel, IconButtonShape, ListItem, ListItemSpacing, Tooltip, WithScrollbar,
    prelude::*,
};

pub struct AcpThreadHistory {
    pub(crate) history_store: Entity<HistoryStore>,
    scroll_handle: UniformListScrollHandle,
    selected_index: usize,
    hovered_index: Option<usize>,
    search_editor: Entity<Editor>,
<<<<<<< HEAD
    all_entries: Arc<Vec<HistoryEntry>>,
    // When the search is empty, we display date separators between history entries
    // This vector contains an enum of either a separator or an actual entry
    separated_items: Vec<ListItemType>,
    // Maps entry indexes to list item indexes
    separated_item_indexes: Vec<u32>,
    _separated_items_task: Option<Task<()>>,
    search_state: SearchState,
=======
    search_query: SharedString,

    visible_items: Vec<ListItemType>,

    scrollbar_visibility: bool,
    scrollbar_state: ScrollbarState,
>>>>>>> 628a9cd8
    local_timezone: UtcOffset,

    _update_task: Task<()>,
    _subscriptions: Vec<gpui::Subscription>,
}

enum ListItemType {
    BucketSeparator(TimeBucket),
    Entry {
        entry: HistoryEntry,
        format: EntryTimeFormat,
    },
    SearchResult {
        entry: HistoryEntry,
        positions: Vec<usize>,
    },
}

impl ListItemType {
    fn history_entry(&self) -> Option<&HistoryEntry> {
        match self {
            ListItemType::Entry { entry, .. } => Some(entry),
            ListItemType::SearchResult { entry, .. } => Some(entry),
            _ => None,
        }
    }
}

pub enum ThreadHistoryEvent {
    Open(HistoryEntry),
}

impl EventEmitter<ThreadHistoryEvent> for AcpThreadHistory {}

impl AcpThreadHistory {
    pub(crate) fn new(
        history_store: Entity<agent2::HistoryStore>,
        window: &mut Window,
        cx: &mut Context<Self>,
    ) -> Self {
        let search_editor = cx.new(|cx| {
            let mut editor = Editor::single_line(window, cx);
            editor.set_placeholder_text("Search threads...", cx);
            editor
        });

        let search_editor_subscription =
            cx.subscribe(&search_editor, |this, search_editor, event, cx| {
                if let EditorEvent::BufferEdited = event {
                    let query = search_editor.read(cx).text(cx);
                    if this.search_query != query {
                        this.search_query = query.into();
                        this.update_visible_items(false, cx);
                    }
                }
            });

        let history_store_subscription = cx.observe(&history_store, |this, _, cx| {
            this.update_visible_items(true, cx);
        });

        let scroll_handle = UniformListScrollHandle::default();

        let mut this = Self {
            history_store,
            scroll_handle,
            selected_index: 0,
            hovered_index: None,
            visible_items: Default::default(),
            search_editor,
            local_timezone: UtcOffset::from_whole_seconds(
                chrono::Local::now().offset().local_minus_utc(),
            )
            .unwrap(),
            search_query: SharedString::default(),
            _subscriptions: vec![search_editor_subscription, history_store_subscription],
            _update_task: Task::ready(()),
        };
        this.update_visible_items(false, cx);
        this
    }

    fn update_visible_items(&mut self, preserve_selected_item: bool, cx: &mut Context<Self>) {
        let entries = self
            .history_store
            .update(cx, |store, _| store.entries().collect());
        let new_list_items = if self.search_query.is_empty() {
            self.add_list_separators(entries, cx)
        } else {
            self.filter_search_results(entries, cx)
        };
        let selected_history_entry = if preserve_selected_item {
            self.selected_history_entry().cloned()
        } else {
            None
        };

        self._update_task = cx.spawn(async move |this, cx| {
            let new_visible_items = new_list_items.await;
            this.update(cx, |this, cx| {
                let new_selected_index = if let Some(history_entry) = selected_history_entry {
                    let history_entry_id = history_entry.id();
                    new_visible_items
                        .iter()
                        .position(|visible_entry| {
                            visible_entry
                                .history_entry()
                                .is_some_and(|entry| entry.id() == history_entry_id)
                        })
                        .unwrap_or(0)
                } else {
                    0
                };

                this.visible_items = new_visible_items;
                this.set_selected_index(new_selected_index, Bias::Right, cx);
                cx.notify();
            })
            .ok();
        });
    }

    fn add_list_separators(&self, entries: Vec<HistoryEntry>, cx: &App) -> Task<Vec<ListItemType>> {
        cx.background_spawn(async move {
            let mut items = Vec::with_capacity(entries.len() + 1);
            let mut bucket = None;
            let today = Local::now().naive_local().date();

            for entry in entries.into_iter() {
                let entry_date = entry
                    .updated_at()
                    .with_timezone(&Local)
                    .naive_local()
                    .date();
                let entry_bucket = TimeBucket::from_dates(today, entry_date);

                if Some(entry_bucket) != bucket {
                    bucket = Some(entry_bucket);
                    items.push(ListItemType::BucketSeparator(entry_bucket));
                }

                items.push(ListItemType::Entry {
                    entry,
                    format: entry_bucket.into(),
                });
            }
            items
        })
    }

    fn filter_search_results(
        &self,
        entries: Vec<HistoryEntry>,
        cx: &App,
    ) -> Task<Vec<ListItemType>> {
        let query = self.search_query.clone();
        cx.background_spawn({
            let executor = cx.background_executor().clone();
            async move {
                let mut candidates = Vec::with_capacity(entries.len());

                for (idx, entry) in entries.iter().enumerate() {
                    candidates.push(StringMatchCandidate::new(idx, entry.title()));
                }

                const MAX_MATCHES: usize = 100;

                let matches = fuzzy::match_strings(
                    &candidates,
                    &query,
                    false,
                    true,
                    MAX_MATCHES,
                    &Default::default(),
                    executor,
                )
                .await;

                matches
                    .into_iter()
                    .map(|search_match| ListItemType::SearchResult {
                        entry: entries[search_match.candidate_id].clone(),
                        positions: search_match.positions,
                    })
                    .collect()
            }
        })
    }

    fn search_produced_no_matches(&self) -> bool {
        self.visible_items.is_empty() && !self.search_query.is_empty()
    }

    fn selected_history_entry(&self) -> Option<&HistoryEntry> {
        self.get_history_entry(self.selected_index)
    }

    fn get_history_entry(&self, visible_items_ix: usize) -> Option<&HistoryEntry> {
        self.visible_items.get(visible_items_ix)?.history_entry()
    }

    fn set_selected_index(&mut self, mut index: usize, bias: Bias, cx: &mut Context<Self>) {
        if self.visible_items.len() == 0 {
            self.selected_index = 0;
            return;
        }
        while matches!(
            self.visible_items.get(index),
            None | Some(ListItemType::BucketSeparator(..))
        ) {
            index = match bias {
                Bias::Left => {
                    if index == 0 {
                        self.visible_items.len() - 1
                    } else {
                        index - 1
                    }
                }
                Bias::Right => {
                    if index >= self.visible_items.len() - 1 {
                        0
                    } else {
                        index + 1
                    }
                }
            };
        }
        self.selected_index = index;
        self.scroll_handle
            .scroll_to_item(index, ScrollStrategy::Top);
        cx.notify()
    }

    pub fn select_previous(
        &mut self,
        _: &menu::SelectPrevious,
        _window: &mut Window,
        cx: &mut Context<Self>,
    ) {
        if self.selected_index == 0 {
            self.set_selected_index(self.visible_items.len() - 1, Bias::Left, cx);
        } else {
            self.set_selected_index(self.selected_index - 1, Bias::Left, cx);
        }
    }

    pub fn select_next(
        &mut self,
        _: &menu::SelectNext,
        _window: &mut Window,
        cx: &mut Context<Self>,
    ) {
        if self.selected_index == self.visible_items.len() - 1 {
            self.set_selected_index(0, Bias::Right, cx);
        } else {
            self.set_selected_index(self.selected_index + 1, Bias::Right, cx);
        }
    }

    fn select_first(
        &mut self,
        _: &menu::SelectFirst,
        _window: &mut Window,
        cx: &mut Context<Self>,
    ) {
        self.set_selected_index(0, Bias::Right, cx);
    }

    fn select_last(&mut self, _: &menu::SelectLast, _window: &mut Window, cx: &mut Context<Self>) {
        self.set_selected_index(self.visible_items.len() - 1, Bias::Left, cx);
    }

    fn confirm(&mut self, _: &menu::Confirm, _window: &mut Window, cx: &mut Context<Self>) {
        self.confirm_entry(self.selected_index, cx);
    }

    fn confirm_entry(&mut self, ix: usize, cx: &mut Context<Self>) {
        let Some(entry) = self.get_history_entry(ix) else {
            return;
        };
        cx.emit(ThreadHistoryEvent::Open(entry.clone()));
    }

    fn remove_selected_thread(
        &mut self,
        _: &RemoveSelectedThread,
        _window: &mut Window,
        cx: &mut Context<Self>,
    ) {
        self.remove_thread(self.selected_index, cx)
    }

    fn remove_thread(&mut self, visible_item_ix: usize, cx: &mut Context<Self>) {
        let Some(entry) = self.get_history_entry(visible_item_ix) else {
            return;
        };

        let task = match entry {
            HistoryEntry::AcpThread(thread) => self
                .history_store
                .update(cx, |this, cx| this.delete_thread(thread.id.clone(), cx)),
            HistoryEntry::TextThread(context) => self.history_store.update(cx, |this, cx| {
                this.delete_text_thread(context.path.clone(), cx)
            }),
        };
        task.detach_and_log_err(cx);
    }

<<<<<<< HEAD
    fn confirm(&mut self, _: &menu::Confirm, _window: &mut Window, cx: &mut Context<Self>) {
        self.confirm_entry(self.selected_index, cx);
    }

    fn confirm_entry(&mut self, ix: usize, cx: &mut Context<Self>) {
        let Some(entry) = self.get_match(ix) else {
            return;
        };
        cx.emit(ThreadHistoryEvent::Open(entry.clone()));
    }

    fn remove_selected_thread(
        &mut self,
        _: &RemoveSelectedThread,
        _window: &mut Window,
        cx: &mut Context<Self>,
    ) {
        self.remove_thread(self.selected_index, cx)
    }

    fn remove_thread(&mut self, ix: usize, cx: &mut Context<Self>) {
        let Some(entry) = self.get_match(ix) else {
            return;
        };

        let task = match entry {
            HistoryEntry::AcpThread(thread) => self
                .history_store
                .update(cx, |this, cx| this.delete_thread(thread.id.clone(), cx)),
            HistoryEntry::TextThread(context) => self.history_store.update(cx, |this, cx| {
                this.delete_text_thread(context.path.clone(), cx)
            }),
        };
        task.detach_and_log_err(cx);
    }

    fn list_items(
=======
    fn render_scrollbar(&self, cx: &mut Context<Self>) -> Option<Stateful<Div>> {
        if !(self.scrollbar_visibility || self.scrollbar_state.is_dragging()) {
            return None;
        }

        Some(
            div()
                .occlude()
                .id("thread-history-scroll")
                .h_full()
                .bg(cx.theme().colors().panel_background.opacity(0.8))
                .border_l_1()
                .border_color(cx.theme().colors().border_variant)
                .absolute()
                .right_1()
                .top_0()
                .bottom_0()
                .w_4()
                .pl_1()
                .cursor_default()
                .on_mouse_move(cx.listener(|_, _, _window, cx| {
                    cx.notify();
                    cx.stop_propagation()
                }))
                .on_hover(|_, _window, cx| {
                    cx.stop_propagation();
                })
                .on_any_mouse_down(|_, _window, cx| {
                    cx.stop_propagation();
                })
                .on_scroll_wheel(cx.listener(|_, _, _window, cx| {
                    cx.notify();
                }))
                .children(Scrollbar::vertical(self.scrollbar_state.clone())),
        )
    }

    fn render_list_items(
>>>>>>> 628a9cd8
        &mut self,
        range: Range<usize>,
        _window: &mut Window,
        cx: &mut Context<Self>,
    ) -> Vec<AnyElement> {
        self.visible_items
            .get(range.clone())
            .into_iter()
            .flatten()
            .enumerate()
            .map(|(ix, item)| self.render_list_item(item, range.start + ix, cx))
            .collect()
    }

    fn render_list_item(&self, item: &ListItemType, ix: usize, cx: &Context<Self>) -> AnyElement {
        match item {
            ListItemType::Entry { entry, format } => self
                .render_history_entry(entry, *format, ix, Vec::default(), cx)
                .into_any(),
            ListItemType::SearchResult { entry, positions } => self.render_history_entry(
                entry,
                EntryTimeFormat::DateAndTime,
                ix,
                positions.clone(),
                cx,
            ),
            ListItemType::BucketSeparator(bucket) => div()
                .px(DynamicSpacing::Base06.rems(cx))
                .pt_2()
                .pb_1()
                .child(
                    Label::new(bucket.to_string())
                        .size(LabelSize::XSmall)
                        .color(Color::Muted),
                )
                .into_any_element(),
        }
    }

    fn render_history_entry(
        &self,
        entry: &HistoryEntry,
        format: EntryTimeFormat,
        ix: usize,
        highlight_positions: Vec<usize>,
        cx: &Context<Self>,
    ) -> AnyElement {
        let selected = ix == self.selected_index;
        let hovered = Some(ix) == self.hovered_index;
        let timestamp = entry.updated_at().timestamp();
        let thread_timestamp = format.format_timestamp(timestamp, self.local_timezone);

        h_flex()
            .w_full()
            .pb_1()
            .child(
                ListItem::new(ix)
                    .rounded()
                    .toggle_state(selected)
                    .spacing(ListItemSpacing::Sparse)
                    .start_slot(
                        h_flex()
                            .w_full()
                            .gap_2()
                            .justify_between()
                            .child(
                                HighlightedLabel::new(entry.title(), highlight_positions)
                                    .size(LabelSize::Small)
                                    .truncate(),
                            )
                            .child(
                                Label::new(thread_timestamp)
                                    .color(Color::Muted)
                                    .size(LabelSize::XSmall),
                            ),
                    )
                    .on_hover(cx.listener(move |this, is_hovered, _window, cx| {
                        if *is_hovered {
                            this.hovered_index = Some(ix);
                        } else if this.hovered_index == Some(ix) {
                            this.hovered_index = None;
                        }

                        cx.notify();
                    }))
                    .end_slot::<IconButton>(if hovered {
                        Some(
                            IconButton::new("delete", IconName::Trash)
                                .shape(IconButtonShape::Square)
                                .icon_size(IconSize::XSmall)
                                .icon_color(Color::Muted)
                                .tooltip(move |window, cx| {
                                    Tooltip::for_action("Delete", &RemoveSelectedThread, window, cx)
                                })
                                .on_click(
                                    cx.listener(move |this, _, _, cx| this.remove_thread(ix, cx)),
                                ),
                        )
                    } else {
                        None
                    })
                    .on_click(cx.listener(move |this, _, _, cx| this.confirm_entry(ix, cx))),
            )
            .into_any_element()
    }
}

impl Focusable for AcpThreadHistory {
    fn focus_handle(&self, cx: &App) -> FocusHandle {
        self.search_editor.focus_handle(cx)
    }
}

impl Render for AcpThreadHistory {
    fn render(&mut self, window: &mut Window, cx: &mut Context<Self>) -> impl IntoElement {
        v_flex()
            .key_context("ThreadHistory")
            .size_full()
            .on_action(cx.listener(Self::select_previous))
            .on_action(cx.listener(Self::select_next))
            .on_action(cx.listener(Self::select_first))
            .on_action(cx.listener(Self::select_last))
            .on_action(cx.listener(Self::confirm))
            .on_action(cx.listener(Self::remove_selected_thread))
            .when(!self.history_store.read(cx).is_empty(cx), |parent| {
                parent.child(
                    h_flex()
                        .h(px(41.)) // Match the toolbar perfectly
                        .w_full()
                        .py_1()
                        .px_2()
                        .gap_2()
                        .justify_between()
                        .border_b_1()
                        .border_color(cx.theme().colors().border)
                        .child(
                            Icon::new(IconName::MagnifyingGlass)
                                .color(Color::Muted)
                                .size(IconSize::Small),
                        )
                        .child(self.search_editor.clone()),
                )
            })
            .child({
                let view = v_flex()
                    .id("list-container")
                    .relative()
                    .overflow_hidden()
                    .flex_grow();

                if self.history_store.read(cx).is_empty(cx) {
                    view.justify_center()
                        .child(
                            h_flex().w_full().justify_center().child(
                                Label::new("You don't have any past threads yet.")
                                    .size(LabelSize::Small),
                            ),
                        )
                } else if self.search_produced_no_matches() {
                    view.justify_center().child(
                        h_flex().w_full().justify_center().child(
                            Label::new("No threads match your search.").size(LabelSize::Small),
                        ),
                    )
                } else {
<<<<<<< HEAD
                    view.pr_5().child(
                        uniform_list(
                            "thread-history",
                            self.list_item_count(),
                            cx.processor(|this, range: Range<usize>, window, cx| {
                                this.list_items(range, window, cx)
                            }),
=======
                    view.pr_5()
                        .child(
                            uniform_list(
                                "thread-history",
                                self.visible_items.len(),
                                cx.processor(|this, range: Range<usize>, window, cx| {
                                    this.render_list_items(range, window, cx)
                                }),
                            )
                            .p_1()
                            .track_scroll(self.scroll_handle.clone())
                            .flex_grow(),
>>>>>>> 628a9cd8
                        )
                        .p_1()
                        .track_scroll(self.scroll_handle.clone())
                        .vertical_scrollbar_for(self.scroll_handle.clone(), window, cx)
                        .flex_grow(),
                    )
                }
            })
    }
}

#[derive(IntoElement)]
pub struct AcpHistoryEntryElement {
    entry: HistoryEntry,
    thread_view: WeakEntity<AcpThreadView>,
    selected: bool,
    hovered: bool,
    on_hover: Box<dyn Fn(&bool, &mut Window, &mut App) + 'static>,
}

impl AcpHistoryEntryElement {
    pub fn new(entry: HistoryEntry, thread_view: WeakEntity<AcpThreadView>) -> Self {
        Self {
            entry,
            thread_view,
            selected: false,
            hovered: false,
            on_hover: Box::new(|_, _, _| {}),
        }
    }

    pub fn hovered(mut self, hovered: bool) -> Self {
        self.hovered = hovered;
        self
    }

    pub fn on_hover(mut self, on_hover: impl Fn(&bool, &mut Window, &mut App) + 'static) -> Self {
        self.on_hover = Box::new(on_hover);
        self
    }
}

impl RenderOnce for AcpHistoryEntryElement {
    fn render(self, _window: &mut Window, _cx: &mut App) -> impl IntoElement {
        let id = self.entry.id();
        let title = self.entry.title();
        let timestamp = self.entry.updated_at();

        let formatted_time = {
            let now = chrono::Utc::now();
            let duration = now.signed_duration_since(timestamp);

            if duration.num_days() > 0 {
                format!("{}d", duration.num_days())
            } else if duration.num_hours() > 0 {
                format!("{}h ago", duration.num_hours())
            } else if duration.num_minutes() > 0 {
                format!("{}m ago", duration.num_minutes())
            } else {
                "Just now".to_string()
            }
        };

        ListItem::new(id)
            .rounded()
            .toggle_state(self.selected)
            .spacing(ListItemSpacing::Sparse)
            .start_slot(
                h_flex()
                    .w_full()
                    .gap_2()
                    .justify_between()
                    .child(Label::new(title).size(LabelSize::Small).truncate())
                    .child(
                        Label::new(formatted_time)
                            .color(Color::Muted)
                            .size(LabelSize::XSmall),
                    ),
            )
            .on_hover(self.on_hover)
            .end_slot::<IconButton>(if self.hovered || self.selected {
                Some(
                    IconButton::new("delete", IconName::Trash)
                        .shape(IconButtonShape::Square)
                        .icon_size(IconSize::XSmall)
                        .icon_color(Color::Muted)
                        .tooltip(move |window, cx| {
                            Tooltip::for_action("Delete", &RemoveSelectedThread, window, cx)
                        })
                        .on_click({
                            let thread_view = self.thread_view.clone();
                            let entry = self.entry.clone();

                            move |_event, _window, cx| {
                                if let Some(thread_view) = thread_view.upgrade() {
                                    thread_view.update(cx, |thread_view, cx| {
                                        thread_view.delete_history_entry(entry.clone(), cx);
                                    });
                                }
                            }
                        }),
                )
            } else {
                None
            })
            .on_click({
                let thread_view = self.thread_view.clone();
                let entry = self.entry;

                move |_event, window, cx| {
                    if let Some(workspace) = thread_view
                        .upgrade()
                        .and_then(|view| view.read(cx).workspace().upgrade())
                    {
                        match &entry {
                            HistoryEntry::AcpThread(thread_metadata) => {
                                if let Some(panel) = workspace.read(cx).panel::<AgentPanel>(cx) {
                                    panel.update(cx, |panel, cx| {
                                        panel.load_agent_thread(
                                            thread_metadata.clone(),
                                            window,
                                            cx,
                                        );
                                    });
                                }
                            }
                            HistoryEntry::TextThread(context) => {
                                if let Some(panel) = workspace.read(cx).panel::<AgentPanel>(cx) {
                                    panel.update(cx, |panel, cx| {
                                        panel
                                            .open_saved_prompt_editor(
                                                context.path.clone(),
                                                window,
                                                cx,
                                            )
                                            .detach_and_log_err(cx);
                                    });
                                }
                            }
                        }
                    }
                }
            })
    }
}

#[derive(Clone, Copy)]
pub enum EntryTimeFormat {
    DateAndTime,
    TimeOnly,
}

impl EntryTimeFormat {
    fn format_timestamp(&self, timestamp: i64, timezone: UtcOffset) -> String {
        let timestamp = OffsetDateTime::from_unix_timestamp(timestamp).unwrap();

        match self {
            EntryTimeFormat::DateAndTime => time_format::format_localized_timestamp(
                timestamp,
                OffsetDateTime::now_utc(),
                timezone,
                time_format::TimestampFormat::EnhancedAbsolute,
            ),
            EntryTimeFormat::TimeOnly => time_format::format_time(timestamp),
        }
    }
}

impl From<TimeBucket> for EntryTimeFormat {
    fn from(bucket: TimeBucket) -> Self {
        match bucket {
            TimeBucket::Today => EntryTimeFormat::TimeOnly,
            TimeBucket::Yesterday => EntryTimeFormat::TimeOnly,
            TimeBucket::ThisWeek => EntryTimeFormat::DateAndTime,
            TimeBucket::PastWeek => EntryTimeFormat::DateAndTime,
            TimeBucket::All => EntryTimeFormat::DateAndTime,
        }
    }
}

#[derive(PartialEq, Eq, Clone, Copy, Debug)]
enum TimeBucket {
    Today,
    Yesterday,
    ThisWeek,
    PastWeek,
    All,
}

impl TimeBucket {
    fn from_dates(reference: NaiveDate, date: NaiveDate) -> Self {
        if date == reference {
            return TimeBucket::Today;
        }

        if date == reference - TimeDelta::days(1) {
            return TimeBucket::Yesterday;
        }

        let week = date.iso_week();

        if reference.iso_week() == week {
            return TimeBucket::ThisWeek;
        }

        let last_week = (reference - TimeDelta::days(7)).iso_week();

        if week == last_week {
            return TimeBucket::PastWeek;
        }

        TimeBucket::All
    }
}

impl Display for TimeBucket {
    fn fmt(&self, f: &mut std::fmt::Formatter<'_>) -> std::fmt::Result {
        match self {
            TimeBucket::Today => write!(f, "Today"),
            TimeBucket::Yesterday => write!(f, "Yesterday"),
            TimeBucket::ThisWeek => write!(f, "This Week"),
            TimeBucket::PastWeek => write!(f, "Past Week"),
            TimeBucket::All => write!(f, "All"),
        }
    }
}

#[cfg(test)]
mod tests {
    use super::*;
    use chrono::NaiveDate;

    #[test]
    fn test_time_bucket_from_dates() {
        let today = NaiveDate::from_ymd_opt(2023, 1, 15).unwrap();

        let date = today;
        assert_eq!(TimeBucket::from_dates(today, date), TimeBucket::Today);

        let date = NaiveDate::from_ymd_opt(2023, 1, 14).unwrap();
        assert_eq!(TimeBucket::from_dates(today, date), TimeBucket::Yesterday);

        let date = NaiveDate::from_ymd_opt(2023, 1, 13).unwrap();
        assert_eq!(TimeBucket::from_dates(today, date), TimeBucket::ThisWeek);

        let date = NaiveDate::from_ymd_opt(2023, 1, 11).unwrap();
        assert_eq!(TimeBucket::from_dates(today, date), TimeBucket::ThisWeek);

        let date = NaiveDate::from_ymd_opt(2023, 1, 8).unwrap();
        assert_eq!(TimeBucket::from_dates(today, date), TimeBucket::PastWeek);

        let date = NaiveDate::from_ymd_opt(2023, 1, 5).unwrap();
        assert_eq!(TimeBucket::from_dates(today, date), TimeBucket::PastWeek);

        // All: not in this week or last week
        let date = NaiveDate::from_ymd_opt(2023, 1, 1).unwrap();
        assert_eq!(TimeBucket::from_dates(today, date), TimeBucket::All);

        // Test year boundary cases
        let new_year = NaiveDate::from_ymd_opt(2023, 1, 1).unwrap();

        let date = NaiveDate::from_ymd_opt(2022, 12, 31).unwrap();
        assert_eq!(
            TimeBucket::from_dates(new_year, date),
            TimeBucket::Yesterday
        );

        let date = NaiveDate::from_ymd_opt(2022, 12, 28).unwrap();
        assert_eq!(TimeBucket::from_dates(new_year, date), TimeBucket::ThisWeek);
    }
}<|MERGE_RESOLUTION|>--- conflicted
+++ resolved
@@ -5,13 +5,8 @@
 use editor::{Editor, EditorEvent};
 use fuzzy::StringMatchCandidate;
 use gpui::{
-<<<<<<< HEAD
-    App, Empty, Entity, EventEmitter, FocusHandle, Focusable, ScrollStrategy, Task,
-    UniformListScrollHandle, Window, uniform_list,
-=======
-    App, Entity, EventEmitter, FocusHandle, Focusable, ScrollStrategy, Stateful, Task,
+    App, Entity, EventEmitter, FocusHandle, Focusable, ScrollStrategy, Task,
     UniformListScrollHandle, WeakEntity, Window, uniform_list,
->>>>>>> 628a9cd8
 };
 use std::{fmt::Display, ops::Range};
 use text::Bias;
@@ -27,23 +22,10 @@
     selected_index: usize,
     hovered_index: Option<usize>,
     search_editor: Entity<Editor>,
-<<<<<<< HEAD
-    all_entries: Arc<Vec<HistoryEntry>>,
-    // When the search is empty, we display date separators between history entries
-    // This vector contains an enum of either a separator or an actual entry
-    separated_items: Vec<ListItemType>,
-    // Maps entry indexes to list item indexes
-    separated_item_indexes: Vec<u32>,
-    _separated_items_task: Option<Task<()>>,
-    search_state: SearchState,
-=======
     search_query: SharedString,
 
     visible_items: Vec<ListItemType>,
 
-    scrollbar_visibility: bool,
-    scrollbar_state: ScrollbarState,
->>>>>>> 628a9cd8
     local_timezone: UtcOffset,
 
     _update_task: Task<()>,
@@ -352,84 +334,7 @@
         task.detach_and_log_err(cx);
     }
 
-<<<<<<< HEAD
-    fn confirm(&mut self, _: &menu::Confirm, _window: &mut Window, cx: &mut Context<Self>) {
-        self.confirm_entry(self.selected_index, cx);
-    }
-
-    fn confirm_entry(&mut self, ix: usize, cx: &mut Context<Self>) {
-        let Some(entry) = self.get_match(ix) else {
-            return;
-        };
-        cx.emit(ThreadHistoryEvent::Open(entry.clone()));
-    }
-
-    fn remove_selected_thread(
-        &mut self,
-        _: &RemoveSelectedThread,
-        _window: &mut Window,
-        cx: &mut Context<Self>,
-    ) {
-        self.remove_thread(self.selected_index, cx)
-    }
-
-    fn remove_thread(&mut self, ix: usize, cx: &mut Context<Self>) {
-        let Some(entry) = self.get_match(ix) else {
-            return;
-        };
-
-        let task = match entry {
-            HistoryEntry::AcpThread(thread) => self
-                .history_store
-                .update(cx, |this, cx| this.delete_thread(thread.id.clone(), cx)),
-            HistoryEntry::TextThread(context) => self.history_store.update(cx, |this, cx| {
-                this.delete_text_thread(context.path.clone(), cx)
-            }),
-        };
-        task.detach_and_log_err(cx);
-    }
-
-    fn list_items(
-=======
-    fn render_scrollbar(&self, cx: &mut Context<Self>) -> Option<Stateful<Div>> {
-        if !(self.scrollbar_visibility || self.scrollbar_state.is_dragging()) {
-            return None;
-        }
-
-        Some(
-            div()
-                .occlude()
-                .id("thread-history-scroll")
-                .h_full()
-                .bg(cx.theme().colors().panel_background.opacity(0.8))
-                .border_l_1()
-                .border_color(cx.theme().colors().border_variant)
-                .absolute()
-                .right_1()
-                .top_0()
-                .bottom_0()
-                .w_4()
-                .pl_1()
-                .cursor_default()
-                .on_mouse_move(cx.listener(|_, _, _window, cx| {
-                    cx.notify();
-                    cx.stop_propagation()
-                }))
-                .on_hover(|_, _window, cx| {
-                    cx.stop_propagation();
-                })
-                .on_any_mouse_down(|_, _window, cx| {
-                    cx.stop_propagation();
-                })
-                .on_scroll_wheel(cx.listener(|_, _, _window, cx| {
-                    cx.notify();
-                }))
-                .children(Scrollbar::vertical(self.scrollbar_state.clone())),
-        )
-    }
-
     fn render_list_items(
->>>>>>> 628a9cd8
         &mut self,
         range: Range<usize>,
         _window: &mut Window,
@@ -595,33 +500,22 @@
                         ),
                     )
                 } else {
-<<<<<<< HEAD
                     view.pr_5().child(
                         uniform_list(
                             "thread-history",
-                            self.list_item_count(),
+                            self.visible_items.len(),
                             cx.processor(|this, range: Range<usize>, window, cx| {
-                                this.list_items(range, window, cx)
+                                this.render_list_items(range, window, cx)
                             }),
-=======
-                    view.pr_5()
-                        .child(
-                            uniform_list(
-                                "thread-history",
-                                self.visible_items.len(),
-                                cx.processor(|this, range: Range<usize>, window, cx| {
-                                    this.render_list_items(range, window, cx)
-                                }),
-                            )
-                            .p_1()
-                            .track_scroll(self.scroll_handle.clone())
-                            .flex_grow(),
->>>>>>> 628a9cd8
                         )
                         .p_1()
                         .track_scroll(self.scroll_handle.clone())
-                        .vertical_scrollbar_for(self.scroll_handle.clone(), window, cx)
-                        .flex_grow(),
+                        .flex_grow()
+                        .vertical_scrollbar_for(
+                            self.scroll_handle.clone(),
+                            window,
+                            cx,
+                        ),
                     )
                 }
             })
