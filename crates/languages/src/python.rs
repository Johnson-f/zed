--- conflicted
+++ resolved
@@ -844,36 +844,7 @@
 
         let mut toolchains: Vec<_> = toolchains
             .into_iter()
-<<<<<<< HEAD
             .filter_map(venv_to_toolchain)
-=======
-            .filter_map(|toolchain| {
-                let mut name = String::from("Python");
-                if let Some(version) = &toolchain.version {
-                    _ = write!(name, " {version}");
-                }
-
-                let name_and_kind = match (&toolchain.name, &toolchain.kind) {
-                    (Some(name), Some(kind)) => {
-                        Some(format!("({name}; {})", python_env_kind_display(kind)))
-                    }
-                    (Some(name), None) => Some(format!("({name})")),
-                    (None, Some(kind)) => Some(format!("({})", python_env_kind_display(kind))),
-                    (None, None) => None,
-                };
-
-                if let Some(nk) = name_and_kind {
-                    _ = write!(name, " {nk}");
-                }
-
-                Some(Toolchain {
-                    name: name.into(),
-                    path: toolchain.executable.as_ref()?.to_str()?.to_owned().into(),
-                    language_name: LanguageName::new("Python"),
-                    as_json: serde_json::to_value(toolchain.clone()).ok()?,
-                })
-            })
->>>>>>> 4b060984
             .collect();
         toolchains.dedup();
         ToolchainList {
@@ -891,7 +862,6 @@
             manifest_name: ManifestName::from(SharedString::new_static("pyproject.toml")),
         }
     }
-<<<<<<< HEAD
 
     async fn resolve(
         &self,
@@ -910,32 +880,7 @@
         let venv = toolchain.resolved.unwrap_or(toolchain.discovered);
         venv_to_toolchain(venv).context("Could not convert a venv into a toolchain")
     }
-}
-
-fn venv_to_toolchain(venv: PythonEnvironment) -> Option<Toolchain> {
-    let mut name = String::from("Python");
-    if let Some(ref version) = venv.version {
-        _ = write!(name, " {version}");
-    }
-
-    let name_and_kind = match (&venv.name, &venv.kind) {
-        (Some(name), Some(kind)) => Some(format!("({name}; {})", python_env_kind_display(kind))),
-        (Some(name), None) => Some(format!("({name})")),
-        (None, Some(kind)) => Some(format!("({})", python_env_kind_display(kind))),
-        (None, None) => None,
-    };
-
-    if let Some(nk) = name_and_kind {
-        _ = write!(name, " {nk}");
-    }
-
-    Some(Toolchain {
-        name: name.into(),
-        path: venv.executable.as_ref()?.to_str()?.to_owned().into(),
-        language_name: LanguageName::new("Python"),
-        as_json: serde_json::to_value(venv).ok()?,
-    })
-=======
+
     async fn activation_script(&self, toolchain: &Toolchain, fs: &dyn Fs) -> Option<String> {
         let toolchain = serde_json::from_value::<pet_core::python_environment::PythonEnvironment>(
             toolchain.as_json.clone(),
@@ -953,7 +898,31 @@
         }
         activation_script
     }
->>>>>>> 4b060984
+}
+
+fn venv_to_toolchain(venv: PythonEnvironment) -> Option<Toolchain> {
+    let mut name = String::from("Python");
+    if let Some(ref version) = venv.version {
+        _ = write!(name, " {version}");
+    }
+
+    let name_and_kind = match (&venv.name, &venv.kind) {
+        (Some(name), Some(kind)) => Some(format!("({name}; {})", python_env_kind_display(kind))),
+        (Some(name), None) => Some(format!("({name})")),
+        (None, Some(kind)) => Some(format!("({})", python_env_kind_display(kind))),
+        (None, None) => None,
+    };
+
+    if let Some(nk) = name_and_kind {
+        _ = write!(name, " {nk}");
+    }
+
+    Some(Toolchain {
+        name: name.into(),
+        path: venv.executable.as_ref()?.to_str()?.to_owned().into(),
+        language_name: LanguageName::new("Python"),
+        as_json: serde_json::to_value(venv).ok()?,
+    })
 }
 
 pub struct EnvironmentApi<'a> {
