use crate::{
    ActiveDiagnostic, BlockId, CURSORS_VISIBLE_FOR, ChunkRendererContext, ChunkReplacement,
    CodeActionSource, ColumnarMode, ConflictsOurs, ConflictsOursMarker, ConflictsOuter,
    ConflictsTheirs, ConflictsTheirsMarker, ContextMenuPlacement, CursorShape, CustomBlockId,
    DisplayDiffHunk, DisplayPoint, DisplayRow, DocumentHighlightRead, DocumentHighlightWrite,
    EditDisplayMode, EditPrediction, Editor, EditorMode, EditorSettings, EditorSnapshot,
    EditorStyle, FILE_HEADER_HEIGHT, FocusedBlock, GutterDimensions, HalfPageDown, HalfPageUp,
    HandleInput, HoveredCursor, InlayHintRefreshReason, JumpData, LineDown, LineHighlight, LineUp,
    MAX_LINE_LEN, MINIMAP_FONT_SIZE, MULTI_BUFFER_EXCERPT_HEADER_HEIGHT, OpenExcerpts, PageDown,
    PageUp, PhantomBreakpointIndicator, Point, RowExt, RowRangeExt, SelectPhase,
    SelectedTextHighlight, Selection, SelectionDragState, SoftWrap, StickyHeaderExcerpt, ToPoint,
    ToggleFold, ToggleFoldAll,
    code_context_menus::{CodeActionsMenu, MENU_ASIDE_MAX_WIDTH, MENU_ASIDE_MIN_WIDTH, MENU_GAP},
    display_map::{
        Block, BlockContext, BlockStyle, ChunkRendererId, DisplaySnapshot, EditorMargins,
        HighlightKey, HighlightedChunk, ToDisplayPoint,
    },
    editor_settings::{
        CurrentLineHighlight, DocumentColorsRenderMode, DoubleClickInMultibuffer, Minimap,
        MinimapThumb, MinimapThumbBorder, ScrollBeyondLastLine, ScrollbarAxes,
        ScrollbarDiagnostics, ShowMinimap,
    },
    git::blame::{BlameRenderer, GitBlame, GlobalBlameRenderer},
    hover_popover::{
        self, HOVER_POPOVER_GAP, MIN_POPOVER_CHARACTER_WIDTH, MIN_POPOVER_LINE_HEIGHT,
        POPOVER_RIGHT_OFFSET, hover_at,
    },
    inlay_hint_settings,
    items::BufferSearchHighlights,
    mouse_context_menu::{self, MenuPosition},
    scroll::{ActiveScrollbarState, ScrollbarThumbState, scroll_amount::ScrollAmount},
};
use buffer_diff::{DiffHunkStatus, DiffHunkStatusKind};
use collections::{BTreeMap, HashMap};
use file_icons::FileIcons;
use git::{
    Oid,
    blame::{BlameEntry, ParsedCommitMessage},
    status::FileStatus,
};
use gpui::{
    Action, Along, AnyElement, App, AppContext, AvailableSpace, Axis as ScrollbarAxis, BorderStyle,
    Bounds, ClickEvent, ClipboardItem, ContentMask, Context, Corner, Corners, CursorStyle,
    DispatchPhase, Edges, Element, ElementInputHandler, Entity, Focusable as _, FontId,
    GlobalElementId, Hitbox, HitboxBehavior, Hsla, InteractiveElement, IntoElement, IsZero,
    Keystroke, Length, ModifiersChangedEvent, MouseButton, MouseClickEvent, MouseDownEvent,
    MouseMoveEvent, MouseUpEvent, PaintQuad, ParentElement, Pixels, ScrollDelta, ScrollHandle,
    ScrollWheelEvent, ShapedLine, SharedString, Size, StatefulInteractiveElement, Style, Styled,
    TextRun, TextStyleRefinement, WeakEntity, Window, anchored, deferred, div, fill,
    linear_color_stop, linear_gradient, outline, point, px, quad, relative, size, solid_background,
    transparent_black,
};
use itertools::Itertools;
use language::language_settings::{
    IndentGuideBackgroundColoring, IndentGuideColoring, IndentGuideSettings, ShowWhitespaceSetting,
};
use markdown::Markdown;
use multi_buffer::{
    Anchor, ExcerptId, ExcerptInfo, ExpandExcerptDirection, ExpandInfo, MultiBufferPoint,
    MultiBufferRow, RowInfo,
};

use project::{
    Entry, ProjectPath,
    debugger::breakpoint_store::{Breakpoint, BreakpointSessionState},
    project_settings::{GitGutterSetting, GitHunkStyleSetting, ProjectSettings},
};
use settings::Settings;
use smallvec::{SmallVec, smallvec};
use std::{
    any::TypeId,
    borrow::Cow,
    cmp::{self, Ordering},
    fmt::{self, Write},
    iter, mem,
    ops::{Deref, Range},
    rc::Rc,
    sync::Arc,
    time::{Duration, Instant},
};
use sum_tree::Bias;
use text::{BufferId, SelectionGoal};
use theme::{ActiveTheme, Appearance, BufferLineHeight, PlayerColor};
use ui::{
<<<<<<< HEAD
    ButtonLike, ContextMenu, KeyBinding, POPOVER_Y_PADDING, Tooltip, h_flex, prelude::*,
    right_click_menu, scrollbars::ShowScrollbar,
=======
    ButtonLike, ContextMenu, Indicator, KeyBinding, POPOVER_Y_PADDING, Tooltip, h_flex, prelude::*,
    right_click_menu,
>>>>>>> 4c85a0dc
};
use unicode_segmentation::UnicodeSegmentation;
use util::post_inc;
use util::{RangeExt, ResultExt, debug_panic};
use workspace::{
    CollaboratorId, OpenInTerminal, OpenTerminal, RevealInProjectPanel, Workspace, item::Item,
    notifications::NotifyTaskExt,
};

/// Determines what kinds of highlights should be applied to a lines background.
#[derive(Clone, Copy, Default)]
struct LineHighlightSpec {
    selection: bool,
    breakpoint: bool,
    _active_stack_frame: bool,
}

#[derive(Debug)]
struct SelectionLayout {
    head: DisplayPoint,
    cursor_shape: CursorShape,
    is_newest: bool,
    is_local: bool,
    range: Range<DisplayPoint>,
    active_rows: Range<DisplayRow>,
    user_name: Option<SharedString>,
}

struct InlineBlameLayout {
    element: AnyElement,
    bounds: Bounds<Pixels>,
    entry: BlameEntry,
}

impl SelectionLayout {
    fn new<T: ToPoint + ToDisplayPoint + Clone>(
        selection: Selection<T>,
        line_mode: bool,
        cursor_shape: CursorShape,
        map: &DisplaySnapshot,
        is_newest: bool,
        is_local: bool,
        user_name: Option<SharedString>,
    ) -> Self {
        let point_selection = selection.map(|p| p.to_point(&map.buffer_snapshot));
        let display_selection = point_selection.map(|p| p.to_display_point(map));
        let mut range = display_selection.range();
        let mut head = display_selection.head();
        let mut active_rows = map.prev_line_boundary(point_selection.start).1.row()
            ..map.next_line_boundary(point_selection.end).1.row();

        // vim visual line mode
        if line_mode {
            let point_range = map.expand_to_line(point_selection.range());
            range = point_range.start.to_display_point(map)..point_range.end.to_display_point(map);
        }

        // any vim visual mode (including line mode)
        if (cursor_shape == CursorShape::Block || cursor_shape == CursorShape::Hollow)
            && !range.is_empty()
            && !selection.reversed
        {
            if head.column() > 0 {
                head = map.clip_point(DisplayPoint::new(head.row(), head.column() - 1), Bias::Left)
            } else if head.row().0 > 0 && head != map.max_point() {
                head = map.clip_point(
                    DisplayPoint::new(
                        head.row().previous_row(),
                        map.line_len(head.row().previous_row()),
                    ),
                    Bias::Left,
                );
                // updating range.end is a no-op unless you're cursor is
                // on the newline containing a multi-buffer divider
                // in which case the clip_point may have moved the head up
                // an additional row.
                range.end = DisplayPoint::new(head.row().next_row(), 0);
                active_rows.end = head.row();
            }
        }

        Self {
            head,
            cursor_shape,
            is_newest,
            is_local,
            range,
            active_rows,
            user_name,
        }
    }
}

pub struct EditorElement {
    editor: Entity<Editor>,
    style: EditorStyle,
}

type DisplayRowDelta = u32;

impl EditorElement {
    pub(crate) const SCROLLBAR_WIDTH: Pixels = px(15.);

    pub fn new(editor: &Entity<Editor>, style: EditorStyle) -> Self {
        Self {
            editor: editor.clone(),
            style,
        }
    }

    fn register_actions(&self, window: &mut Window, cx: &mut App) {
        let editor = &self.editor;
        editor.update(cx, |editor, cx| {
            for action in editor.editor_actions.borrow().values() {
                (action)(editor, window, cx)
            }
        });

        crate::rust_analyzer_ext::apply_related_actions(editor, window, cx);
        crate::clangd_ext::apply_related_actions(editor, window, cx);

        register_action(editor, window, Editor::open_context_menu);
        register_action(editor, window, Editor::move_left);
        register_action(editor, window, Editor::move_right);
        register_action(editor, window, Editor::move_down);
        register_action(editor, window, Editor::move_down_by_lines);
        register_action(editor, window, Editor::select_down_by_lines);
        register_action(editor, window, Editor::move_up);
        register_action(editor, window, Editor::move_up_by_lines);
        register_action(editor, window, Editor::select_up_by_lines);
        register_action(editor, window, Editor::select_page_down);
        register_action(editor, window, Editor::select_page_up);
        register_action(editor, window, Editor::cancel);
        register_action(editor, window, Editor::newline);
        register_action(editor, window, Editor::newline_above);
        register_action(editor, window, Editor::newline_below);
        register_action(editor, window, Editor::backspace);
        register_action(editor, window, Editor::blame_hover);
        register_action(editor, window, Editor::delete);
        register_action(editor, window, Editor::tab);
        register_action(editor, window, Editor::backtab);
        register_action(editor, window, Editor::indent);
        register_action(editor, window, Editor::outdent);
        register_action(editor, window, Editor::autoindent);
        register_action(editor, window, Editor::delete_line);
        register_action(editor, window, Editor::join_lines);
        register_action(editor, window, Editor::sort_lines_by_length);
        register_action(editor, window, Editor::sort_lines_case_sensitive);
        register_action(editor, window, Editor::sort_lines_case_insensitive);
        register_action(editor, window, Editor::reverse_lines);
        register_action(editor, window, Editor::shuffle_lines);
        register_action(editor, window, Editor::convert_indentation_to_spaces);
        register_action(editor, window, Editor::convert_indentation_to_tabs);
        register_action(editor, window, Editor::convert_to_upper_case);
        register_action(editor, window, Editor::convert_to_lower_case);
        register_action(editor, window, Editor::convert_to_title_case);
        register_action(editor, window, Editor::convert_to_snake_case);
        register_action(editor, window, Editor::convert_to_kebab_case);
        register_action(editor, window, Editor::convert_to_upper_camel_case);
        register_action(editor, window, Editor::convert_to_lower_camel_case);
        register_action(editor, window, Editor::convert_to_opposite_case);
        register_action(editor, window, Editor::convert_to_sentence_case);
        register_action(editor, window, Editor::toggle_case);
        register_action(editor, window, Editor::convert_to_rot13);
        register_action(editor, window, Editor::convert_to_rot47);
        register_action(editor, window, Editor::delete_to_previous_word_start);
        register_action(editor, window, Editor::delete_to_previous_subword_start);
        register_action(editor, window, Editor::delete_to_next_word_end);
        register_action(editor, window, Editor::delete_to_next_subword_end);
        register_action(editor, window, Editor::delete_to_beginning_of_line);
        register_action(editor, window, Editor::delete_to_end_of_line);
        register_action(editor, window, Editor::cut_to_end_of_line);
        register_action(editor, window, Editor::duplicate_line_up);
        register_action(editor, window, Editor::duplicate_line_down);
        register_action(editor, window, Editor::duplicate_selection);
        register_action(editor, window, Editor::move_line_up);
        register_action(editor, window, Editor::move_line_down);
        register_action(editor, window, Editor::transpose);
        register_action(editor, window, Editor::rewrap);
        register_action(editor, window, Editor::cut);
        register_action(editor, window, Editor::kill_ring_cut);
        register_action(editor, window, Editor::kill_ring_yank);
        register_action(editor, window, Editor::copy);
        register_action(editor, window, Editor::copy_and_trim);
        register_action(editor, window, Editor::diff_clipboard_with_selection);
        register_action(editor, window, Editor::paste);
        register_action(editor, window, Editor::undo);
        register_action(editor, window, Editor::redo);
        register_action(editor, window, Editor::move_page_up);
        register_action(editor, window, Editor::move_page_down);
        register_action(editor, window, Editor::next_screen);
        register_action(editor, window, Editor::scroll_cursor_top);
        register_action(editor, window, Editor::scroll_cursor_center);
        register_action(editor, window, Editor::scroll_cursor_bottom);
        register_action(editor, window, Editor::scroll_cursor_center_top_bottom);
        register_action(editor, window, |editor, _: &LineDown, window, cx| {
            editor.scroll_screen(&ScrollAmount::Line(1.), window, cx)
        });
        register_action(editor, window, |editor, _: &LineUp, window, cx| {
            editor.scroll_screen(&ScrollAmount::Line(-1.), window, cx)
        });
        register_action(editor, window, |editor, _: &HalfPageDown, window, cx| {
            editor.scroll_screen(&ScrollAmount::Page(0.5), window, cx)
        });
        register_action(
            editor,
            window,
            |editor, HandleInput(text): &HandleInput, window, cx| {
                if text.is_empty() {
                    return;
                }
                editor.handle_input(text, window, cx);
            },
        );
        register_action(editor, window, |editor, _: &HalfPageUp, window, cx| {
            editor.scroll_screen(&ScrollAmount::Page(-0.5), window, cx)
        });
        register_action(editor, window, |editor, _: &PageDown, window, cx| {
            editor.scroll_screen(&ScrollAmount::Page(1.), window, cx)
        });
        register_action(editor, window, |editor, _: &PageUp, window, cx| {
            editor.scroll_screen(&ScrollAmount::Page(-1.), window, cx)
        });
        register_action(editor, window, Editor::move_to_previous_word_start);
        register_action(editor, window, Editor::move_to_previous_subword_start);
        register_action(editor, window, Editor::move_to_next_word_end);
        register_action(editor, window, Editor::move_to_next_subword_end);
        register_action(editor, window, Editor::move_to_beginning_of_line);
        register_action(editor, window, Editor::move_to_end_of_line);
        register_action(editor, window, Editor::move_to_start_of_paragraph);
        register_action(editor, window, Editor::move_to_end_of_paragraph);
        register_action(editor, window, Editor::move_to_beginning);
        register_action(editor, window, Editor::move_to_end);
        register_action(editor, window, Editor::move_to_start_of_excerpt);
        register_action(editor, window, Editor::move_to_start_of_next_excerpt);
        register_action(editor, window, Editor::move_to_end_of_excerpt);
        register_action(editor, window, Editor::move_to_end_of_previous_excerpt);
        register_action(editor, window, Editor::select_up);
        register_action(editor, window, Editor::select_down);
        register_action(editor, window, Editor::select_left);
        register_action(editor, window, Editor::select_right);
        register_action(editor, window, Editor::select_to_previous_word_start);
        register_action(editor, window, Editor::select_to_previous_subword_start);
        register_action(editor, window, Editor::select_to_next_word_end);
        register_action(editor, window, Editor::select_to_next_subword_end);
        register_action(editor, window, Editor::select_to_beginning_of_line);
        register_action(editor, window, Editor::select_to_end_of_line);
        register_action(editor, window, Editor::select_to_start_of_paragraph);
        register_action(editor, window, Editor::select_to_end_of_paragraph);
        register_action(editor, window, Editor::select_to_start_of_excerpt);
        register_action(editor, window, Editor::select_to_start_of_next_excerpt);
        register_action(editor, window, Editor::select_to_end_of_excerpt);
        register_action(editor, window, Editor::select_to_end_of_previous_excerpt);
        register_action(editor, window, Editor::select_to_beginning);
        register_action(editor, window, Editor::select_to_end);
        register_action(editor, window, Editor::select_all);
        register_action(editor, window, |editor, action, window, cx| {
            editor.select_all_matches(action, window, cx).log_err();
        });
        register_action(editor, window, Editor::select_line);
        register_action(editor, window, Editor::split_selection_into_lines);
        register_action(editor, window, Editor::add_selection_above);
        register_action(editor, window, Editor::add_selection_below);
        register_action(editor, window, |editor, action, window, cx| {
            editor.select_next(action, window, cx).log_err();
        });
        register_action(editor, window, |editor, action, window, cx| {
            editor.select_previous(action, window, cx).log_err();
        });
        register_action(editor, window, |editor, action, window, cx| {
            editor.find_next_match(action, window, cx).log_err();
        });
        register_action(editor, window, |editor, action, window, cx| {
            editor.find_previous_match(action, window, cx).log_err();
        });
        register_action(editor, window, Editor::toggle_comments);
        register_action(editor, window, Editor::select_larger_syntax_node);
        register_action(editor, window, Editor::select_smaller_syntax_node);
        register_action(editor, window, Editor::unwrap_syntax_node);
        register_action(editor, window, Editor::select_enclosing_symbol);
        register_action(editor, window, Editor::move_to_enclosing_bracket);
        register_action(editor, window, Editor::undo_selection);
        register_action(editor, window, Editor::redo_selection);
        if !editor.read(cx).is_singleton(cx) {
            register_action(editor, window, Editor::expand_excerpts);
            register_action(editor, window, Editor::expand_excerpts_up);
            register_action(editor, window, Editor::expand_excerpts_down);
        }
        register_action(editor, window, Editor::go_to_diagnostic);
        register_action(editor, window, Editor::go_to_prev_diagnostic);
        register_action(editor, window, Editor::go_to_next_hunk);
        register_action(editor, window, Editor::go_to_prev_hunk);
        register_action(editor, window, |editor, action, window, cx| {
            editor
                .go_to_definition(action, window, cx)
                .detach_and_log_err(cx);
        });
        register_action(editor, window, |editor, action, window, cx| {
            editor
                .go_to_definition_split(action, window, cx)
                .detach_and_log_err(cx);
        });
        register_action(editor, window, |editor, action, window, cx| {
            editor
                .go_to_declaration(action, window, cx)
                .detach_and_log_err(cx);
        });
        register_action(editor, window, |editor, action, window, cx| {
            editor
                .go_to_declaration_split(action, window, cx)
                .detach_and_log_err(cx);
        });
        register_action(editor, window, |editor, action, window, cx| {
            editor
                .go_to_implementation(action, window, cx)
                .detach_and_log_err(cx);
        });
        register_action(editor, window, |editor, action, window, cx| {
            editor
                .go_to_implementation_split(action, window, cx)
                .detach_and_log_err(cx);
        });
        register_action(editor, window, |editor, action, window, cx| {
            editor
                .go_to_type_definition(action, window, cx)
                .detach_and_log_err(cx);
        });
        register_action(editor, window, |editor, action, window, cx| {
            editor
                .go_to_type_definition_split(action, window, cx)
                .detach_and_log_err(cx);
        });
        register_action(editor, window, Editor::open_url);
        register_action(editor, window, Editor::open_selected_filename);
        register_action(editor, window, Editor::fold);
        register_action(editor, window, Editor::fold_at_level);
        register_action(editor, window, Editor::fold_all);
        register_action(editor, window, Editor::fold_function_bodies);
        register_action(editor, window, Editor::fold_recursive);
        register_action(editor, window, Editor::toggle_fold);
        register_action(editor, window, Editor::toggle_fold_recursive);
        register_action(editor, window, Editor::toggle_fold_all);
        register_action(editor, window, Editor::unfold_lines);
        register_action(editor, window, Editor::unfold_recursive);
        register_action(editor, window, Editor::unfold_all);
        register_action(editor, window, Editor::fold_selected_ranges);
        register_action(editor, window, Editor::set_mark);
        register_action(editor, window, Editor::swap_selection_ends);
        register_action(editor, window, Editor::show_completions);
        register_action(editor, window, Editor::show_word_completions);
        register_action(editor, window, Editor::toggle_code_actions);
        register_action(editor, window, Editor::open_excerpts);
        register_action(editor, window, Editor::open_excerpts_in_split);
        register_action(editor, window, Editor::open_proposed_changes_editor);
        register_action(editor, window, Editor::toggle_soft_wrap);
        register_action(editor, window, Editor::toggle_tab_bar);
        register_action(editor, window, Editor::toggle_line_numbers);
        register_action(editor, window, Editor::toggle_relative_line_numbers);
        register_action(editor, window, Editor::toggle_indent_guides);
        register_action(editor, window, Editor::toggle_inlay_hints);
        register_action(editor, window, Editor::toggle_edit_predictions);
        if editor.read(cx).diagnostics_enabled() {
            register_action(editor, window, Editor::toggle_diagnostics);
        }
        if editor.read(cx).inline_diagnostics_enabled() {
            register_action(editor, window, Editor::toggle_inline_diagnostics);
        }
        if editor.read(cx).supports_minimap(cx) {
            register_action(editor, window, Editor::toggle_minimap);
        }
        register_action(editor, window, hover_popover::hover);
        register_action(editor, window, Editor::reveal_in_finder);
        register_action(editor, window, Editor::copy_path);
        register_action(editor, window, Editor::copy_relative_path);
        register_action(editor, window, Editor::copy_file_name);
        register_action(editor, window, Editor::copy_file_name_without_extension);
        register_action(editor, window, Editor::copy_highlight_json);
        register_action(editor, window, Editor::copy_permalink_to_line);
        register_action(editor, window, Editor::open_permalink_to_line);
        register_action(editor, window, Editor::copy_file_location);
        register_action(editor, window, Editor::toggle_git_blame);
        register_action(editor, window, Editor::toggle_git_blame_inline);
        register_action(editor, window, Editor::open_git_blame_commit);
        register_action(editor, window, Editor::toggle_selected_diff_hunks);
        register_action(editor, window, Editor::toggle_staged_selected_diff_hunks);
        register_action(editor, window, Editor::stage_and_next);
        register_action(editor, window, Editor::unstage_and_next);
        register_action(editor, window, Editor::expand_all_diff_hunks);
        register_action(editor, window, Editor::go_to_previous_change);
        register_action(editor, window, Editor::go_to_next_change);

        register_action(editor, window, |editor, action, window, cx| {
            if let Some(task) = editor.format(action, window, cx) {
                task.detach_and_notify_err(window, cx);
            } else {
                cx.propagate();
            }
        });
        register_action(editor, window, |editor, action, window, cx| {
            if let Some(task) = editor.format_selections(action, window, cx) {
                task.detach_and_notify_err(window, cx);
            } else {
                cx.propagate();
            }
        });
        register_action(editor, window, |editor, action, window, cx| {
            if let Some(task) = editor.organize_imports(action, window, cx) {
                task.detach_and_notify_err(window, cx);
            } else {
                cx.propagate();
            }
        });
        register_action(editor, window, Editor::restart_language_server);
        register_action(editor, window, Editor::stop_language_server);
        register_action(editor, window, Editor::show_character_palette);
        register_action(editor, window, |editor, action, window, cx| {
            if let Some(task) = editor.confirm_completion(action, window, cx) {
                task.detach_and_notify_err(window, cx);
            } else {
                cx.propagate();
            }
        });
        register_action(editor, window, |editor, action, window, cx| {
            if let Some(task) = editor.confirm_completion_replace(action, window, cx) {
                task.detach_and_notify_err(window, cx);
            } else {
                cx.propagate();
            }
        });
        register_action(editor, window, |editor, action, window, cx| {
            if let Some(task) = editor.confirm_completion_insert(action, window, cx) {
                task.detach_and_notify_err(window, cx);
            } else {
                cx.propagate();
            }
        });
        register_action(editor, window, |editor, action, window, cx| {
            if let Some(task) = editor.compose_completion(action, window, cx) {
                task.detach_and_notify_err(window, cx);
            } else {
                cx.propagate();
            }
        });
        register_action(editor, window, |editor, action, window, cx| {
            if let Some(task) = editor.confirm_code_action(action, window, cx) {
                task.detach_and_notify_err(window, cx);
            } else {
                cx.propagate();
            }
        });
        register_action(editor, window, |editor, action, window, cx| {
            if let Some(task) = editor.rename(action, window, cx) {
                task.detach_and_notify_err(window, cx);
            } else {
                cx.propagate();
            }
        });
        register_action(editor, window, |editor, action, window, cx| {
            if let Some(task) = editor.confirm_rename(action, window, cx) {
                task.detach_and_notify_err(window, cx);
            } else {
                cx.propagate();
            }
        });
        register_action(editor, window, |editor, action, window, cx| {
            if let Some(task) = editor.find_all_references(action, window, cx) {
                task.detach_and_log_err(cx);
            } else {
                cx.propagate();
            }
        });
        register_action(editor, window, Editor::show_signature_help);
        register_action(editor, window, Editor::signature_help_prev);
        register_action(editor, window, Editor::signature_help_next);
        register_action(editor, window, Editor::next_edit_prediction);
        register_action(editor, window, Editor::previous_edit_prediction);
        register_action(editor, window, Editor::show_edit_prediction);
        register_action(editor, window, Editor::context_menu_first);
        register_action(editor, window, Editor::context_menu_prev);
        register_action(editor, window, Editor::context_menu_next);
        register_action(editor, window, Editor::context_menu_last);
        register_action(editor, window, Editor::display_cursor_names);
        register_action(editor, window, Editor::unique_lines_case_insensitive);
        register_action(editor, window, Editor::unique_lines_case_sensitive);
        register_action(editor, window, Editor::accept_partial_edit_prediction);
        register_action(editor, window, Editor::accept_edit_prediction);
        register_action(editor, window, Editor::restore_file);
        register_action(editor, window, Editor::git_restore);
        register_action(editor, window, Editor::apply_all_diff_hunks);
        register_action(editor, window, Editor::apply_selected_diff_hunks);
        register_action(editor, window, Editor::open_active_item_in_terminal);
        register_action(editor, window, Editor::reload_file);
        register_action(editor, window, Editor::spawn_nearest_task);
        register_action(editor, window, Editor::insert_uuid_v4);
        register_action(editor, window, Editor::insert_uuid_v7);
        register_action(editor, window, Editor::open_selections_in_multibuffer);
        register_action(editor, window, Editor::toggle_breakpoint);
        register_action(editor, window, Editor::edit_log_breakpoint);
        register_action(editor, window, Editor::enable_breakpoint);
        register_action(editor, window, Editor::disable_breakpoint);
    }

    fn register_key_listeners(&self, window: &mut Window, _: &mut App, layout: &EditorLayout) {
        let position_map = layout.position_map.clone();
        window.on_key_event({
            let editor = self.editor.clone();
            move |event: &ModifiersChangedEvent, phase, window, cx| {
                if phase != DispatchPhase::Bubble {
                    return;
                }
                editor.update(cx, |editor, cx| {
                    let inlay_hint_settings = inlay_hint_settings(
                        editor.selections.newest_anchor().head(),
                        &editor.buffer.read(cx).snapshot(cx),
                        cx,
                    );

                    if let Some(inlay_modifiers) = inlay_hint_settings
                        .toggle_on_modifiers_press
                        .as_ref()
                        .filter(|modifiers| modifiers.modified())
                    {
                        editor.refresh_inlay_hints(
                            InlayHintRefreshReason::ModifiersChanged(
                                inlay_modifiers == &event.modifiers,
                            ),
                            cx,
                        );
                    }

                    if editor.hover_state.focused(window, cx) {
                        return;
                    }

                    editor.handle_modifiers_changed(event.modifiers, &position_map, window, cx);
                })
            }
        });
    }

    fn mouse_left_down(
        editor: &mut Editor,
        event: &MouseDownEvent,
        hovered_hunk: Option<Range<Anchor>>,
        position_map: &PositionMap,
        line_numbers: &HashMap<MultiBufferRow, LineNumberLayout>,
        window: &mut Window,
        cx: &mut Context<Editor>,
    ) {
        if window.default_prevented() {
            return;
        }

        let text_hitbox = &position_map.text_hitbox;
        let gutter_hitbox = &position_map.gutter_hitbox;
        let point_for_position = position_map.point_for_position(event.position);
        let mut click_count = event.click_count;
        let mut modifiers = event.modifiers;

        if let Some(hovered_hunk) = hovered_hunk {
            editor.toggle_single_diff_hunk(hovered_hunk, cx);
            cx.notify();
            return;
        } else if gutter_hitbox.is_hovered(window) {
            click_count = 3; // Simulate triple-click when clicking the gutter to select lines
        } else if !text_hitbox.is_hovered(window) {
            return;
        }

        if EditorSettings::get_global(cx)
            .drag_and_drop_selection
            .enabled
            && click_count == 1
        {
            let newest_anchor = editor.selections.newest_anchor();
            let snapshot = editor.snapshot(window, cx);
            let selection = newest_anchor.map(|anchor| anchor.to_display_point(&snapshot));
            if point_for_position.intersects_selection(&selection) {
                editor.selection_drag_state = SelectionDragState::ReadyToDrag {
                    selection: newest_anchor.clone(),
                    click_position: event.position,
                    mouse_down_time: Instant::now(),
                };
                cx.stop_propagation();
                return;
            }
        }

        let is_singleton = editor.buffer().read(cx).is_singleton();

        if click_count == 2 && !is_singleton {
            match EditorSettings::get_global(cx).double_click_in_multibuffer {
                DoubleClickInMultibuffer::Select => {
                    // do nothing special on double click, all selection logic is below
                }
                DoubleClickInMultibuffer::Open => {
                    if modifiers.alt {
                        // if double click is made with alt, pretend it's a regular double click without opening and alt,
                        // and run the selection logic.
                        modifiers.alt = false;
                    } else {
                        let scroll_position_row =
                            position_map.scroll_pixel_position.y / position_map.line_height;
                        let display_row = (((event.position - gutter_hitbox.bounds.origin).y
                            + position_map.scroll_pixel_position.y)
                            / position_map.line_height)
                            as u32;
                        let multi_buffer_row = position_map
                            .snapshot
                            .display_point_to_point(
                                DisplayPoint::new(DisplayRow(display_row), 0),
                                Bias::Right,
                            )
                            .row;
                        let line_offset_from_top = display_row - scroll_position_row as u32;
                        // if double click is made without alt, open the corresponding excerp
                        editor.open_excerpts_common(
                            Some(JumpData::MultiBufferRow {
                                row: MultiBufferRow(multi_buffer_row),
                                line_offset_from_top,
                            }),
                            false,
                            window,
                            cx,
                        );
                        return;
                    }
                }
            }
        }

        let position = point_for_position.previous_valid;
        if let Some(mode) = Editor::columnar_selection_mode(&modifiers, cx) {
            editor.select(
                SelectPhase::BeginColumnar {
                    position,
                    reset: match mode {
                        ColumnarMode::FromMouse => true,
                        ColumnarMode::FromSelection => false,
                    },
                    mode,
                    goal_column: point_for_position.exact_unclipped.column(),
                },
                window,
                cx,
            );
        } else if modifiers.shift && !modifiers.control && !modifiers.alt && !modifiers.secondary()
        {
            editor.select(
                SelectPhase::Extend {
                    position,
                    click_count,
                },
                window,
                cx,
            );
        } else {
            editor.select(
                SelectPhase::Begin {
                    position,
                    add: Editor::multi_cursor_modifier(true, &modifiers, cx),
                    click_count,
                },
                window,
                cx,
            );
        }
        cx.stop_propagation();

        if !is_singleton {
            let display_row = (((event.position - gutter_hitbox.bounds.origin).y
                + position_map.scroll_pixel_position.y)
                / position_map.line_height) as u32;
            let multi_buffer_row = position_map
                .snapshot
                .display_point_to_point(DisplayPoint::new(DisplayRow(display_row), 0), Bias::Right)
                .row;
            if line_numbers
                .get(&MultiBufferRow(multi_buffer_row))
                .and_then(|line_number| line_number.hitbox.as_ref())
                .is_some_and(|hitbox| hitbox.contains(&event.position))
            {
                let scroll_position_row =
                    position_map.scroll_pixel_position.y / position_map.line_height;
                let line_offset_from_top = display_row - scroll_position_row as u32;

                editor.open_excerpts_common(
                    Some(JumpData::MultiBufferRow {
                        row: MultiBufferRow(multi_buffer_row),
                        line_offset_from_top,
                    }),
                    modifiers.alt,
                    window,
                    cx,
                );
                cx.stop_propagation();
            }
        }
    }

    fn mouse_right_down(
        editor: &mut Editor,
        event: &MouseDownEvent,
        position_map: &PositionMap,
        window: &mut Window,
        cx: &mut Context<Editor>,
    ) {
        if position_map.gutter_hitbox.is_hovered(window) {
            let gutter_right_padding = editor.gutter_dimensions.right_padding;
            let hitbox = &position_map.gutter_hitbox;

            if event.position.x <= hitbox.bounds.right() - gutter_right_padding {
                let point_for_position = position_map.point_for_position(event.position);
                editor.set_breakpoint_context_menu(
                    point_for_position.previous_valid.row(),
                    None,
                    event.position,
                    window,
                    cx,
                );
            }
            return;
        }

        if !position_map.text_hitbox.is_hovered(window) {
            return;
        }

        let point_for_position = position_map.point_for_position(event.position);
        mouse_context_menu::deploy_context_menu(
            editor,
            Some(event.position),
            point_for_position.previous_valid,
            window,
            cx,
        );
        cx.stop_propagation();
    }

    fn mouse_middle_down(
        editor: &mut Editor,
        event: &MouseDownEvent,
        position_map: &PositionMap,
        window: &mut Window,
        cx: &mut Context<Editor>,
    ) {
        if !position_map.text_hitbox.is_hovered(window) || window.default_prevented() {
            return;
        }

        let point_for_position = position_map.point_for_position(event.position);
        let position = point_for_position.previous_valid;

        editor.select(
            SelectPhase::BeginColumnar {
                position,
                reset: true,
                mode: ColumnarMode::FromMouse,
                goal_column: point_for_position.exact_unclipped.column(),
            },
            window,
            cx,
        );
    }

    fn mouse_up(
        editor: &mut Editor,
        event: &MouseUpEvent,
        position_map: &PositionMap,
        window: &mut Window,
        cx: &mut Context<Editor>,
    ) {
        let text_hitbox = &position_map.text_hitbox;
        let end_selection = editor.has_pending_selection();
        let pending_nonempty_selections = editor.has_pending_nonempty_selection();
        let point_for_position = position_map.point_for_position(event.position);

        match editor.selection_drag_state {
            SelectionDragState::ReadyToDrag {
                selection: _,
                ref click_position,
                mouse_down_time: _,
            } => {
                if event.position == *click_position {
                    editor.select(
                        SelectPhase::Begin {
                            position: point_for_position.previous_valid,
                            add: false,
                            click_count: 1, // ready to drag state only occurs on click count 1
                        },
                        window,
                        cx,
                    );
                    editor.selection_drag_state = SelectionDragState::None;
                    cx.stop_propagation();
                    return;
                } else {
                    debug_panic!("drag state can never be in ready state after drag")
                }
            }
            SelectionDragState::Dragging { ref selection, .. } => {
                let snapshot = editor.snapshot(window, cx);
                let selection_display = selection.map(|anchor| anchor.to_display_point(&snapshot));
                if !point_for_position.intersects_selection(&selection_display)
                    && text_hitbox.is_hovered(window)
                {
                    let is_cut = !(cfg!(target_os = "macos") && event.modifiers.alt
                        || cfg!(not(target_os = "macos")) && event.modifiers.control);
                    editor.move_selection_on_drop(
                        &selection.clone(),
                        point_for_position.previous_valid,
                        is_cut,
                        window,
                        cx,
                    );
                }
                editor.selection_drag_state = SelectionDragState::None;
                cx.stop_propagation();
                cx.notify();
                return;
            }
            _ => {}
        }

        if end_selection {
            editor.select(SelectPhase::End, window, cx);
        }

        if end_selection && pending_nonempty_selections {
            cx.stop_propagation();
        } else if cfg!(any(target_os = "linux", target_os = "freebsd"))
            && event.button == MouseButton::Middle
        {
            #[allow(
                clippy::collapsible_if,
                clippy::needless_return,
                reason = "The cfg-block below makes this a false positive"
            )]
            if !text_hitbox.is_hovered(window) || editor.read_only(cx) {
                return;
            }

            #[cfg(any(target_os = "linux", target_os = "freebsd"))]
            if EditorSettings::get_global(cx).middle_click_paste {
                if let Some(text) = cx.read_from_primary().and_then(|item| item.text()) {
                    let point_for_position = position_map.point_for_position(event.position);
                    let position = point_for_position.previous_valid;

                    editor.select(
                        SelectPhase::Begin {
                            position,
                            add: false,
                            click_count: 1,
                        },
                        window,
                        cx,
                    );
                    editor.insert(&text, window, cx);
                }
                cx.stop_propagation()
            }
        }
    }

    fn click(
        editor: &mut Editor,
        event: &ClickEvent,
        position_map: &PositionMap,
        window: &mut Window,
        cx: &mut Context<Editor>,
    ) {
        let text_hitbox = &position_map.text_hitbox;
        let pending_nonempty_selections = editor.has_pending_nonempty_selection();

        let hovered_link_modifier = Editor::multi_cursor_modifier(false, &event.modifiers(), cx);

        if let Some(mouse_position) = event.mouse_position()
            && !pending_nonempty_selections
            && hovered_link_modifier
            && text_hitbox.is_hovered(window)
        {
            let point = position_map.point_for_position(mouse_position);
            editor.handle_click_hovered_link(point, event.modifiers(), window, cx);
            editor.selection_drag_state = SelectionDragState::None;

            cx.stop_propagation();
        }
    }

    fn mouse_dragged(
        editor: &mut Editor,
        event: &MouseMoveEvent,
        position_map: &PositionMap,
        window: &mut Window,
        cx: &mut Context<Editor>,
    ) {
        if !editor.has_pending_selection()
            && matches!(editor.selection_drag_state, SelectionDragState::None)
        {
            return;
        }

        let point_for_position = position_map.point_for_position(event.position);
        let text_hitbox = &position_map.text_hitbox;

        let scroll_delta = {
            let text_bounds = text_hitbox.bounds;
            let mut scroll_delta = gpui::Point::<f32>::default();
            let vertical_margin = position_map.line_height.min(text_bounds.size.height / 3.0);
            let top = text_bounds.origin.y + vertical_margin;
            let bottom = text_bounds.bottom_left().y - vertical_margin;
            if event.position.y < top {
                scroll_delta.y = -scale_vertical_mouse_autoscroll_delta(top - event.position.y);
            }
            if event.position.y > bottom {
                scroll_delta.y = scale_vertical_mouse_autoscroll_delta(event.position.y - bottom);
            }

            // We need horizontal width of text
            let style = editor.style.clone().unwrap_or_default();
            let font_id = window.text_system().resolve_font(&style.text.font());
            let font_size = style.text.font_size.to_pixels(window.rem_size());
            let em_width = window.text_system().em_width(font_id, font_size).unwrap();

            let scroll_margin_x = EditorSettings::get_global(cx).horizontal_scroll_margin;

            let scroll_space: Pixels = scroll_margin_x * em_width;

            let left = text_bounds.origin.x + scroll_space;
            let right = text_bounds.top_right().x - scroll_space;

            if event.position.x < left {
                scroll_delta.x = -scale_horizontal_mouse_autoscroll_delta(left - event.position.x);
            }
            if event.position.x > right {
                scroll_delta.x = scale_horizontal_mouse_autoscroll_delta(event.position.x - right);
            }
            scroll_delta
        };

        if !editor.has_pending_selection() {
            let drop_anchor = position_map
                .snapshot
                .display_point_to_anchor(point_for_position.previous_valid, Bias::Left);
            match editor.selection_drag_state {
                SelectionDragState::Dragging {
                    ref mut drop_cursor,
                    ref mut hide_drop_cursor,
                    ..
                } => {
                    drop_cursor.start = drop_anchor;
                    drop_cursor.end = drop_anchor;
                    *hide_drop_cursor = !text_hitbox.is_hovered(window);
                    editor.apply_scroll_delta(scroll_delta, window, cx);
                    cx.notify();
                }
                SelectionDragState::ReadyToDrag {
                    ref selection,
                    ref click_position,
                    ref mouse_down_time,
                } => {
                    let drag_and_drop_delay = Duration::from_millis(
                        EditorSettings::get_global(cx).drag_and_drop_selection.delay,
                    );
                    if mouse_down_time.elapsed() >= drag_and_drop_delay {
                        let drop_cursor = Selection {
                            id: post_inc(&mut editor.selections.next_selection_id),
                            start: drop_anchor,
                            end: drop_anchor,
                            reversed: false,
                            goal: SelectionGoal::None,
                        };
                        editor.selection_drag_state = SelectionDragState::Dragging {
                            selection: selection.clone(),
                            drop_cursor,
                            hide_drop_cursor: false,
                        };
                        editor.apply_scroll_delta(scroll_delta, window, cx);
                        cx.notify();
                    } else {
                        let click_point = position_map.point_for_position(*click_position);
                        editor.selection_drag_state = SelectionDragState::None;
                        editor.select(
                            SelectPhase::Begin {
                                position: click_point.previous_valid,
                                add: false,
                                click_count: 1,
                            },
                            window,
                            cx,
                        );
                        editor.select(
                            SelectPhase::Update {
                                position: point_for_position.previous_valid,
                                goal_column: point_for_position.exact_unclipped.column(),
                                scroll_delta,
                            },
                            window,
                            cx,
                        );
                    }
                }
                _ => {}
            }
        } else {
            editor.select(
                SelectPhase::Update {
                    position: point_for_position.previous_valid,
                    goal_column: point_for_position.exact_unclipped.column(),
                    scroll_delta,
                },
                window,
                cx,
            );
        }
    }

    fn mouse_moved(
        editor: &mut Editor,
        event: &MouseMoveEvent,
        position_map: &PositionMap,
        window: &mut Window,
        cx: &mut Context<Editor>,
    ) {
        let text_hitbox = &position_map.text_hitbox;
        let gutter_hitbox = &position_map.gutter_hitbox;
        let modifiers = event.modifiers;
        let text_hovered = text_hitbox.is_hovered(window);
        let gutter_hovered = gutter_hitbox.is_hovered(window);
        editor.set_gutter_hovered(gutter_hovered, cx);
        editor.show_mouse_cursor(cx);

        let point_for_position = position_map.point_for_position(event.position);
        let valid_point = point_for_position.previous_valid;

        let hovered_diff_control = position_map
            .diff_hunk_control_bounds
            .iter()
            .find(|(_, bounds)| bounds.contains(&event.position))
            .map(|(row, _)| *row);

        let hovered_diff_hunk_row = if let Some(control_row) = hovered_diff_control {
            Some(control_row)
        } else if text_hovered {
            let current_row = valid_point.row();
            position_map.display_hunks.iter().find_map(|(hunk, _)| {
                if let DisplayDiffHunk::Unfolded {
                    display_row_range, ..
                } = hunk
                {
                    if display_row_range.contains(&current_row) {
                        Some(display_row_range.start)
                    } else {
                        None
                    }
                } else {
                    None
                }
            })
        } else {
            None
        };

        if hovered_diff_hunk_row != editor.hovered_diff_hunk_row {
            editor.hovered_diff_hunk_row = hovered_diff_hunk_row;
            cx.notify();
        }

        if let Some((bounds, blame_entry)) = &position_map.inline_blame_bounds {
            let mouse_over_inline_blame = bounds.contains(&event.position);
            let mouse_over_popover = editor
                .inline_blame_popover
                .as_ref()
                .and_then(|state| state.popover_bounds)
                .is_some_and(|bounds| bounds.contains(&event.position));
            let keyboard_grace = editor
                .inline_blame_popover
                .as_ref()
                .is_some_and(|state| state.keyboard_grace);

            if mouse_over_inline_blame || mouse_over_popover {
                editor.show_blame_popover(blame_entry, event.position, false, cx);
            } else if !keyboard_grace {
                editor.hide_blame_popover(cx);
            }
        } else {
            editor.hide_blame_popover(cx);
        }

        let breakpoint_indicator = if gutter_hovered {
            let buffer_anchor = position_map
                .snapshot
                .display_point_to_anchor(valid_point, Bias::Left);

            if let Some((buffer_snapshot, file)) = position_map
                .snapshot
                .buffer_snapshot
                .buffer_for_excerpt(buffer_anchor.excerpt_id)
                .and_then(|buffer| buffer.file().map(|file| (buffer, file)))
            {
                let as_point = text::ToPoint::to_point(&buffer_anchor.text_anchor, buffer_snapshot);

                let is_visible = editor
                    .gutter_breakpoint_indicator
                    .0
                    .is_some_and(|indicator| indicator.is_active);

                let has_existing_breakpoint =
                    editor.breakpoint_store.as_ref().is_some_and(|store| {
                        let Some(project) = &editor.project else {
                            return false;
                        };
                        let Some(abs_path) = project.read(cx).absolute_path(
                            &ProjectPath {
                                path: file.path().clone(),
                                worktree_id: file.worktree_id(cx),
                            },
                            cx,
                        ) else {
                            return false;
                        };
                        store
                            .read(cx)
                            .breakpoint_at_row(&abs_path, as_point.row, cx)
                            .is_some()
                    });

                if !is_visible {
                    editor.gutter_breakpoint_indicator.1.get_or_insert_with(|| {
                        cx.spawn(async move |this, cx| {
                            cx.background_executor()
                                .timer(Duration::from_millis(200))
                                .await;

                            this.update(cx, |this, cx| {
                                if let Some(indicator) = this.gutter_breakpoint_indicator.0.as_mut()
                                {
                                    indicator.is_active = true;
                                    cx.notify();
                                }
                            })
                            .ok();
                        })
                    });
                }

                Some(PhantomBreakpointIndicator {
                    display_row: valid_point.row(),
                    is_active: is_visible,
                    collides_with_existing_breakpoint: has_existing_breakpoint,
                })
            } else {
                editor.gutter_breakpoint_indicator.1 = None;
                None
            }
        } else {
            editor.gutter_breakpoint_indicator.1 = None;
            None
        };

        if &breakpoint_indicator != &editor.gutter_breakpoint_indicator.0 {
            editor.gutter_breakpoint_indicator.0 = breakpoint_indicator;
            cx.notify();
        }

        // Don't trigger hover popover if mouse is hovering over context menu
        if text_hovered {
            editor.update_hovered_link(
                point_for_position,
                &position_map.snapshot,
                modifiers,
                window,
                cx,
            );

            if let Some(point) = point_for_position.as_valid() {
                let anchor = position_map
                    .snapshot
                    .buffer_snapshot
                    .anchor_before(point.to_offset(&position_map.snapshot, Bias::Left));
                hover_at(editor, Some(anchor), window, cx);
                Self::update_visible_cursor(editor, point, position_map, window, cx);
            } else {
                hover_at(editor, None, window, cx);
            }
        } else {
            editor.hide_hovered_link(cx);
            hover_at(editor, None, window, cx);
        }
    }

    fn update_visible_cursor(
        editor: &mut Editor,
        point: DisplayPoint,
        position_map: &PositionMap,
        window: &mut Window,
        cx: &mut Context<Editor>,
    ) {
        let snapshot = &position_map.snapshot;
        let Some(hub) = editor.collaboration_hub() else {
            return;
        };
        let start = snapshot.display_snapshot.clip_point(
            DisplayPoint::new(point.row(), point.column().saturating_sub(1)),
            Bias::Left,
        );
        let end = snapshot.display_snapshot.clip_point(
            DisplayPoint::new(
                point.row(),
                (point.column() + 1).min(snapshot.line_len(point.row())),
            ),
            Bias::Right,
        );

        let range = snapshot
            .buffer_snapshot
            .anchor_at(start.to_point(&snapshot.display_snapshot), Bias::Left)
            ..snapshot
                .buffer_snapshot
                .anchor_at(end.to_point(&snapshot.display_snapshot), Bias::Right);

        let Some(selection) = snapshot.remote_selections_in_range(&range, hub, cx).next() else {
            return;
        };
        let key = crate::HoveredCursor {
            replica_id: selection.replica_id,
            selection_id: selection.selection.id,
        };
        editor.hovered_cursors.insert(
            key.clone(),
            cx.spawn_in(window, async move |editor, cx| {
                cx.background_executor().timer(CURSORS_VISIBLE_FOR).await;
                editor
                    .update(cx, |editor, cx| {
                        editor.hovered_cursors.remove(&key);
                        cx.notify();
                    })
                    .ok();
            }),
        );
        cx.notify()
    }

    fn layout_selections(
        &self,
        start_anchor: Anchor,
        end_anchor: Anchor,
        local_selections: &[Selection<Point>],
        snapshot: &EditorSnapshot,
        start_row: DisplayRow,
        end_row: DisplayRow,
        window: &mut Window,
        cx: &mut App,
    ) -> (
        Vec<(PlayerColor, Vec<SelectionLayout>)>,
        BTreeMap<DisplayRow, LineHighlightSpec>,
        Option<DisplayPoint>,
    ) {
        let mut selections: Vec<(PlayerColor, Vec<SelectionLayout>)> = Vec::new();
        let mut active_rows = BTreeMap::new();
        let mut newest_selection_head = None;

        let Some(editor_with_selections) = self.editor_with_selections(cx) else {
            return (selections, active_rows, newest_selection_head);
        };

        editor_with_selections.update(cx, |editor, cx| {
            if editor.show_local_selections {
                let mut layouts = Vec::new();
                let newest = editor.selections.newest(cx);
                for selection in local_selections.iter().cloned() {
                    let is_empty = selection.start == selection.end;
                    let is_newest = selection == newest;

                    let layout = SelectionLayout::new(
                        selection,
                        editor.selections.line_mode,
                        editor.cursor_shape,
                        &snapshot.display_snapshot,
                        is_newest,
                        editor.leader_id.is_none(),
                        None,
                    );
                    if is_newest {
                        newest_selection_head = Some(layout.head);
                    }

                    for row in cmp::max(layout.active_rows.start.0, start_row.0)
                        ..=cmp::min(layout.active_rows.end.0, end_row.0)
                    {
                        let contains_non_empty_selection = active_rows
                            .entry(DisplayRow(row))
                            .or_insert_with(LineHighlightSpec::default);
                        contains_non_empty_selection.selection |= !is_empty;
                    }
                    layouts.push(layout);
                }

                let player = editor.current_user_player_color(cx);
                selections.push((player, layouts));

                if let SelectionDragState::Dragging {
                    ref selection,
                    ref drop_cursor,
                    ref hide_drop_cursor,
                } = editor.selection_drag_state
                    && !hide_drop_cursor
                    && (drop_cursor
                        .start
                        .cmp(&selection.start, &snapshot.buffer_snapshot)
                        .eq(&Ordering::Less)
                        || drop_cursor
                            .end
                            .cmp(&selection.end, &snapshot.buffer_snapshot)
                            .eq(&Ordering::Greater))
                {
                    let drag_cursor_layout = SelectionLayout::new(
                        drop_cursor.clone(),
                        false,
                        CursorShape::Bar,
                        &snapshot.display_snapshot,
                        false,
                        false,
                        None,
                    );
                    let absent_color = cx.theme().players().absent();
                    selections.push((absent_color, vec![drag_cursor_layout]));
                }
            }

            if let Some(collaboration_hub) = &editor.collaboration_hub {
                // When following someone, render the local selections in their color.
                if let Some(leader_id) = editor.leader_id {
                    match leader_id {
                        CollaboratorId::PeerId(peer_id) => {
                            if let Some(collaborator) =
                                collaboration_hub.collaborators(cx).get(&peer_id)
                                && let Some(participant_index) = collaboration_hub
                                    .user_participant_indices(cx)
                                    .get(&collaborator.user_id)
                                && let Some((local_selection_style, _)) = selections.first_mut()
                            {
                                *local_selection_style = cx
                                    .theme()
                                    .players()
                                    .color_for_participant(participant_index.0);
                            }
                        }
                        CollaboratorId::Agent => {
                            if let Some((local_selection_style, _)) = selections.first_mut() {
                                *local_selection_style = cx.theme().players().agent();
                            }
                        }
                    }
                }

                let mut remote_selections = HashMap::default();
                for selection in snapshot.remote_selections_in_range(
                    &(start_anchor..end_anchor),
                    collaboration_hub.as_ref(),
                    cx,
                ) {
                    // Don't re-render the leader's selections, since the local selections
                    // match theirs.
                    if Some(selection.collaborator_id) == editor.leader_id {
                        continue;
                    }
                    let key = HoveredCursor {
                        replica_id: selection.replica_id,
                        selection_id: selection.selection.id,
                    };

                    let is_shown =
                        editor.show_cursor_names || editor.hovered_cursors.contains_key(&key);

                    remote_selections
                        .entry(selection.replica_id)
                        .or_insert((selection.color, Vec::new()))
                        .1
                        .push(SelectionLayout::new(
                            selection.selection,
                            selection.line_mode,
                            selection.cursor_shape,
                            &snapshot.display_snapshot,
                            false,
                            false,
                            if is_shown { selection.user_name } else { None },
                        ));
                }

                selections.extend(remote_selections.into_values());
            } else if !editor.is_focused(window) && editor.show_cursor_when_unfocused {
                let layouts = snapshot
                    .buffer_snapshot
                    .selections_in_range(&(start_anchor..end_anchor), true)
                    .map(move |(_, line_mode, cursor_shape, selection)| {
                        SelectionLayout::new(
                            selection,
                            line_mode,
                            cursor_shape,
                            &snapshot.display_snapshot,
                            false,
                            false,
                            None,
                        )
                    })
                    .collect::<Vec<_>>();
                let player = editor.current_user_player_color(cx);
                selections.push((player, layouts));
            }
        });
        (selections, active_rows, newest_selection_head)
    }

    fn collect_cursors(
        &self,
        snapshot: &EditorSnapshot,
        cx: &mut App,
    ) -> Vec<(DisplayPoint, Hsla)> {
        let editor = self.editor.read(cx);
        let mut cursors = Vec::new();
        let mut skip_local = false;
        let mut add_cursor = |anchor: Anchor, color| {
            cursors.push((anchor.to_display_point(&snapshot.display_snapshot), color));
        };
        // Remote cursors
        if let Some(collaboration_hub) = &editor.collaboration_hub {
            for remote_selection in snapshot.remote_selections_in_range(
                &(Anchor::min()..Anchor::max()),
                collaboration_hub.deref(),
                cx,
            ) {
                add_cursor(
                    remote_selection.selection.head(),
                    remote_selection.color.cursor,
                );
                if Some(remote_selection.collaborator_id) == editor.leader_id {
                    skip_local = true;
                }
            }
        }
        // Local cursors
        if !skip_local {
            let color = cx.theme().players().local().cursor;
            editor.selections.disjoint.iter().for_each(|selection| {
                add_cursor(selection.head(), color);
            });
            if let Some(ref selection) = editor.selections.pending_anchor() {
                add_cursor(selection.head(), color);
            }
        }
        cursors
    }

    fn layout_visible_cursors(
        &self,
        snapshot: &EditorSnapshot,
        selections: &[(PlayerColor, Vec<SelectionLayout>)],
        row_block_types: &HashMap<DisplayRow, bool>,
        visible_display_row_range: Range<DisplayRow>,
        line_layouts: &[LineWithInvisibles],
        text_hitbox: &Hitbox,
        content_origin: gpui::Point<Pixels>,
        scroll_position: gpui::Point<f32>,
        scroll_pixel_position: gpui::Point<Pixels>,
        line_height: Pixels,
        em_width: Pixels,
        em_advance: Pixels,
        autoscroll_containing_element: bool,
        window: &mut Window,
        cx: &mut App,
    ) -> Vec<CursorLayout> {
        let mut autoscroll_bounds = None;
        let cursor_layouts = self.editor.update(cx, |editor, cx| {
            let mut cursors = Vec::new();

            let show_local_cursors = editor.show_local_cursors(window, cx);

            for (player_color, selections) in selections {
                for selection in selections {
                    let cursor_position = selection.head;

                    let in_range = visible_display_row_range.contains(&cursor_position.row());
                    if (selection.is_local && !show_local_cursors)
                        || !in_range
                        || row_block_types.get(&cursor_position.row()) == Some(&true)
                    {
                        continue;
                    }

                    let cursor_row_layout = &line_layouts
                        [cursor_position.row().minus(visible_display_row_range.start) as usize];
                    let cursor_column = cursor_position.column() as usize;

                    let cursor_character_x = cursor_row_layout.x_for_index(cursor_column);
                    let mut block_width =
                        cursor_row_layout.x_for_index(cursor_column + 1) - cursor_character_x;
                    if block_width == Pixels::ZERO {
                        block_width = em_advance;
                    }
                    let block_text = if let CursorShape::Block = selection.cursor_shape {
                        snapshot
                            .grapheme_at(cursor_position)
                            .or_else(|| {
                                if snapshot.is_empty() {
                                    snapshot.placeholder_text().and_then(|s| {
                                        s.graphemes(true).next().map(|s| s.to_string().into())
                                    })
                                } else {
                                    None
                                }
                            })
                            .map(|text| {
                                let len = text.len();

                                let font = cursor_row_layout
                                    .font_id_for_index(cursor_column)
                                    .and_then(|cursor_font_id| {
                                        window.text_system().get_font_for_id(cursor_font_id)
                                    })
                                    .unwrap_or(self.style.text.font());

                                // Invert the text color for the block cursor. Ensure that the text
                                // color is opaque enough to be visible against the background color.
                                //
                                // 0.75 is an arbitrary threshold to determine if the background color is
                                // opaque enough to use as a text color.
                                //
                                // TODO: In the future we should ensure themes have a `text_inverse` color.
                                let color = if cx.theme().colors().editor_background.a < 0.75 {
                                    match cx.theme().appearance {
                                        Appearance::Dark => Hsla::black(),
                                        Appearance::Light => Hsla::white(),
                                    }
                                } else {
                                    cx.theme().colors().editor_background
                                };

                                window.text_system().shape_line(
                                    text,
                                    cursor_row_layout.font_size,
                                    &[TextRun {
                                        len,
                                        font,
                                        color,
                                        background_color: None,
                                        strikethrough: None,
                                        underline: None,
                                    }],
                                    None,
                                )
                            })
                    } else {
                        None
                    };

                    let x = cursor_character_x - scroll_pixel_position.x;
                    let y = (cursor_position.row().as_f32()
                        - scroll_pixel_position.y / line_height)
                        * line_height;
                    if selection.is_newest {
                        editor.pixel_position_of_newest_cursor = Some(point(
                            text_hitbox.origin.x + x + block_width / 2.,
                            text_hitbox.origin.y + y + line_height / 2.,
                        ));

                        if autoscroll_containing_element {
                            let top = text_hitbox.origin.y
                                + (cursor_position.row().as_f32() - scroll_position.y - 3.).max(0.)
                                    * line_height;
                            let left = text_hitbox.origin.x
                                + (cursor_position.column() as f32 - scroll_position.x - 3.)
                                    .max(0.)
                                    * em_width;

                            let bottom = text_hitbox.origin.y
                                + (cursor_position.row().as_f32() - scroll_position.y + 4.)
                                    * line_height;
                            let right = text_hitbox.origin.x
                                + (cursor_position.column() as f32 - scroll_position.x + 4.)
                                    * em_width;

                            autoscroll_bounds =
                                Some(Bounds::from_corners(point(left, top), point(right, bottom)))
                        }
                    }

                    let mut cursor = CursorLayout {
                        color: player_color.cursor,
                        block_width,
                        origin: point(x, y),
                        line_height,
                        shape: selection.cursor_shape,
                        block_text,
                        cursor_name: None,
                    };
                    let cursor_name = selection.user_name.clone().map(|name| CursorName {
                        string: name,
                        color: self.style.background,
                        is_top_row: cursor_position.row().0 == 0,
                    });
                    cursor.layout(content_origin, cursor_name, window, cx);
                    cursors.push(cursor);
                }
            }

            cursors
        });

        if let Some(bounds) = autoscroll_bounds {
            window.request_autoscroll(bounds);
        }

        cursor_layouts
    }

    fn layout_scrollbars(
        &self,
        snapshot: &EditorSnapshot,
        scrollbar_layout_information: &ScrollbarLayoutInformation,
        content_offset: gpui::Point<Pixels>,
        scroll_position: gpui::Point<f32>,
        non_visible_cursors: bool,
        right_margin: Pixels,
        editor_width: Pixels,
        window: &mut Window,
        cx: &mut App,
    ) -> Option<EditorScrollbars> {
        let show_scrollbars = self.editor.read(cx).show_scrollbars;
        if (!show_scrollbars.horizontal && !show_scrollbars.vertical)
            || self.style.scrollbar_width.is_zero()
        {
            return None;
        }

        // If a drag took place after we started dragging the scrollbar,
        // cancel the scrollbar drag.
        if cx.has_active_drag() {
            self.editor.update(cx, |editor, cx| {
                editor.scroll_manager.reset_scrollbar_state(cx)
            });
        }

        let editor_settings = EditorSettings::get_global(cx);
        let scrollbar_settings = editor_settings.scrollbar;
        let show_scrollbars = match scrollbar_settings.show {
            ShowScrollbar::Auto => {
                let editor = self.editor.read(cx);
                let is_singleton = editor.is_singleton(cx);
                // Git
                (is_singleton && scrollbar_settings.git_diff && snapshot.buffer_snapshot.has_diff_hunks())
                ||
                // Buffer Search Results
                (is_singleton && scrollbar_settings.search_results && editor.has_background_highlights::<BufferSearchHighlights>())
                ||
                // Selected Text Occurrences
                (is_singleton && scrollbar_settings.selected_text && editor.has_background_highlights::<SelectedTextHighlight>())
                ||
                // Selected Symbol Occurrences
                (is_singleton && scrollbar_settings.selected_symbol && (editor.has_background_highlights::<DocumentHighlightRead>() || editor.has_background_highlights::<DocumentHighlightWrite>()))
                ||
                // Diagnostics
                (is_singleton && scrollbar_settings.diagnostics != ScrollbarDiagnostics::None && snapshot.buffer_snapshot.has_diagnostics())
                ||
                // Cursors out of sight
                non_visible_cursors
                ||
                // Scrollmanager
                editor.scroll_manager.scrollbars_visible()
            }
            ShowScrollbar::System => self.editor.read(cx).scroll_manager.scrollbars_visible(),
            ShowScrollbar::Always => true,
            ShowScrollbar::Never => return None,
        };

        // The horizontal scrollbar is usually slightly offset to align nicely with
        // indent guides. However, this offset is not needed if indent guides are
        // disabled for the current editor.
        let content_offset = self
            .editor
            .read(cx)
            .show_indent_guides
            .is_none_or(|should_show| should_show)
            .then_some(content_offset)
            .unwrap_or_default();

        Some(EditorScrollbars::from_scrollbar_axes(
            ScrollbarAxes {
                horizontal: scrollbar_settings.axes.horizontal
                    && self.editor.read(cx).show_scrollbars.horizontal,
                vertical: scrollbar_settings.axes.vertical
                    && self.editor.read(cx).show_scrollbars.vertical,
            },
            scrollbar_layout_information,
            content_offset,
            scroll_position,
            self.style.scrollbar_width,
            right_margin,
            editor_width,
            show_scrollbars,
            self.editor.read(cx).scroll_manager.active_scrollbar_state(),
            window,
        ))
    }

    fn layout_minimap(
        &self,
        snapshot: &EditorSnapshot,
        minimap_width: Pixels,
        scroll_position: gpui::Point<f32>,
        scrollbar_layout_information: &ScrollbarLayoutInformation,
        scrollbar_layout: Option<&EditorScrollbars>,
        window: &mut Window,
        cx: &mut App,
    ) -> Option<MinimapLayout> {
        let minimap_editor = self.editor.read(cx).minimap().cloned()?;

        let minimap_settings = EditorSettings::get_global(cx).minimap;

        if minimap_settings.on_active_editor() {
            let active_editor = self.editor.read(cx).workspace().and_then(|ws| {
                ws.read(cx)
                    .active_pane()
                    .read(cx)
                    .active_item()
                    .and_then(|i| i.act_as::<Editor>(cx))
            });
            if active_editor.is_some_and(|e| e != self.editor) {
                return None;
            }
        }

        if !snapshot.mode.is_full()
            || minimap_width.is_zero()
            || matches!(
                minimap_settings.show,
                ShowMinimap::Auto if scrollbar_layout.is_none_or(|layout| !layout.visible)
            )
        {
            return None;
        }

        const MINIMAP_AXIS: ScrollbarAxis = ScrollbarAxis::Vertical;

        let ScrollbarLayoutInformation {
            editor_bounds,
            scroll_range,
            glyph_grid_cell,
        } = scrollbar_layout_information;

        let line_height = glyph_grid_cell.height;
        let scroll_position = scroll_position.along(MINIMAP_AXIS);

        let top_right_anchor = scrollbar_layout
            .and_then(|layout| layout.vertical.as_ref())
            .map(|vertical_scrollbar| vertical_scrollbar.hitbox.origin)
            .unwrap_or_else(|| editor_bounds.top_right());

        let thumb_state = self
            .editor
            .read_with(cx, |editor, _| editor.scroll_manager.minimap_thumb_state());

        let show_thumb = match minimap_settings.thumb {
            MinimapThumb::Always => true,
            MinimapThumb::Hover => thumb_state.is_some(),
        };

        let minimap_bounds = Bounds::from_corner_and_size(
            Corner::TopRight,
            top_right_anchor,
            size(minimap_width, editor_bounds.size.height),
        );
        let minimap_line_height = self.get_minimap_line_height(
            minimap_editor
                .read(cx)
                .text_style_refinement
                .as_ref()
                .and_then(|refinement| refinement.font_size)
                .unwrap_or(MINIMAP_FONT_SIZE),
            window,
            cx,
        );
        let minimap_height = minimap_bounds.size.height;

        let visible_editor_lines = editor_bounds.size.height / line_height;
        let total_editor_lines = scroll_range.height / line_height;
        let minimap_lines = minimap_height / minimap_line_height;

        let minimap_scroll_top = MinimapLayout::calculate_minimap_top_offset(
            total_editor_lines,
            visible_editor_lines,
            minimap_lines,
            scroll_position,
        );

        let layout = ScrollbarLayout::for_minimap(
            window.insert_hitbox(minimap_bounds, HitboxBehavior::Normal),
            visible_editor_lines,
            total_editor_lines,
            minimap_line_height,
            scroll_position,
            minimap_scroll_top,
            show_thumb,
        )
        .with_thumb_state(thumb_state);

        minimap_editor.update(cx, |editor, cx| {
            editor.set_scroll_position(point(0., minimap_scroll_top), window, cx)
        });

        // Required for the drop shadow to be visible
        const PADDING_OFFSET: Pixels = px(4.);

        let mut minimap = div()
            .size_full()
            .shadow_xs()
            .px(PADDING_OFFSET)
            .child(minimap_editor)
            .into_any_element();

        let extended_bounds = minimap_bounds.extend(Edges {
            right: PADDING_OFFSET,
            left: PADDING_OFFSET,
            ..Default::default()
        });
        minimap.layout_as_root(extended_bounds.size.into(), window, cx);
        window.with_absolute_element_offset(extended_bounds.origin, |window| {
            minimap.prepaint(window, cx)
        });

        Some(MinimapLayout {
            minimap,
            thumb_layout: layout,
            thumb_border_style: minimap_settings.thumb_border,
            minimap_line_height,
            minimap_scroll_top,
            max_scroll_top: total_editor_lines,
        })
    }

    fn get_minimap_line_height(
        &self,
        font_size: AbsoluteLength,
        window: &mut Window,
        cx: &mut App,
    ) -> Pixels {
        let rem_size = self.rem_size(cx).unwrap_or(window.rem_size());
        let mut text_style = self.style.text.clone();
        text_style.font_size = font_size;
        text_style.line_height_in_pixels(rem_size)
    }

    fn get_minimap_width(
        &self,
        minimap_settings: &Minimap,
        scrollbars_shown: bool,
        text_width: Pixels,
        em_width: Pixels,
        font_size: Pixels,
        rem_size: Pixels,
        cx: &App,
    ) -> Option<Pixels> {
        if minimap_settings.show == ShowMinimap::Auto && !scrollbars_shown {
            return None;
        }

        let minimap_font_size = self.editor.read_with(cx, |editor, cx| {
            editor.minimap().map(|minimap_editor| {
                minimap_editor
                    .read(cx)
                    .text_style_refinement
                    .as_ref()
                    .and_then(|refinement| refinement.font_size)
                    .unwrap_or(MINIMAP_FONT_SIZE)
            })
        })?;

        let minimap_em_width = em_width * (minimap_font_size.to_pixels(rem_size) / font_size);

        let minimap_width = (text_width * MinimapLayout::MINIMAP_WIDTH_PCT)
            .min(minimap_em_width * minimap_settings.max_width_columns.get() as f32);

        (minimap_width >= minimap_em_width * MinimapLayout::MINIMAP_MIN_WIDTH_COLUMNS)
            .then_some(minimap_width)
    }

    fn prepaint_crease_toggles(
        &self,
        crease_toggles: &mut [Option<AnyElement>],
        line_height: Pixels,
        gutter_dimensions: &GutterDimensions,
        gutter_settings: crate::editor_settings::Gutter,
        scroll_pixel_position: gpui::Point<Pixels>,
        gutter_hitbox: &Hitbox,
        window: &mut Window,
        cx: &mut App,
    ) {
        for (ix, crease_toggle) in crease_toggles.iter_mut().enumerate() {
            if let Some(crease_toggle) = crease_toggle {
                debug_assert!(gutter_settings.folds);
                let available_space = size(
                    AvailableSpace::MinContent,
                    AvailableSpace::Definite(line_height * 0.55),
                );
                let crease_toggle_size = crease_toggle.layout_as_root(available_space, window, cx);

                let position = point(
                    gutter_dimensions.width - gutter_dimensions.right_padding,
                    ix as f32 * line_height - (scroll_pixel_position.y % line_height),
                );
                let centering_offset = point(
                    (gutter_dimensions.fold_area_width() - crease_toggle_size.width) / 2.,
                    (line_height - crease_toggle_size.height) / 2.,
                );
                let origin = gutter_hitbox.origin + position + centering_offset;
                crease_toggle.prepaint_as_root(origin, available_space, window, cx);
            }
        }
    }

    fn prepaint_expand_toggles(
        &self,
        expand_toggles: &mut [Option<(AnyElement, gpui::Point<Pixels>)>],
        window: &mut Window,
        cx: &mut App,
    ) {
        for (expand_toggle, origin) in expand_toggles.iter_mut().flatten() {
            let available_space = size(AvailableSpace::MinContent, AvailableSpace::MinContent);
            expand_toggle.layout_as_root(available_space, window, cx);
            expand_toggle.prepaint_as_root(*origin, available_space, window, cx);
        }
    }

    fn prepaint_crease_trailers(
        &self,
        trailers: Vec<Option<AnyElement>>,
        lines: &[LineWithInvisibles],
        line_height: Pixels,
        content_origin: gpui::Point<Pixels>,
        scroll_pixel_position: gpui::Point<Pixels>,
        em_width: Pixels,
        window: &mut Window,
        cx: &mut App,
    ) -> Vec<Option<CreaseTrailerLayout>> {
        trailers
            .into_iter()
            .enumerate()
            .map(|(ix, element)| {
                let mut element = element?;
                let available_space = size(
                    AvailableSpace::MinContent,
                    AvailableSpace::Definite(line_height),
                );
                let size = element.layout_as_root(available_space, window, cx);

                let line = &lines[ix];
                let padding = if line.width == Pixels::ZERO {
                    Pixels::ZERO
                } else {
                    4. * em_width
                };
                let position = point(
                    scroll_pixel_position.x + line.width + padding,
                    ix as f32 * line_height - (scroll_pixel_position.y % line_height),
                );
                let centering_offset = point(px(0.), (line_height - size.height) / 2.);
                let origin = content_origin + position + centering_offset;
                element.prepaint_as_root(origin, available_space, window, cx);
                Some(CreaseTrailerLayout {
                    element,
                    bounds: Bounds::new(origin, size),
                })
            })
            .collect()
    }

    // Folds contained in a hunk are ignored apart from shrinking visual size
    // If a fold contains any hunks then that fold line is marked as modified
    fn layout_gutter_diff_hunks(
        &self,
        line_height: Pixels,
        gutter_hitbox: &Hitbox,
        display_rows: Range<DisplayRow>,
        snapshot: &EditorSnapshot,
        window: &mut Window,
        cx: &mut App,
    ) -> Vec<(DisplayDiffHunk, Option<Hitbox>)> {
        let folded_buffers = self.editor.read(cx).folded_buffers(cx);
        let mut display_hunks = snapshot
            .display_diff_hunks_for_rows(display_rows, folded_buffers)
            .map(|hunk| (hunk, None))
            .collect::<Vec<_>>();
        let git_gutter_setting = ProjectSettings::get_global(cx)
            .git
            .git_gutter
            .unwrap_or_default();
        if let GitGutterSetting::TrackedFiles = git_gutter_setting {
            for (hunk, hitbox) in &mut display_hunks {
                if matches!(hunk, DisplayDiffHunk::Unfolded { .. }) {
                    let hunk_bounds =
                        Self::diff_hunk_bounds(snapshot, line_height, gutter_hitbox.bounds, hunk);
                    *hitbox = Some(window.insert_hitbox(hunk_bounds, HitboxBehavior::BlockMouse));
                }
            }
        }

        display_hunks
    }

    fn layout_inline_diagnostics(
        &self,
        line_layouts: &[LineWithInvisibles],
        crease_trailers: &[Option<CreaseTrailerLayout>],
        row_block_types: &HashMap<DisplayRow, bool>,
        content_origin: gpui::Point<Pixels>,
        scroll_pixel_position: gpui::Point<Pixels>,
        edit_prediction_popover_origin: Option<gpui::Point<Pixels>>,
        start_row: DisplayRow,
        end_row: DisplayRow,
        line_height: Pixels,
        em_width: Pixels,
        style: &EditorStyle,
        window: &mut Window,
        cx: &mut App,
    ) -> HashMap<DisplayRow, AnyElement> {
        let max_severity = match self
            .editor
            .read(cx)
            .inline_diagnostics_enabled()
            .then(|| {
                ProjectSettings::get_global(cx)
                    .diagnostics
                    .inline
                    .max_severity
                    .unwrap_or_else(|| self.editor.read(cx).diagnostics_max_severity)
                    .into_lsp()
            })
            .flatten()
        {
            Some(max_severity) => max_severity,
            None => return HashMap::default(),
        };

        let active_diagnostics_group =
            if let ActiveDiagnostic::Group(group) = &self.editor.read(cx).active_diagnostics {
                Some(group.group_id)
            } else {
                None
            };

        let diagnostics_by_rows = self.editor.update(cx, |editor, cx| {
            let snapshot = editor.snapshot(window, cx);
            editor
                .inline_diagnostics
                .iter()
                .filter(|(_, diagnostic)| diagnostic.severity <= max_severity)
                .filter(|(_, diagnostic)| match active_diagnostics_group {
                    Some(active_diagnostics_group) => {
                        // Active diagnostics are all shown in the editor already, no need to display them inline
                        diagnostic.group_id != active_diagnostics_group
                    }
                    None => true,
                })
                .map(|(point, diag)| (point.to_display_point(&snapshot), diag.clone()))
                .skip_while(|(point, _)| point.row() < start_row)
                .take_while(|(point, _)| point.row() < end_row)
                .filter(|(point, _)| !row_block_types.contains_key(&point.row()))
                .fold(HashMap::default(), |mut acc, (point, diagnostic)| {
                    acc.entry(point.row())
                        .or_insert_with(Vec::new)
                        .push(diagnostic);
                    acc
                })
        });

        if diagnostics_by_rows.is_empty() {
            return HashMap::default();
        }

        let severity_to_color = |sev: &lsp::DiagnosticSeverity| match sev {
            &lsp::DiagnosticSeverity::ERROR => Color::Error,
            &lsp::DiagnosticSeverity::WARNING => Color::Warning,
            &lsp::DiagnosticSeverity::INFORMATION => Color::Info,
            &lsp::DiagnosticSeverity::HINT => Color::Hint,
            _ => Color::Error,
        };

        let padding = ProjectSettings::get_global(cx).diagnostics.inline.padding as f32 * em_width;
        let min_x = self.column_pixels(
            ProjectSettings::get_global(cx)
                .diagnostics
                .inline
                .min_column as usize,
            window,
        );

        let mut elements = HashMap::default();
        for (row, mut diagnostics) in diagnostics_by_rows {
            diagnostics.sort_by_key(|diagnostic| {
                (
                    diagnostic.severity,
                    std::cmp::Reverse(diagnostic.is_primary),
                    diagnostic.start.row,
                    diagnostic.start.column,
                )
            });

            let Some(diagnostic_to_render) = diagnostics
                .iter()
                .find(|diagnostic| diagnostic.is_primary)
                .or_else(|| diagnostics.first())
            else {
                continue;
            };

            let pos_y = content_origin.y
                + line_height * (row.0 as f32 - scroll_pixel_position.y / line_height);

            let window_ix = row.0.saturating_sub(start_row.0) as usize;
            let pos_x = {
                let crease_trailer_layout = &crease_trailers[window_ix];
                let line_layout = &line_layouts[window_ix];

                let line_end = if let Some(crease_trailer) = crease_trailer_layout {
                    crease_trailer.bounds.right()
                } else {
                    content_origin.x - scroll_pixel_position.x + line_layout.width
                };

                let padded_line = line_end + padding;
                let min_start = content_origin.x - scroll_pixel_position.x + min_x;

                cmp::max(padded_line, min_start)
            };

            let behind_edit_prediction_popover = edit_prediction_popover_origin
                .as_ref()
                .is_some_and(|edit_prediction_popover_origin| {
                    (pos_y..pos_y + line_height).contains(&edit_prediction_popover_origin.y)
                });
            let opacity = if behind_edit_prediction_popover {
                0.5
            } else {
                1.0
            };

            let mut element = h_flex()
                .id(("diagnostic", row.0))
                .h(line_height)
                .w_full()
                .px_1()
                .rounded_xs()
                .opacity(opacity)
                .bg(severity_to_color(&diagnostic_to_render.severity)
                    .color(cx)
                    .opacity(0.05))
                .text_color(severity_to_color(&diagnostic_to_render.severity).color(cx))
                .text_sm()
                .font_family(style.text.font().family)
                .child(diagnostic_to_render.message.clone())
                .into_any();

            element.prepaint_as_root(point(pos_x, pos_y), AvailableSpace::min_size(), window, cx);

            elements.insert(row, element);
        }

        elements
    }

    fn layout_inline_code_actions(
        &self,
        display_point: DisplayPoint,
        content_origin: gpui::Point<Pixels>,
        scroll_pixel_position: gpui::Point<Pixels>,
        line_height: Pixels,
        snapshot: &EditorSnapshot,
        window: &mut Window,
        cx: &mut App,
    ) -> Option<AnyElement> {
        if !snapshot
            .show_code_actions
            .unwrap_or(EditorSettings::get_global(cx).inline_code_actions)
        {
            return None;
        }

        let icon_size = ui::IconSize::XSmall;
        let mut button = self.editor.update(cx, |editor, cx| {
            editor.available_code_actions.as_ref()?;
            let active = editor
                .context_menu
                .borrow()
                .as_ref()
                .and_then(|menu| {
                    if let crate::CodeContextMenu::CodeActions(CodeActionsMenu {
                        deployed_from,
                        ..
                    }) = menu
                    {
                        deployed_from.as_ref()
                    } else {
                        None
                    }
                })
                .is_some_and(|source| matches!(source, CodeActionSource::Indicator(..)));
            Some(editor.render_inline_code_actions(icon_size, display_point.row(), active, cx))
        })?;

        let buffer_point = display_point.to_point(&snapshot.display_snapshot);

        // do not show code action for folded line
        if snapshot.is_line_folded(MultiBufferRow(buffer_point.row)) {
            return None;
        }

        // do not show code action for blank line with cursor
        let line_indent = snapshot
            .display_snapshot
            .buffer_snapshot
            .line_indent_for_row(MultiBufferRow(buffer_point.row));
        if line_indent.is_line_blank() {
            return None;
        }

        const INLINE_SLOT_CHAR_LIMIT: u32 = 4;
        const MAX_ALTERNATE_DISTANCE: u32 = 8;

        let excerpt_id = snapshot
            .display_snapshot
            .buffer_snapshot
            .excerpt_containing(buffer_point..buffer_point)
            .map(|excerpt| excerpt.id());

        let is_valid_row = |row_candidate: u32| -> bool {
            // move to other row if folded row
            if snapshot.is_line_folded(MultiBufferRow(row_candidate)) {
                return false;
            }
            if buffer_point.row == row_candidate {
                // move to other row if cursor is in slot
                if buffer_point.column < INLINE_SLOT_CHAR_LIMIT {
                    return false;
                }
            } else {
                let candidate_point = MultiBufferPoint {
                    row: row_candidate,
                    column: 0,
                };
                let candidate_excerpt_id = snapshot
                    .display_snapshot
                    .buffer_snapshot
                    .excerpt_containing(candidate_point..candidate_point)
                    .map(|excerpt| excerpt.id());
                // move to other row if different excerpt
                if excerpt_id != candidate_excerpt_id {
                    return false;
                }
            }
            let line_indent = snapshot
                .display_snapshot
                .buffer_snapshot
                .line_indent_for_row(MultiBufferRow(row_candidate));
            // use this row if it's blank
            if line_indent.is_line_blank() {
                true
            } else {
                // use this row if code starts after slot
                let indent_size = snapshot
                    .display_snapshot
                    .buffer_snapshot
                    .indent_size_for_line(MultiBufferRow(row_candidate));
                indent_size.len >= INLINE_SLOT_CHAR_LIMIT
            }
        };

        let new_buffer_row = if is_valid_row(buffer_point.row) {
            Some(buffer_point.row)
        } else {
            let max_row = snapshot.display_snapshot.buffer_snapshot.max_point().row;
            (1..=MAX_ALTERNATE_DISTANCE).find_map(|offset| {
                let row_above = buffer_point.row.saturating_sub(offset);
                let row_below = buffer_point.row + offset;
                if row_above != buffer_point.row && is_valid_row(row_above) {
                    Some(row_above)
                } else if row_below <= max_row && is_valid_row(row_below) {
                    Some(row_below)
                } else {
                    None
                }
            })
        }?;

        let new_display_row = snapshot
            .display_snapshot
            .point_to_display_point(
                Point {
                    row: new_buffer_row,
                    column: buffer_point.column,
                },
                text::Bias::Left,
            )
            .row();

        let start_y = content_origin.y
            + ((new_display_row.as_f32() - (scroll_pixel_position.y / line_height)) * line_height)
            + (line_height / 2.0)
            - (icon_size.square(window, cx) / 2.);
        let start_x = content_origin.x - scroll_pixel_position.x + (window.rem_size() * 0.1);

        let absolute_offset = gpui::point(start_x, start_y);
        button.layout_as_root(gpui::AvailableSpace::min_size(), window, cx);
        button.prepaint_as_root(
            absolute_offset,
            gpui::AvailableSpace::min_size(),
            window,
            cx,
        );
        Some(button)
    }

    fn layout_inline_blame(
        &self,
        display_row: DisplayRow,
        row_info: &RowInfo,
        line_layout: &LineWithInvisibles,
        crease_trailer: Option<&CreaseTrailerLayout>,
        em_width: Pixels,
        content_origin: gpui::Point<Pixels>,
        scroll_pixel_position: gpui::Point<Pixels>,
        line_height: Pixels,
        text_hitbox: &Hitbox,
        window: &mut Window,
        cx: &mut App,
    ) -> Option<InlineBlameLayout> {
        if !self
            .editor
            .update(cx, |editor, cx| editor.render_git_blame_inline(window, cx))
        {
            return None;
        }

        let editor = self.editor.read(cx);
        let blame = editor.blame.clone()?;
        let padding = {
            const INLINE_ACCEPT_SUGGESTION_EM_WIDTHS: f32 = 14.;

            let mut padding = ProjectSettings::get_global(cx)
                .git
                .inline_blame
                .unwrap_or_default()
                .padding as f32;

            if let Some(edit_prediction) = editor.active_edit_prediction.as_ref()
                && let EditPrediction::Edit {
                    display_mode: EditDisplayMode::TabAccept,
                    ..
                } = &edit_prediction.completion
            {
                padding += INLINE_ACCEPT_SUGGESTION_EM_WIDTHS
            }

            padding * em_width
        };

        let entry = blame
            .update(cx, |blame, cx| {
                blame.blame_for_rows(&[*row_info], cx).next()
            })
            .flatten()?;

        let mut element = render_inline_blame_entry(entry.clone(), &self.style, cx)?;

        let start_y = content_origin.y
            + line_height * (display_row.as_f32() - scroll_pixel_position.y / line_height);

        let start_x = {
            let line_end = if let Some(crease_trailer) = crease_trailer {
                crease_trailer.bounds.right()
            } else {
                content_origin.x - scroll_pixel_position.x + line_layout.width
            };

            let padded_line_end = line_end + padding;

            let min_column_in_pixels = ProjectSettings::get_global(cx)
                .git
                .inline_blame
                .map(|settings| settings.min_column)
                .map(|col| self.column_pixels(col as usize, window))
                .unwrap_or(px(0.));
            let min_start = content_origin.x - scroll_pixel_position.x + min_column_in_pixels;

            cmp::max(padded_line_end, min_start)
        };

        let absolute_offset = point(start_x, start_y);
        let size = element.layout_as_root(AvailableSpace::min_size(), window, cx);
        let bounds = Bounds::new(absolute_offset, size);

        self.layout_blame_entry_popover(entry.clone(), blame, line_height, text_hitbox, window, cx);

        element.prepaint_as_root(absolute_offset, AvailableSpace::min_size(), window, cx);

        Some(InlineBlameLayout {
            element,
            bounds,
            entry,
        })
    }

    fn layout_blame_entry_popover(
        &self,
        blame_entry: BlameEntry,
        blame: Entity<GitBlame>,
        line_height: Pixels,
        text_hitbox: &Hitbox,
        window: &mut Window,
        cx: &mut App,
    ) {
        let Some((popover_state, target_point)) = self.editor.read_with(cx, |editor, _| {
            editor
                .inline_blame_popover
                .as_ref()
                .map(|state| (state.popover_state.clone(), state.position))
        }) else {
            return;
        };

        let workspace = self
            .editor
            .read_with(cx, |editor, _| editor.workspace().map(|w| w.downgrade()));

        let maybe_element = workspace.and_then(|workspace| {
            render_blame_entry_popover(
                blame_entry,
                popover_state.scroll_handle,
                popover_state.commit_message,
                popover_state.markdown,
                workspace,
                &blame,
                window,
                cx,
            )
        });

        if let Some(mut element) = maybe_element {
            let size = element.layout_as_root(AvailableSpace::min_size(), window, cx);
            let overall_height = size.height + HOVER_POPOVER_GAP;
            let popover_origin = if target_point.y > overall_height {
                point(target_point.x, target_point.y - size.height)
            } else {
                point(
                    target_point.x,
                    target_point.y + line_height + HOVER_POPOVER_GAP,
                )
            };

            let horizontal_offset = (text_hitbox.top_right().x
                - POPOVER_RIGHT_OFFSET
                - (popover_origin.x + size.width))
                .min(Pixels::ZERO);

            let origin = point(popover_origin.x + horizontal_offset, popover_origin.y);
            let popover_bounds = Bounds::new(origin, size);

            self.editor.update(cx, |editor, _| {
                if let Some(state) = &mut editor.inline_blame_popover {
                    state.popover_bounds = Some(popover_bounds);
                }
            });

            window.defer_draw(element, origin, 2);
        }
    }

    fn layout_blame_entries(
        &self,
        buffer_rows: &[RowInfo],
        em_width: Pixels,
        scroll_position: gpui::Point<f32>,
        line_height: Pixels,
        gutter_hitbox: &Hitbox,
        max_width: Option<Pixels>,
        window: &mut Window,
        cx: &mut App,
    ) -> Option<Vec<AnyElement>> {
        if !self
            .editor
            .update(cx, |editor, cx| editor.render_git_blame_gutter(cx))
        {
            return None;
        }

        let blame = self.editor.read(cx).blame.clone()?;
        let workspace = self.editor.read(cx).workspace()?;
        let blamed_rows: Vec<_> = blame.update(cx, |blame, cx| {
            blame.blame_for_rows(buffer_rows, cx).collect()
        });

        let width = if let Some(max_width) = max_width {
            AvailableSpace::Definite(max_width)
        } else {
            AvailableSpace::MaxContent
        };
        let scroll_top = scroll_position.y * line_height;
        let start_x = em_width;

        let mut last_used_color: Option<(PlayerColor, Oid)> = None;
        let blame_renderer = cx.global::<GlobalBlameRenderer>().0.clone();

        let shaped_lines = blamed_rows
            .into_iter()
            .enumerate()
            .flat_map(|(ix, blame_entry)| {
                let mut element = render_blame_entry(
                    ix,
                    &blame,
                    blame_entry?,
                    &self.style,
                    &mut last_used_color,
                    self.editor.clone(),
                    workspace.clone(),
                    blame_renderer.clone(),
                    cx,
                )?;

                let start_y = ix as f32 * line_height - (scroll_top % line_height);
                let absolute_offset = gutter_hitbox.origin + point(start_x, start_y);

                element.prepaint_as_root(
                    absolute_offset,
                    size(width, AvailableSpace::MinContent),
                    window,
                    cx,
                );

                Some(element)
            })
            .collect();

        Some(shaped_lines)
    }

    fn layout_indent_guides(
        &self,
        content_origin: gpui::Point<Pixels>,
        text_origin: gpui::Point<Pixels>,
        visible_buffer_range: Range<MultiBufferRow>,
        scroll_pixel_position: gpui::Point<Pixels>,
        line_height: Pixels,
        snapshot: &DisplaySnapshot,
        window: &mut Window,
        cx: &mut App,
    ) -> Option<Vec<IndentGuideLayout>> {
        let indent_guides = self.editor.update(cx, |editor, cx| {
            editor.indent_guides(visible_buffer_range, snapshot, cx)
        })?;

        let active_indent_guide_indices = self.editor.update(cx, |editor, cx| {
            editor
                .find_active_indent_guide_indices(&indent_guides, snapshot, window, cx)
                .unwrap_or_default()
        });

        Some(
            indent_guides
                .into_iter()
                .enumerate()
                .filter_map(|(i, indent_guide)| {
                    let single_indent_width =
                        self.column_pixels(indent_guide.tab_size as usize, window);
                    let total_width = single_indent_width * indent_guide.depth as f32;
                    let start_x = content_origin.x + total_width - scroll_pixel_position.x;
                    if start_x >= text_origin.x {
                        let (offset_y, length) = Self::calculate_indent_guide_bounds(
                            indent_guide.start_row..indent_guide.end_row,
                            line_height,
                            snapshot,
                        );

                        let start_y = content_origin.y + offset_y - scroll_pixel_position.y;

                        Some(IndentGuideLayout {
                            origin: point(start_x, start_y),
                            length,
                            single_indent_width,
                            depth: indent_guide.depth,
                            active: active_indent_guide_indices.contains(&i),
                            settings: indent_guide.settings,
                        })
                    } else {
                        None
                    }
                })
                .collect(),
        )
    }

    fn layout_wrap_guides(
        &self,
        em_advance: Pixels,
        scroll_position: gpui::Point<f32>,
        content_origin: gpui::Point<Pixels>,
        scrollbar_layout: Option<&EditorScrollbars>,
        vertical_scrollbar_width: Pixels,
        hitbox: &Hitbox,
        window: &Window,
        cx: &App,
    ) -> SmallVec<[(Pixels, bool); 2]> {
        let scroll_left = scroll_position.x * em_advance;
        let content_origin = content_origin.x;
        let horizontal_offset = content_origin - scroll_left;
        let vertical_scrollbar_width = scrollbar_layout
            .and_then(|layout| layout.visible.then_some(vertical_scrollbar_width))
            .unwrap_or_default();

        self.editor
            .read(cx)
            .wrap_guides(cx)
            .into_iter()
            .flat_map(|(guide, active)| {
                let wrap_position = self.column_pixels(guide, window);
                let wrap_guide_x = wrap_position + horizontal_offset;
                let display_wrap_guide = wrap_guide_x >= content_origin
                    && wrap_guide_x <= hitbox.bounds.right() - vertical_scrollbar_width;

                display_wrap_guide.then_some((wrap_guide_x, active))
            })
            .collect()
    }

    fn calculate_indent_guide_bounds(
        row_range: Range<MultiBufferRow>,
        line_height: Pixels,
        snapshot: &DisplaySnapshot,
    ) -> (gpui::Pixels, gpui::Pixels) {
        let start_point = Point::new(row_range.start.0, 0);
        let end_point = Point::new(row_range.end.0, 0);

        let row_range = start_point.to_display_point(snapshot).row()
            ..end_point.to_display_point(snapshot).row();

        let mut prev_line = start_point;
        prev_line.row = prev_line.row.saturating_sub(1);
        let prev_line = prev_line.to_display_point(snapshot).row();

        let mut cons_line = end_point;
        cons_line.row += 1;
        let cons_line = cons_line.to_display_point(snapshot).row();

        let mut offset_y = row_range.start.0 as f32 * line_height;
        let mut length = (cons_line.0.saturating_sub(row_range.start.0)) as f32 * line_height;

        // If we are at the end of the buffer, ensure that the indent guide extends to the end of the line.
        if row_range.end == cons_line {
            length += line_height;
        }

        // If there is a block (e.g. diagnostic) in between the start of the indent guide and the line above,
        // we want to extend the indent guide to the start of the block.
        let mut block_height = 0;
        let mut block_offset = 0;
        let mut found_excerpt_header = false;
        for (_, block) in snapshot.blocks_in_range(prev_line..row_range.start) {
            if matches!(block, Block::ExcerptBoundary { .. }) {
                found_excerpt_header = true;
                break;
            }
            block_offset += block.height();
            block_height += block.height();
        }
        if !found_excerpt_header {
            offset_y -= block_offset as f32 * line_height;
            length += block_height as f32 * line_height;
        }

        // If there is a block (e.g. diagnostic) at the end of an multibuffer excerpt,
        // we want to ensure that the indent guide stops before the excerpt header.
        let mut block_height = 0;
        let mut found_excerpt_header = false;
        for (_, block) in snapshot.blocks_in_range(row_range.end..cons_line) {
            if matches!(block, Block::ExcerptBoundary { .. }) {
                found_excerpt_header = true;
            }
            block_height += block.height();
        }
        if found_excerpt_header {
            length -= block_height as f32 * line_height;
        }

        (offset_y, length)
    }

    fn layout_breakpoints(
        &self,
        line_height: Pixels,
        range: Range<DisplayRow>,
        scroll_pixel_position: gpui::Point<Pixels>,
        gutter_dimensions: &GutterDimensions,
        gutter_hitbox: &Hitbox,
        display_hunks: &[(DisplayDiffHunk, Option<Hitbox>)],
        snapshot: &EditorSnapshot,
        breakpoints: HashMap<DisplayRow, (Anchor, Breakpoint, Option<BreakpointSessionState>)>,
        row_infos: &[RowInfo],
        window: &mut Window,
        cx: &mut App,
    ) -> Vec<AnyElement> {
        self.editor.update(cx, |editor, cx| {
            breakpoints
                .into_iter()
                .filter_map(|(display_row, (text_anchor, bp, state))| {
                    if row_infos
                        .get((display_row.0.saturating_sub(range.start.0)) as usize)
                        .is_some_and(|row_info| {
                            row_info.expand_info.is_some()
                                || row_info
                                    .diff_status
                                    .is_some_and(|status| status.is_deleted())
                        })
                    {
                        return None;
                    }

                    if range.start > display_row || range.end < display_row {
                        return None;
                    }

                    let row =
                        MultiBufferRow(DisplayPoint::new(display_row, 0).to_point(snapshot).row);
                    if snapshot.is_line_folded(row) {
                        return None;
                    }

                    let button = editor.render_breakpoint(text_anchor, display_row, &bp, state, cx);

                    let button = prepaint_gutter_button(
                        button,
                        display_row,
                        line_height,
                        gutter_dimensions,
                        scroll_pixel_position,
                        gutter_hitbox,
                        display_hunks,
                        window,
                        cx,
                    );
                    Some(button)
                })
                .collect_vec()
        })
    }

    #[allow(clippy::too_many_arguments)]
    fn layout_run_indicators(
        &self,
        line_height: Pixels,
        range: Range<DisplayRow>,
        row_infos: &[RowInfo],
        scroll_pixel_position: gpui::Point<Pixels>,
        gutter_dimensions: &GutterDimensions,
        gutter_hitbox: &Hitbox,
        display_hunks: &[(DisplayDiffHunk, Option<Hitbox>)],
        snapshot: &EditorSnapshot,
        breakpoints: &mut HashMap<DisplayRow, (Anchor, Breakpoint, Option<BreakpointSessionState>)>,
        window: &mut Window,
        cx: &mut App,
    ) -> Vec<AnyElement> {
        self.editor.update(cx, |editor, cx| {
            let active_task_indicator_row =
                // TODO: add edit button on the right side of each row in the context menu
                if let Some(crate::CodeContextMenu::CodeActions(CodeActionsMenu {
                    deployed_from,
                    actions,
                    ..
                })) = editor.context_menu.borrow().as_ref()
                {
                    actions
                        .tasks()
                        .map(|tasks| tasks.position.to_display_point(snapshot).row())
                        .or_else(|| match deployed_from {
                            Some(CodeActionSource::Indicator(row)) => Some(*row),
                            _ => None,
                        })
                } else {
                    None
                };

            let offset_range_start =
                snapshot.display_point_to_point(DisplayPoint::new(range.start, 0), Bias::Left);

            let offset_range_end =
                snapshot.display_point_to_point(DisplayPoint::new(range.end, 0), Bias::Right);

            editor
                .tasks
                .iter()
                .filter_map(|(_, tasks)| {
                    let multibuffer_point = tasks.offset.to_point(&snapshot.buffer_snapshot);
                    if multibuffer_point < offset_range_start
                        || multibuffer_point > offset_range_end
                    {
                        return None;
                    }
                    let multibuffer_row = MultiBufferRow(multibuffer_point.row);
                    let buffer_folded = snapshot
                        .buffer_snapshot
                        .buffer_line_for_row(multibuffer_row)
                        .map(|(buffer_snapshot, _)| buffer_snapshot.remote_id())
                        .map(|buffer_id| editor.is_buffer_folded(buffer_id, cx))
                        .unwrap_or(false);
                    if buffer_folded {
                        return None;
                    }

                    if snapshot.is_line_folded(multibuffer_row) {
                        // Skip folded indicators, unless it's the starting line of a fold.
                        if multibuffer_row
                            .0
                            .checked_sub(1)
                            .is_some_and(|previous_row| {
                                snapshot.is_line_folded(MultiBufferRow(previous_row))
                            })
                        {
                            return None;
                        }
                    }

                    let display_row = multibuffer_point.to_display_point(snapshot).row();
                    if !range.contains(&display_row) {
                        return None;
                    }
                    if row_infos
                        .get((display_row - range.start).0 as usize)
                        .is_some_and(|row_info| row_info.expand_info.is_some())
                    {
                        return None;
                    }

                    let button = editor.render_run_indicator(
                        &self.style,
                        Some(display_row) == active_task_indicator_row,
                        display_row,
                        breakpoints.remove(&display_row),
                        cx,
                    );

                    let button = prepaint_gutter_button(
                        button,
                        display_row,
                        line_height,
                        gutter_dimensions,
                        scroll_pixel_position,
                        gutter_hitbox,
                        display_hunks,
                        window,
                        cx,
                    );
                    Some(button)
                })
                .collect_vec()
        })
    }

    fn layout_expand_toggles(
        &self,
        gutter_hitbox: &Hitbox,
        gutter_dimensions: GutterDimensions,
        em_width: Pixels,
        line_height: Pixels,
        scroll_position: gpui::Point<f32>,
        buffer_rows: &[RowInfo],
        window: &mut Window,
        cx: &mut App,
    ) -> Vec<Option<(AnyElement, gpui::Point<Pixels>)>> {
        if self.editor.read(cx).disable_expand_excerpt_buttons {
            return vec![];
        }

        let editor_font_size = self.style.text.font_size.to_pixels(window.rem_size()) * 1.2;

        let scroll_top = scroll_position.y * line_height;

        let max_line_number_length = self
            .editor
            .read(cx)
            .buffer()
            .read(cx)
            .snapshot(cx)
            .widest_line_number()
            .ilog10()
            + 1;

        buffer_rows
            .iter()
            .enumerate()
            .map(|(ix, row_info)| {
                let ExpandInfo {
                    excerpt_id,
                    direction,
                } = row_info.expand_info?;

                let icon_name = match direction {
                    ExpandExcerptDirection::Up => IconName::ExpandUp,
                    ExpandExcerptDirection::Down => IconName::ExpandDown,
                    ExpandExcerptDirection::UpAndDown => IconName::ExpandVertical,
                };

                let git_gutter_width = Self::gutter_strip_width(line_height);
                let available_width = gutter_dimensions.left_padding - git_gutter_width;

                let editor = self.editor.clone();
                let is_wide = max_line_number_length
                    >= EditorSettings::get_global(cx).gutter.min_line_number_digits as u32
                    && row_info
                        .buffer_row
                        .is_some_and(|row| (row + 1).ilog10() + 1 == max_line_number_length)
                    || gutter_dimensions.right_padding == px(0.);

                let width = if is_wide {
                    available_width - px(2.)
                } else {
                    available_width + em_width - px(2.)
                };

                let toggle = IconButton::new(("expand", ix), icon_name)
                    .icon_color(Color::Custom(cx.theme().colors().editor_line_number))
                    .selected_icon_color(Color::Custom(cx.theme().colors().editor_foreground))
                    .icon_size(IconSize::Custom(rems(editor_font_size / window.rem_size())))
                    .width(width)
                    .on_click(move |_, window, cx| {
                        editor.update(cx, |editor, cx| {
                            editor.expand_excerpt(excerpt_id, direction, window, cx);
                        });
                    })
                    .tooltip(Tooltip::for_action_title(
                        "Expand Excerpt",
                        &crate::actions::ExpandExcerpts::default(),
                    ))
                    .into_any_element();

                let position = point(
                    git_gutter_width + px(1.),
                    ix as f32 * line_height - (scroll_top % line_height) + px(1.),
                );
                let origin = gutter_hitbox.origin + position;

                Some((toggle, origin))
            })
            .collect()
    }

    fn calculate_relative_line_numbers(
        &self,
        snapshot: &EditorSnapshot,
        rows: &Range<DisplayRow>,
        relative_to: Option<DisplayRow>,
    ) -> HashMap<DisplayRow, DisplayRowDelta> {
        let mut relative_rows: HashMap<DisplayRow, DisplayRowDelta> = Default::default();
        let Some(relative_to) = relative_to else {
            return relative_rows;
        };

        let start = rows.start.min(relative_to);
        let end = rows.end.max(relative_to);

        let buffer_rows = snapshot
            .row_infos(start)
            .take(1 + end.minus(start) as usize)
            .collect::<Vec<_>>();

        let head_idx = relative_to.minus(start);
        let mut delta = 1;
        let mut i = head_idx + 1;
        while i < buffer_rows.len() as u32 {
            if buffer_rows[i as usize].buffer_row.is_some() {
                if rows.contains(&DisplayRow(i + start.0)) {
                    relative_rows.insert(DisplayRow(i + start.0), delta);
                }
                delta += 1;
            }
            i += 1;
        }
        delta = 1;
        i = head_idx.min(buffer_rows.len() as u32 - 1);
        while i > 0 && buffer_rows[i as usize].buffer_row.is_none() {
            i -= 1;
        }

        while i > 0 {
            i -= 1;
            if buffer_rows[i as usize].buffer_row.is_some() {
                if rows.contains(&DisplayRow(i + start.0)) {
                    relative_rows.insert(DisplayRow(i + start.0), delta);
                }
                delta += 1;
            }
        }

        relative_rows
    }

    fn layout_line_numbers(
        &self,
        gutter_hitbox: Option<&Hitbox>,
        gutter_dimensions: GutterDimensions,
        line_height: Pixels,
        scroll_position: gpui::Point<f32>,
        rows: Range<DisplayRow>,
        buffer_rows: &[RowInfo],
        active_rows: &BTreeMap<DisplayRow, LineHighlightSpec>,
        newest_selection_head: Option<DisplayPoint>,
        snapshot: &EditorSnapshot,
        window: &mut Window,
        cx: &mut App,
    ) -> Arc<HashMap<MultiBufferRow, LineNumberLayout>> {
        let include_line_numbers = snapshot
            .show_line_numbers
            .unwrap_or_else(|| EditorSettings::get_global(cx).gutter.line_numbers);
        if !include_line_numbers {
            return Arc::default();
        }

        let (newest_selection_head, is_relative) = self.editor.update(cx, |editor, cx| {
            let newest_selection_head = newest_selection_head.unwrap_or_else(|| {
                let newest = editor.selections.newest::<Point>(cx);
                SelectionLayout::new(
                    newest,
                    editor.selections.line_mode,
                    editor.cursor_shape,
                    &snapshot.display_snapshot,
                    true,
                    true,
                    None,
                )
                .head
            });
            let is_relative = editor.should_use_relative_line_numbers(cx);
            (newest_selection_head, is_relative)
        });

        let relative_to = if is_relative {
            Some(newest_selection_head.row())
        } else {
            None
        };
        let relative_rows = self.calculate_relative_line_numbers(snapshot, &rows, relative_to);
        let mut line_number = String::new();
        let line_numbers = buffer_rows
            .iter()
            .enumerate()
            .flat_map(|(ix, row_info)| {
                let display_row = DisplayRow(rows.start.0 + ix as u32);
                line_number.clear();
                let non_relative_number = row_info.buffer_row? + 1;
                let number = relative_rows
                    .get(&display_row)
                    .unwrap_or(&non_relative_number);
                write!(&mut line_number, "{number}").unwrap();
                if row_info
                    .diff_status
                    .is_some_and(|status| status.is_deleted())
                {
                    return None;
                }

                let color = active_rows
                    .get(&display_row)
                    .map(|spec| {
                        if spec.breakpoint {
                            cx.theme().colors().debugger_accent
                        } else {
                            cx.theme().colors().editor_active_line_number
                        }
                    })
                    .unwrap_or_else(|| cx.theme().colors().editor_line_number);
                let shaped_line =
                    self.shape_line_number(SharedString::from(&line_number), color, window);
                let scroll_top = scroll_position.y * line_height;
                let line_origin = gutter_hitbox.map(|hitbox| {
                    hitbox.origin
                        + point(
                            hitbox.size.width - shaped_line.width - gutter_dimensions.right_padding,
                            ix as f32 * line_height - (scroll_top % line_height),
                        )
                });

                #[cfg(not(test))]
                let hitbox = line_origin.map(|line_origin| {
                    window.insert_hitbox(
                        Bounds::new(line_origin, size(shaped_line.width, line_height)),
                        HitboxBehavior::Normal,
                    )
                });
                #[cfg(test)]
                let hitbox = {
                    let _ = line_origin;
                    None
                };

                let multi_buffer_row = DisplayPoint::new(display_row, 0).to_point(snapshot).row;
                let multi_buffer_row = MultiBufferRow(multi_buffer_row);
                let line_number = LineNumberLayout {
                    shaped_line,
                    hitbox,
                };
                Some((multi_buffer_row, line_number))
            })
            .collect();
        Arc::new(line_numbers)
    }

    fn layout_crease_toggles(
        &self,
        rows: Range<DisplayRow>,
        row_infos: &[RowInfo],
        active_rows: &BTreeMap<DisplayRow, LineHighlightSpec>,
        snapshot: &EditorSnapshot,
        window: &mut Window,
        cx: &mut App,
    ) -> Vec<Option<AnyElement>> {
        let include_fold_statuses = EditorSettings::get_global(cx).gutter.folds
            && snapshot.mode.is_full()
            && self.editor.read(cx).is_singleton(cx);
        if include_fold_statuses {
            row_infos
                .iter()
                .enumerate()
                .map(|(ix, info)| {
                    if info.expand_info.is_some() {
                        return None;
                    }
                    let row = info.multibuffer_row?;
                    let display_row = DisplayRow(rows.start.0 + ix as u32);
                    let active = active_rows.contains_key(&display_row);

                    snapshot.render_crease_toggle(row, active, self.editor.clone(), window, cx)
                })
                .collect()
        } else {
            Vec::new()
        }
    }

    fn layout_crease_trailers(
        &self,
        buffer_rows: impl IntoIterator<Item = RowInfo>,
        snapshot: &EditorSnapshot,
        window: &mut Window,
        cx: &mut App,
    ) -> Vec<Option<AnyElement>> {
        buffer_rows
            .into_iter()
            .map(|row_info| {
                if row_info.expand_info.is_some() {
                    return None;
                }
                if let Some(row) = row_info.multibuffer_row {
                    snapshot.render_crease_trailer(row, window, cx)
                } else {
                    None
                }
            })
            .collect()
    }

    fn layout_lines(
        rows: Range<DisplayRow>,
        snapshot: &EditorSnapshot,
        style: &EditorStyle,
        editor_width: Pixels,
        is_row_soft_wrapped: impl Copy + Fn(usize) -> bool,
        window: &mut Window,
        cx: &mut App,
    ) -> Vec<LineWithInvisibles> {
        if rows.start >= rows.end {
            return Vec::new();
        }

        // Show the placeholder when the editor is empty
        if snapshot.is_empty() {
            let font_size = style.text.font_size.to_pixels(window.rem_size());
            let placeholder_color = cx.theme().colors().text_placeholder;
            let placeholder_text = snapshot.placeholder_text();

            let placeholder_lines = placeholder_text
                .as_ref()
                .map_or("", AsRef::as_ref)
                .split('\n')
                .skip(rows.start.0 as usize)
                .chain(iter::repeat(""))
                .take(rows.len());
            placeholder_lines
                .map(move |line| {
                    let run = TextRun {
                        len: line.len(),
                        font: style.text.font(),
                        color: placeholder_color,
                        background_color: None,
                        underline: None,
                        strikethrough: None,
                    };
                    let line = window.text_system().shape_line(
                        line.to_string().into(),
                        font_size,
                        &[run],
                        None,
                    );
                    LineWithInvisibles {
                        width: line.width,
                        len: line.len,
                        fragments: smallvec![LineFragment::Text(line)],
                        invisibles: Vec::new(),
                        font_size,
                    }
                })
                .collect()
        } else {
            let chunks = snapshot.highlighted_chunks(rows.clone(), true, style);
            LineWithInvisibles::from_chunks(
                chunks,
                style,
                MAX_LINE_LEN,
                rows.len(),
                &snapshot.mode,
                editor_width,
                is_row_soft_wrapped,
                window,
                cx,
            )
        }
    }

    fn prepaint_lines(
        &self,
        start_row: DisplayRow,
        line_layouts: &mut [LineWithInvisibles],
        line_height: Pixels,
        scroll_pixel_position: gpui::Point<Pixels>,
        content_origin: gpui::Point<Pixels>,
        window: &mut Window,
        cx: &mut App,
    ) -> SmallVec<[AnyElement; 1]> {
        let mut line_elements = SmallVec::new();
        for (ix, line) in line_layouts.iter_mut().enumerate() {
            let row = start_row + DisplayRow(ix as u32);
            line.prepaint(
                line_height,
                scroll_pixel_position,
                row,
                content_origin,
                &mut line_elements,
                window,
                cx,
            );
        }
        line_elements
    }

    fn render_block(
        &self,
        block: &Block,
        available_width: AvailableSpace,
        block_id: BlockId,
        block_row_start: DisplayRow,
        snapshot: &EditorSnapshot,
        text_x: Pixels,
        rows: &Range<DisplayRow>,
        line_layouts: &[LineWithInvisibles],
        editor_margins: &EditorMargins,
        line_height: Pixels,
        em_width: Pixels,
        text_hitbox: &Hitbox,
        editor_width: Pixels,
        scroll_width: &mut Pixels,
        resized_blocks: &mut HashMap<CustomBlockId, u32>,
        row_block_types: &mut HashMap<DisplayRow, bool>,
        selections: &[Selection<Point>],
        selected_buffer_ids: &Vec<BufferId>,
        is_row_soft_wrapped: impl Copy + Fn(usize) -> bool,
        sticky_header_excerpt_id: Option<ExcerptId>,
        window: &mut Window,
        cx: &mut App,
    ) -> Option<(AnyElement, Size<Pixels>, DisplayRow, Pixels)> {
        let mut x_position = None;
        let mut element = match block {
            Block::Custom(custom) => {
                let block_start = custom.start().to_point(&snapshot.buffer_snapshot);
                let block_end = custom.end().to_point(&snapshot.buffer_snapshot);
                if block.place_near() && snapshot.is_line_folded(MultiBufferRow(block_start.row)) {
                    return None;
                }
                let align_to = block_start.to_display_point(snapshot);
                let x_and_width = |layout: &LineWithInvisibles| {
                    Some((
                        text_x + layout.x_for_index(align_to.column() as usize),
                        text_x + layout.width,
                    ))
                };
                let line_ix = align_to.row().0.checked_sub(rows.start.0);
                x_position =
                    if let Some(layout) = line_ix.and_then(|ix| line_layouts.get(ix as usize)) {
                        x_and_width(layout)
                    } else {
                        x_and_width(&layout_line(
                            align_to.row(),
                            snapshot,
                            &self.style,
                            editor_width,
                            is_row_soft_wrapped,
                            window,
                            cx,
                        ))
                    };

                let anchor_x = x_position.unwrap().0;

                let selected = selections
                    .binary_search_by(|selection| {
                        if selection.end <= block_start {
                            Ordering::Less
                        } else if selection.start >= block_end {
                            Ordering::Greater
                        } else {
                            Ordering::Equal
                        }
                    })
                    .is_ok();

                div()
                    .size_full()
                    .child(custom.render(&mut BlockContext {
                        window,
                        app: cx,
                        anchor_x,
                        margins: editor_margins,
                        line_height,
                        em_width,
                        block_id,
                        selected,
                        max_width: text_hitbox.size.width.max(*scroll_width),
                        editor_style: &self.style,
                    }))
                    .into_any()
            }

            Block::FoldedBuffer {
                first_excerpt,
                height,
                ..
            } => {
                let selected = selected_buffer_ids.contains(&first_excerpt.buffer_id);
                let result = v_flex().id(block_id).w_full().pr(editor_margins.right);

                let jump_data = header_jump_data(snapshot, block_row_start, *height, first_excerpt);
                result
                    .child(self.render_buffer_header(
                        first_excerpt,
                        true,
                        selected,
                        false,
                        jump_data,
                        window,
                        cx,
                    ))
                    .into_any_element()
            }

            Block::ExcerptBoundary {
                excerpt,
                height,
                starts_new_buffer,
                ..
            } => {
                let color = cx.theme().colors().clone();
                let mut result = v_flex().id(block_id).w_full();

                let jump_data = header_jump_data(snapshot, block_row_start, *height, excerpt);

                if *starts_new_buffer {
                    if sticky_header_excerpt_id != Some(excerpt.id) {
                        let selected = selected_buffer_ids.contains(&excerpt.buffer_id);

                        result = result.child(div().pr(editor_margins.right).child(
                            self.render_buffer_header(
                                excerpt, false, selected, false, jump_data, window, cx,
                            ),
                        ));
                    } else {
                        result =
                            result.child(div().h(FILE_HEADER_HEIGHT as f32 * window.line_height()));
                    }
                } else {
                    result = result.child(
                        h_flex().relative().child(
                            div()
                                .top(line_height / 2.)
                                .absolute()
                                .w_full()
                                .h_px()
                                .bg(color.border_variant),
                        ),
                    );
                };

                result.into_any()
            }
        };

        // Discover the element's content height, then round up to the nearest multiple of line height.
        let preliminary_size = element.layout_as_root(
            size(available_width, AvailableSpace::MinContent),
            window,
            cx,
        );
        let quantized_height = (preliminary_size.height / line_height).ceil() * line_height;
        let final_size = if preliminary_size.height == quantized_height {
            preliminary_size
        } else {
            element.layout_as_root(size(available_width, quantized_height.into()), window, cx)
        };
        let mut element_height_in_lines = ((final_size.height / line_height).ceil() as u32).max(1);

        let mut row = block_row_start;
        let mut x_offset = px(0.);
        let mut is_block = true;

        if let BlockId::Custom(custom_block_id) = block_id
            && block.has_height()
        {
            if block.place_near()
                && let Some((x_target, line_width)) = x_position
            {
                let margin = em_width * 2;
                if line_width + final_size.width + margin
                    < editor_width + editor_margins.gutter.full_width()
                    && !row_block_types.contains_key(&(row - 1))
                    && element_height_in_lines == 1
                {
                    x_offset = line_width + margin;
                    row = row - 1;
                    is_block = false;
                    element_height_in_lines = 0;
                    row_block_types.insert(row, is_block);
                } else {
                    let max_offset =
                        editor_width + editor_margins.gutter.full_width() - final_size.width;
                    let min_offset = (x_target + em_width - final_size.width)
                        .max(editor_margins.gutter.full_width());
                    x_offset = x_target.min(max_offset).max(min_offset);
                }
            };
            if element_height_in_lines != block.height() {
                resized_blocks.insert(custom_block_id, element_height_in_lines);
            }
        }
        for i in 0..element_height_in_lines {
            row_block_types.insert(row + i, is_block);
        }

        Some((element, final_size, row, x_offset))
    }

    fn render_buffer_header(
        &self,
        for_excerpt: &ExcerptInfo,
        is_folded: bool,
        is_selected: bool,
        is_sticky: bool,
        jump_data: JumpData,
        window: &mut Window,
        cx: &mut App,
    ) -> impl IntoElement {
        let editor = self.editor.read(cx);
        let multi_buffer = editor.buffer.read(cx);
        let file_status = multi_buffer
            .all_diff_hunks_expanded()
            .then(|| {
                editor
                    .project
                    .as_ref()?
                    .read(cx)
                    .status_for_buffer_id(for_excerpt.buffer_id, cx)
            })
            .flatten();
        let indicator = multi_buffer
            .buffer(for_excerpt.buffer_id)
            .and_then(|buffer| {
                let buffer = buffer.read(cx);
                let indicator_color = match (buffer.has_conflict(), buffer.is_dirty()) {
                    (true, _) => Some(Color::Warning),
                    (_, true) => Some(Color::Accent),
                    (false, false) => None,
                };
                indicator_color.map(|indicator_color| Indicator::dot().color(indicator_color))
            });

        let include_root = editor
            .project
            .as_ref()
            .map(|project| project.read(cx).visible_worktrees(cx).count() > 1)
            .unwrap_or_default();
        let can_open_excerpts = Editor::can_open_excerpts_in_file(for_excerpt.buffer.file());
        let relative_path = for_excerpt.buffer.resolve_file_path(cx, include_root);
        let filename = relative_path
            .as_ref()
            .and_then(|path| Some(path.file_name()?.to_string_lossy().to_string()));
        let parent_path = relative_path.as_ref().and_then(|path| {
            Some(path.parent()?.to_string_lossy().to_string() + std::path::MAIN_SEPARATOR_STR)
        });
        let focus_handle = editor.focus_handle(cx);
        let colors = cx.theme().colors();

        let header =
            div()
                .p_1()
                .w_full()
                .h(FILE_HEADER_HEIGHT as f32 * window.line_height())
                .child(
                    h_flex()
                        .size_full()
                        .gap_2()
                        .flex_basis(Length::Definite(DefiniteLength::Fraction(0.667)))
                        .pl_0p5()
                        .pr_5()
                        .rounded_sm()
                        .when(is_sticky, |el| el.shadow_md())
                        .border_1()
                        .map(|div| {
                            let border_color = if is_selected
                                && is_folded
                                && focus_handle.contains_focused(window, cx)
                            {
                                colors.border_focused
                            } else {
                                colors.border
                            };
                            div.border_color(border_color)
                        })
                        .bg(colors.editor_subheader_background)
                        .hover(|style| style.bg(colors.element_hover))
                        .map(|header| {
                            let editor = self.editor.clone();
                            let buffer_id = for_excerpt.buffer_id;
                            let toggle_chevron_icon =
                                FileIcons::get_chevron_icon(!is_folded, cx).map(Icon::from_path);
                            header.child(
                                div()
                                    .hover(|style| style.bg(colors.element_selected))
                                    .rounded_xs()
                                    .child(
                                        ButtonLike::new("toggle-buffer-fold")
                                            .style(ui::ButtonStyle::Transparent)
                                            .height(px(28.).into())
                                            .width(px(28.))
                                            .children(toggle_chevron_icon)
                                            .tooltip({
                                                let focus_handle = focus_handle.clone();
                                                move |window, cx| {
                                                    Tooltip::with_meta_in(
                                                        "Toggle Excerpt Fold",
                                                        Some(&ToggleFold),
                                                        "Alt+click to toggle all",
                                                        &focus_handle,
                                                        window,
                                                        cx,
                                                    )
                                                }
                                            })
                                            .on_click(move |event, window, cx| {
                                                if event.modifiers().alt {
                                                    // Alt+click toggles all buffers
                                                    editor.update(cx, |editor, cx| {
                                                        editor.toggle_fold_all(
                                                            &ToggleFoldAll,
                                                            window,
                                                            cx,
                                                        );
                                                    });
                                                } else {
                                                    // Regular click toggles single buffer
                                                    if is_folded {
                                                        editor.update(cx, |editor, cx| {
                                                            editor.unfold_buffer(buffer_id, cx);
                                                        });
                                                    } else {
                                                        editor.update(cx, |editor, cx| {
                                                            editor.fold_buffer(buffer_id, cx);
                                                        });
                                                    }
                                                }
                                            }),
                                    ),
                            )
                        })
                        .children(
                            editor
                                .addons
                                .values()
                                .filter_map(|addon| {
                                    addon.render_buffer_header_controls(for_excerpt, window, cx)
                                })
                                .take(1),
                        )
                        .children(indicator)
                        .child(
                            h_flex()
                                .cursor_pointer()
                                .id("path header block")
                                .size_full()
                                .justify_between()
                                .overflow_hidden()
                                .child(
                                    h_flex()
                                        .gap_2()
                                        .child(
                                            Label::new(
                                                filename
                                                    .map(SharedString::from)
                                                    .unwrap_or_else(|| "untitled".into()),
                                            )
                                            .single_line()
                                            .when_some(file_status, |el, status| {
                                                el.color(if status.is_conflicted() {
                                                    Color::Conflict
                                                } else if status.is_modified() {
                                                    Color::Modified
                                                } else if status.is_deleted() {
                                                    Color::Disabled
                                                } else {
                                                    Color::Created
                                                })
                                                .when(status.is_deleted(), |el| el.strikethrough())
                                            }),
                                        )
                                        .when_some(parent_path, |then, path| {
                                            then.child(div().child(path).text_color(
                                                if file_status.is_some_and(FileStatus::is_deleted) {
                                                    colors.text_disabled
                                                } else {
                                                    colors.text_muted
                                                },
                                            ))
                                        }),
                                )
                                .when(
                                    can_open_excerpts && is_selected && relative_path.is_some(),
                                    |el| {
                                        el.child(
                                            h_flex()
                                                .id("jump-to-file-button")
                                                .gap_2p5()
                                                .child(Label::new("Jump To File"))
                                                .children(
                                                    KeyBinding::for_action_in(
                                                        &OpenExcerpts,
                                                        &focus_handle,
                                                        window,
                                                        cx,
                                                    )
                                                    .map(|binding| binding.into_any_element()),
                                                ),
                                        )
                                    },
                                )
                                .on_mouse_down(MouseButton::Left, |_, _, cx| cx.stop_propagation())
                                .on_click(window.listener_for(&self.editor, {
                                    move |editor, e: &ClickEvent, window, cx| {
                                        editor.open_excerpts_common(
                                            Some(jump_data.clone()),
                                            e.modifiers().secondary(),
                                            window,
                                            cx,
                                        );
                                    }
                                })),
                        ),
                );

        let file = for_excerpt.buffer.file().cloned();
        let editor = self.editor.clone();
        right_click_menu("buffer-header-context-menu")
            .trigger(move |_, _, _| header)
            .menu(move |window, cx| {
                let menu_context = focus_handle.clone();
                let editor = editor.clone();
                let file = file.clone();
                ContextMenu::build(window, cx, move |mut menu, window, cx| {
                    if let Some(file) = file
                        && let Some(project) = editor.read(cx).project()
                        && let Some(worktree) =
                            project.read(cx).worktree_for_id(file.worktree_id(cx), cx)
                    {
                        let relative_path = file.path();
                        let entry_for_path = worktree.read(cx).entry_for_path(relative_path);
                        let abs_path = entry_for_path.and_then(|e| e.canonical_path.as_deref());
                        let has_relative_path =
                            worktree.read(cx).root_entry().is_some_and(Entry::is_dir);

                        let parent_abs_path =
                            abs_path.and_then(|abs_path| Some(abs_path.parent()?.to_path_buf()));
                        let relative_path = has_relative_path
                            .then_some(relative_path)
                            .map(ToOwned::to_owned);

                        let visible_in_project_panel =
                            relative_path.is_some() && worktree.read(cx).is_visible();
                        let reveal_in_project_panel = entry_for_path
                            .filter(|_| visible_in_project_panel)
                            .map(|entry| entry.id);
                        menu = menu
                            .when_some(abs_path.map(ToOwned::to_owned), |menu, abs_path| {
                                menu.entry(
                                    "Copy Path",
                                    Some(Box::new(zed_actions::workspace::CopyPath)),
                                    window.handler_for(&editor, move |_, _, cx| {
                                        cx.write_to_clipboard(ClipboardItem::new_string(
                                            abs_path.to_string_lossy().to_string(),
                                        ));
                                    }),
                                )
                            })
                            .when_some(relative_path, |menu, relative_path| {
                                menu.entry(
                                    "Copy Relative Path",
                                    Some(Box::new(zed_actions::workspace::CopyRelativePath)),
                                    window.handler_for(&editor, move |_, _, cx| {
                                        cx.write_to_clipboard(ClipboardItem::new_string(
                                            relative_path.to_string_lossy().to_string(),
                                        ));
                                    }),
                                )
                            })
                            .when(
                                reveal_in_project_panel.is_some() || parent_abs_path.is_some(),
                                |menu| menu.separator(),
                            )
                            .when_some(reveal_in_project_panel, |menu, entry_id| {
                                menu.entry(
                                    "Reveal In Project Panel",
                                    Some(Box::new(RevealInProjectPanel::default())),
                                    window.handler_for(&editor, move |editor, _, cx| {
                                        if let Some(project) = &mut editor.project {
                                            project.update(cx, |_, cx| {
                                                cx.emit(project::Event::RevealInProjectPanel(
                                                    entry_id,
                                                ))
                                            });
                                        }
                                    }),
                                )
                            })
                            .when_some(parent_abs_path, |menu, parent_abs_path| {
                                menu.entry(
                                    "Open in Terminal",
                                    Some(Box::new(OpenInTerminal)),
                                    window.handler_for(&editor, move |_, window, cx| {
                                        window.dispatch_action(
                                            OpenTerminal {
                                                working_directory: parent_abs_path.clone(),
                                            }
                                            .boxed_clone(),
                                            cx,
                                        );
                                    }),
                                )
                            });
                    }

                    menu.context(menu_context)
                })
            })
    }

    fn render_blocks(
        &self,
        rows: Range<DisplayRow>,
        snapshot: &EditorSnapshot,
        hitbox: &Hitbox,
        text_hitbox: &Hitbox,
        editor_width: Pixels,
        scroll_width: &mut Pixels,
        editor_margins: &EditorMargins,
        em_width: Pixels,
        text_x: Pixels,
        line_height: Pixels,
        line_layouts: &mut [LineWithInvisibles],
        selections: &[Selection<Point>],
        selected_buffer_ids: &Vec<BufferId>,
        is_row_soft_wrapped: impl Copy + Fn(usize) -> bool,
        sticky_header_excerpt_id: Option<ExcerptId>,
        window: &mut Window,
        cx: &mut App,
    ) -> Result<(Vec<BlockLayout>, HashMap<DisplayRow, bool>), HashMap<CustomBlockId, u32>> {
        let (fixed_blocks, non_fixed_blocks) = snapshot
            .blocks_in_range(rows.clone())
            .partition::<Vec<_>, _>(|(_, block)| block.style() == BlockStyle::Fixed);

        let mut focused_block = self
            .editor
            .update(cx, |editor, _| editor.take_focused_block());
        let mut fixed_block_max_width = Pixels::ZERO;
        let mut blocks = Vec::new();
        let mut resized_blocks = HashMap::default();
        let mut row_block_types = HashMap::default();

        for (row, block) in fixed_blocks {
            let block_id = block.id();

            if focused_block.as_ref().is_some_and(|b| b.id == block_id) {
                focused_block = None;
            }

            if let Some((element, element_size, row, x_offset)) = self.render_block(
                block,
                AvailableSpace::MinContent,
                block_id,
                row,
                snapshot,
                text_x,
                &rows,
                line_layouts,
                editor_margins,
                line_height,
                em_width,
                text_hitbox,
                editor_width,
                scroll_width,
                &mut resized_blocks,
                &mut row_block_types,
                selections,
                selected_buffer_ids,
                is_row_soft_wrapped,
                sticky_header_excerpt_id,
                window,
                cx,
            ) {
                fixed_block_max_width = fixed_block_max_width.max(element_size.width + em_width);
                blocks.push(BlockLayout {
                    id: block_id,
                    x_offset,
                    row: Some(row),
                    element,
                    available_space: size(AvailableSpace::MinContent, element_size.height.into()),
                    style: BlockStyle::Fixed,
                    overlaps_gutter: true,
                    is_buffer_header: block.is_buffer_header(),
                });
            }
        }

        for (row, block) in non_fixed_blocks {
            let style = block.style();
            let width = match (style, block.place_near()) {
                (_, true) => AvailableSpace::MinContent,
                (BlockStyle::Sticky, _) => hitbox.size.width.into(),
                (BlockStyle::Flex, _) => hitbox
                    .size
                    .width
                    .max(fixed_block_max_width)
                    .max(editor_margins.gutter.width + *scroll_width)
                    .into(),
                (BlockStyle::Fixed, _) => unreachable!(),
            };
            let block_id = block.id();

            if focused_block.as_ref().is_some_and(|b| b.id == block_id) {
                focused_block = None;
            }

            if let Some((element, element_size, row, x_offset)) = self.render_block(
                block,
                width,
                block_id,
                row,
                snapshot,
                text_x,
                &rows,
                line_layouts,
                editor_margins,
                line_height,
                em_width,
                text_hitbox,
                editor_width,
                scroll_width,
                &mut resized_blocks,
                &mut row_block_types,
                selections,
                selected_buffer_ids,
                is_row_soft_wrapped,
                sticky_header_excerpt_id,
                window,
                cx,
            ) {
                blocks.push(BlockLayout {
                    id: block_id,
                    x_offset,
                    row: Some(row),
                    element,
                    available_space: size(width, element_size.height.into()),
                    style,
                    overlaps_gutter: !block.place_near(),
                    is_buffer_header: block.is_buffer_header(),
                });
            }
        }

        if let Some(focused_block) = focused_block
            && let Some(focus_handle) = focused_block.focus_handle.upgrade()
            && focus_handle.is_focused(window)
            && let Some(block) = snapshot.block_for_id(focused_block.id)
        {
            let style = block.style();
            let width = match style {
                BlockStyle::Fixed => AvailableSpace::MinContent,
                BlockStyle::Flex => AvailableSpace::Definite(
                    hitbox
                        .size
                        .width
                        .max(fixed_block_max_width)
                        .max(editor_margins.gutter.width + *scroll_width),
                ),
                BlockStyle::Sticky => AvailableSpace::Definite(hitbox.size.width),
            };

            if let Some((element, element_size, _, x_offset)) = self.render_block(
                &block,
                width,
                focused_block.id,
                rows.end,
                snapshot,
                text_x,
                &rows,
                line_layouts,
                editor_margins,
                line_height,
                em_width,
                text_hitbox,
                editor_width,
                scroll_width,
                &mut resized_blocks,
                &mut row_block_types,
                selections,
                selected_buffer_ids,
                is_row_soft_wrapped,
                sticky_header_excerpt_id,
                window,
                cx,
            ) {
                blocks.push(BlockLayout {
                    id: block.id(),
                    x_offset,
                    row: None,
                    element,
                    available_space: size(width, element_size.height.into()),
                    style,
                    overlaps_gutter: true,
                    is_buffer_header: block.is_buffer_header(),
                });
            }
        }

        if resized_blocks.is_empty() {
            *scroll_width =
                (*scroll_width).max(fixed_block_max_width - editor_margins.gutter.width);
            Ok((blocks, row_block_types))
        } else {
            Err(resized_blocks)
        }
    }

    fn layout_blocks(
        &self,
        blocks: &mut Vec<BlockLayout>,
        hitbox: &Hitbox,
        line_height: Pixels,
        scroll_pixel_position: gpui::Point<Pixels>,
        window: &mut Window,
        cx: &mut App,
    ) {
        for block in blocks {
            let mut origin = if let Some(row) = block.row {
                hitbox.origin
                    + point(
                        block.x_offset,
                        row.as_f32() * line_height - scroll_pixel_position.y,
                    )
            } else {
                // Position the block outside the visible area
                hitbox.origin + point(Pixels::ZERO, hitbox.size.height)
            };

            if !matches!(block.style, BlockStyle::Sticky) {
                origin += point(-scroll_pixel_position.x, Pixels::ZERO);
            }

            let focus_handle =
                block
                    .element
                    .prepaint_as_root(origin, block.available_space, window, cx);

            if let Some(focus_handle) = focus_handle {
                self.editor.update(cx, |editor, _cx| {
                    editor.set_focused_block(FocusedBlock {
                        id: block.id,
                        focus_handle: focus_handle.downgrade(),
                    });
                });
            }
        }
    }

    fn layout_sticky_buffer_header(
        &self,
        StickyHeaderExcerpt { excerpt }: StickyHeaderExcerpt<'_>,
        scroll_position: f32,
        line_height: Pixels,
        right_margin: Pixels,
        snapshot: &EditorSnapshot,
        hitbox: &Hitbox,
        selected_buffer_ids: &Vec<BufferId>,
        blocks: &[BlockLayout],
        window: &mut Window,
        cx: &mut App,
    ) -> AnyElement {
        let jump_data = header_jump_data(
            snapshot,
            DisplayRow(scroll_position as u32),
            FILE_HEADER_HEIGHT + MULTI_BUFFER_EXCERPT_HEADER_HEIGHT,
            excerpt,
        );

        let editor_bg_color = cx.theme().colors().editor_background;

        let selected = selected_buffer_ids.contains(&excerpt.buffer_id);

        let available_width = hitbox.bounds.size.width - right_margin;

        let mut header = v_flex()
            .w_full()
            .relative()
            .child(
                div()
                    .w(available_width)
                    .h(FILE_HEADER_HEIGHT as f32 * line_height)
                    .bg(linear_gradient(
                        0.,
                        linear_color_stop(editor_bg_color.opacity(0.), 0.),
                        linear_color_stop(editor_bg_color, 0.6),
                    ))
                    .absolute()
                    .top_0(),
            )
            .child(
                self.render_buffer_header(excerpt, false, selected, true, jump_data, window, cx)
                    .into_any_element(),
            )
            .into_any_element();

        let mut origin = hitbox.origin;
        // Move floating header up to avoid colliding with the next buffer header.
        for block in blocks.iter() {
            if !block.is_buffer_header {
                continue;
            }

            let Some(display_row) = block.row.filter(|row| row.0 > scroll_position as u32) else {
                continue;
            };

            let max_row = display_row.0.saturating_sub(FILE_HEADER_HEIGHT);
            let offset = scroll_position - max_row as f32;

            if offset > 0.0 {
                origin.y -= offset * line_height;
            }
            break;
        }

        let size = size(
            AvailableSpace::Definite(available_width),
            AvailableSpace::MinContent,
        );

        header.prepaint_as_root(origin, size, window, cx);

        header
    }

    fn layout_cursor_popovers(
        &self,
        line_height: Pixels,
        text_hitbox: &Hitbox,
        content_origin: gpui::Point<Pixels>,
        right_margin: Pixels,
        start_row: DisplayRow,
        scroll_pixel_position: gpui::Point<Pixels>,
        line_layouts: &[LineWithInvisibles],
        cursor: DisplayPoint,
        cursor_point: Point,
        style: &EditorStyle,
        window: &mut Window,
        cx: &mut App,
    ) -> Option<ContextMenuLayout> {
        let mut min_menu_height = Pixels::ZERO;
        let mut max_menu_height = Pixels::ZERO;
        let mut height_above_menu = Pixels::ZERO;
        let height_below_menu = Pixels::ZERO;
        let mut edit_prediction_popover_visible = false;
        let mut context_menu_visible = false;
        let context_menu_placement;

        {
            let editor = self.editor.read(cx);
            if editor.edit_prediction_visible_in_cursor_popover(editor.has_active_edit_prediction())
            {
                height_above_menu +=
                    editor.edit_prediction_cursor_popover_height() + POPOVER_Y_PADDING;
                edit_prediction_popover_visible = true;
            }

            if editor.context_menu_visible()
                && let Some(crate::ContextMenuOrigin::Cursor) = editor.context_menu_origin()
            {
                let (min_height_in_lines, max_height_in_lines) = editor
                    .context_menu_options
                    .as_ref()
                    .map_or((3, 12), |options| {
                        (options.min_entries_visible, options.max_entries_visible)
                    });

                min_menu_height += line_height * min_height_in_lines as f32 + POPOVER_Y_PADDING;
                max_menu_height += line_height * max_height_in_lines as f32 + POPOVER_Y_PADDING;
                context_menu_visible = true;
            }
            context_menu_placement = editor
                .context_menu_options
                .as_ref()
                .and_then(|options| options.placement.clone());
        }

        let visible = edit_prediction_popover_visible || context_menu_visible;
        if !visible {
            return None;
        }

        let cursor_row_layout = &line_layouts[cursor.row().minus(start_row) as usize];
        let target_position = content_origin
            + gpui::Point {
                x: cmp::max(
                    px(0.),
                    cursor_row_layout.x_for_index(cursor.column() as usize)
                        - scroll_pixel_position.x,
                ),
                y: cmp::max(
                    px(0.),
                    cursor.row().next_row().as_f32() * line_height - scroll_pixel_position.y,
                ),
            };

        let viewport_bounds =
            Bounds::new(Default::default(), window.viewport_size()).extend(Edges {
                right: -right_margin - MENU_GAP,
                ..Default::default()
            });

        let min_height = height_above_menu + min_menu_height + height_below_menu;
        let max_height = height_above_menu + max_menu_height + height_below_menu;
        let (laid_out_popovers, y_flipped) = self.layout_popovers_above_or_below_line(
            target_position,
            line_height,
            min_height,
            max_height,
            context_menu_placement,
            text_hitbox,
            viewport_bounds,
            window,
            cx,
            |height, max_width_for_stable_x, y_flipped, window, cx| {
                // First layout the menu to get its size - others can be at least this wide.
                let context_menu = if context_menu_visible {
                    let menu_height = if y_flipped {
                        height - height_below_menu
                    } else {
                        height - height_above_menu
                    };
                    let mut element = self
                        .render_context_menu(line_height, menu_height, window, cx)
                        .expect("Visible context menu should always render.");
                    let size = element.layout_as_root(AvailableSpace::min_size(), window, cx);
                    Some((CursorPopoverType::CodeContextMenu, element, size))
                } else {
                    None
                };
                let min_width = context_menu
                    .as_ref()
                    .map_or(px(0.), |(_, _, size)| size.width);
                let max_width = max_width_for_stable_x.max(
                    context_menu
                        .as_ref()
                        .map_or(px(0.), |(_, _, size)| size.width),
                );

                let edit_prediction = if edit_prediction_popover_visible {
                    self.editor.update(cx, move |editor, cx| {
                        let accept_binding =
                            editor.accept_edit_prediction_keybind(false, window, cx);
                        let mut element = editor.render_edit_prediction_cursor_popover(
                            min_width,
                            max_width,
                            cursor_point,
                            style,
                            accept_binding.keystroke(),
                            window,
                            cx,
                        )?;
                        let size = element.layout_as_root(AvailableSpace::min_size(), window, cx);
                        Some((CursorPopoverType::EditPrediction, element, size))
                    })
                } else {
                    None
                };
                vec![edit_prediction, context_menu]
                    .into_iter()
                    .flatten()
                    .collect::<Vec<_>>()
            },
        )?;

        let (menu_ix, (_, menu_bounds)) = laid_out_popovers
            .iter()
            .find_position(|(x, _)| matches!(x, CursorPopoverType::CodeContextMenu))?;
        let last_ix = laid_out_popovers.len() - 1;
        let menu_is_last = menu_ix == last_ix;
        let first_popover_bounds = laid_out_popovers[0].1;
        let last_popover_bounds = laid_out_popovers[last_ix].1;

        // Bounds to layout the aside around. When y_flipped, the aside goes either above or to the
        // right, and otherwise it goes below or to the right.
        let mut target_bounds = Bounds::from_corners(
            first_popover_bounds.origin,
            last_popover_bounds.bottom_right(),
        );
        target_bounds.size.width = menu_bounds.size.width;

        // Like `target_bounds`, but with the max height it could occupy. Choosing an aside position
        // based on this is preferred for layout stability.
        let mut max_target_bounds = target_bounds;
        max_target_bounds.size.height = max_height;
        if y_flipped {
            max_target_bounds.origin.y -= max_height - target_bounds.size.height;
        }

        // Add spacing around `target_bounds` and `max_target_bounds`.
        let mut extend_amount = Edges::all(MENU_GAP);
        if y_flipped {
            extend_amount.bottom = line_height;
        } else {
            extend_amount.top = line_height;
        }
        let target_bounds = target_bounds.extend(extend_amount);
        let max_target_bounds = max_target_bounds.extend(extend_amount);

        let must_place_above_or_below =
            if y_flipped && !menu_is_last && menu_bounds.size.height < max_menu_height {
                laid_out_popovers[menu_ix + 1..]
                    .iter()
                    .any(|(_, popover_bounds)| popover_bounds.size.width > menu_bounds.size.width)
            } else {
                false
            };

        let aside_bounds = self.layout_context_menu_aside(
            y_flipped,
            *menu_bounds,
            target_bounds,
            max_target_bounds,
            max_menu_height,
            must_place_above_or_below,
            text_hitbox,
            viewport_bounds,
            window,
            cx,
        );

        if let Some(menu_bounds) = laid_out_popovers.iter().find_map(|(popover_type, bounds)| {
            if matches!(popover_type, CursorPopoverType::CodeContextMenu) {
                Some(*bounds)
            } else {
                None
            }
        }) {
            let bounds = if let Some(aside_bounds) = aside_bounds {
                menu_bounds.union(&aside_bounds)
            } else {
                menu_bounds
            };
            return Some(ContextMenuLayout { y_flipped, bounds });
        }

        None
    }

    fn layout_gutter_menu(
        &self,
        line_height: Pixels,
        text_hitbox: &Hitbox,
        content_origin: gpui::Point<Pixels>,
        right_margin: Pixels,
        scroll_pixel_position: gpui::Point<Pixels>,
        gutter_overshoot: Pixels,
        window: &mut Window,
        cx: &mut App,
    ) {
        let editor = self.editor.read(cx);
        if !editor.context_menu_visible() {
            return;
        }
        let Some(crate::ContextMenuOrigin::GutterIndicator(gutter_row)) =
            editor.context_menu_origin()
        else {
            return;
        };
        // Context menu was spawned via a click on a gutter. Ensure it's a bit closer to the
        // indicator than just a plain first column of the text field.
        let target_position = content_origin
            + gpui::Point {
                x: -gutter_overshoot,
                y: gutter_row.next_row().as_f32() * line_height - scroll_pixel_position.y,
            };

        let (min_height_in_lines, max_height_in_lines) = editor
            .context_menu_options
            .as_ref()
            .map_or((3, 12), |options| {
                (options.min_entries_visible, options.max_entries_visible)
            });

        let min_height = line_height * min_height_in_lines as f32 + POPOVER_Y_PADDING;
        let max_height = line_height * max_height_in_lines as f32 + POPOVER_Y_PADDING;
        let viewport_bounds =
            Bounds::new(Default::default(), window.viewport_size()).extend(Edges {
                right: -right_margin - MENU_GAP,
                ..Default::default()
            });
        self.layout_popovers_above_or_below_line(
            target_position,
            line_height,
            min_height,
            max_height,
            editor
                .context_menu_options
                .as_ref()
                .and_then(|options| options.placement.clone()),
            text_hitbox,
            viewport_bounds,
            window,
            cx,
            move |height, _max_width_for_stable_x, _, window, cx| {
                let mut element = self
                    .render_context_menu(line_height, height, window, cx)
                    .expect("Visible context menu should always render.");
                let size = element.layout_as_root(AvailableSpace::min_size(), window, cx);
                vec![(CursorPopoverType::CodeContextMenu, element, size)]
            },
        );
    }

    fn layout_popovers_above_or_below_line(
        &self,
        target_position: gpui::Point<Pixels>,
        line_height: Pixels,
        min_height: Pixels,
        max_height: Pixels,
        placement: Option<ContextMenuPlacement>,
        text_hitbox: &Hitbox,
        viewport_bounds: Bounds<Pixels>,
        window: &mut Window,
        cx: &mut App,
        make_sized_popovers: impl FnOnce(
            Pixels,
            Pixels,
            bool,
            &mut Window,
            &mut App,
        ) -> Vec<(CursorPopoverType, AnyElement, Size<Pixels>)>,
    ) -> Option<(Vec<(CursorPopoverType, Bounds<Pixels>)>, bool)> {
        let text_style = TextStyleRefinement {
            line_height: Some(DefiniteLength::Fraction(
                BufferLineHeight::Comfortable.value(),
            )),
            ..Default::default()
        };
        window.with_text_style(Some(text_style), |window| {
            // If the max height won't fit below and there is more space above, put it above the line.
            let bottom_y_when_flipped = target_position.y - line_height;
            let available_above = bottom_y_when_flipped - text_hitbox.top();
            let available_below = text_hitbox.bottom() - target_position.y;
            let y_overflows_below = max_height > available_below;
            let mut y_flipped = match placement {
                Some(ContextMenuPlacement::Above) => true,
                Some(ContextMenuPlacement::Below) => false,
                None => y_overflows_below && available_above > available_below,
            };
            let mut height = cmp::min(
                max_height,
                if y_flipped {
                    available_above
                } else {
                    available_below
                },
            );

            // If the min height doesn't fit within text bounds, instead fit within the window.
            if height < min_height {
                let available_above = bottom_y_when_flipped;
                let available_below = viewport_bounds.bottom() - target_position.y;
                let (y_flipped_override, height_override) = match placement {
                    Some(ContextMenuPlacement::Above) => {
                        (true, cmp::min(available_above, min_height))
                    }
                    Some(ContextMenuPlacement::Below) => {
                        (false, cmp::min(available_below, min_height))
                    }
                    None => {
                        if available_below > min_height {
                            (false, min_height)
                        } else if available_above > min_height {
                            (true, min_height)
                        } else if available_above > available_below {
                            (true, available_above)
                        } else {
                            (false, available_below)
                        }
                    }
                };
                y_flipped = y_flipped_override;
                height = height_override;
            }

            let max_width_for_stable_x = viewport_bounds.right() - target_position.x;

            // TODO: Use viewport_bounds.width as a max width so that it doesn't get clipped on the left
            // for very narrow windows.
            let popovers =
                make_sized_popovers(height, max_width_for_stable_x, y_flipped, window, cx);
            if popovers.is_empty() {
                return None;
            }

            let max_width = popovers
                .iter()
                .map(|(_, _, size)| size.width)
                .max()
                .unwrap_or_default();

            let mut current_position = gpui::Point {
                // Snap the right edge of the list to the right edge of the window if its horizontal bounds
                // overflow. Include space for the scrollbar.
                x: target_position
                    .x
                    .min((viewport_bounds.right() - max_width).max(Pixels::ZERO)),
                y: if y_flipped {
                    bottom_y_when_flipped
                } else {
                    target_position.y
                },
            };

            let mut laid_out_popovers = popovers
                .into_iter()
                .map(|(popover_type, element, size)| {
                    if y_flipped {
                        current_position.y -= size.height;
                    }
                    let position = current_position;
                    window.defer_draw(element, current_position, 1);
                    if !y_flipped {
                        current_position.y += size.height + MENU_GAP;
                    } else {
                        current_position.y -= MENU_GAP;
                    }
                    (popover_type, Bounds::new(position, size))
                })
                .collect::<Vec<_>>();

            if y_flipped {
                laid_out_popovers.reverse();
            }

            Some((laid_out_popovers, y_flipped))
        })
    }

    fn layout_context_menu_aside(
        &self,
        y_flipped: bool,
        menu_bounds: Bounds<Pixels>,
        target_bounds: Bounds<Pixels>,
        max_target_bounds: Bounds<Pixels>,
        max_height: Pixels,
        must_place_above_or_below: bool,
        text_hitbox: &Hitbox,
        viewport_bounds: Bounds<Pixels>,
        window: &mut Window,
        cx: &mut App,
    ) -> Option<Bounds<Pixels>> {
        let available_within_viewport = target_bounds.space_within(&viewport_bounds);
        let positioned_aside = if available_within_viewport.right >= MENU_ASIDE_MIN_WIDTH
            && !must_place_above_or_below
        {
            let max_width = cmp::min(
                available_within_viewport.right - px(1.),
                MENU_ASIDE_MAX_WIDTH,
            );
            let mut aside = self.render_context_menu_aside(
                size(max_width, max_height - POPOVER_Y_PADDING),
                window,
                cx,
            )?;
            let size = aside.layout_as_root(AvailableSpace::min_size(), window, cx);
            let right_position = point(target_bounds.right(), menu_bounds.origin.y);
            Some((aside, right_position, size))
        } else {
            let max_size = size(
                // TODO(mgsloan): Once the menu is bounded by viewport width the bound on viewport
                // won't be needed here.
                cmp::min(
                    cmp::max(menu_bounds.size.width - px(2.), MENU_ASIDE_MIN_WIDTH),
                    viewport_bounds.right(),
                ),
                cmp::min(
                    max_height,
                    cmp::max(
                        available_within_viewport.top,
                        available_within_viewport.bottom,
                    ),
                ) - POPOVER_Y_PADDING,
            );
            let mut aside = self.render_context_menu_aside(max_size, window, cx)?;
            let actual_size = aside.layout_as_root(AvailableSpace::min_size(), window, cx);

            let top_position = point(
                menu_bounds.origin.x,
                target_bounds.top() - actual_size.height,
            );
            let bottom_position = point(menu_bounds.origin.x, target_bounds.bottom());

            let fit_within = |available: Edges<Pixels>, wanted: Size<Pixels>| {
                // Prefer to fit on the same side of the line as the menu, then on the other side of
                // the line.
                if !y_flipped && wanted.height < available.bottom {
                    Some(bottom_position)
                } else if !y_flipped && wanted.height < available.top {
                    Some(top_position)
                } else if y_flipped && wanted.height < available.top {
                    Some(top_position)
                } else if y_flipped && wanted.height < available.bottom {
                    Some(bottom_position)
                } else {
                    None
                }
            };

            // Prefer choosing a direction using max sizes rather than actual size for stability.
            let available_within_text = max_target_bounds.space_within(&text_hitbox.bounds);
            let wanted = size(MENU_ASIDE_MAX_WIDTH, max_height);
            let aside_position = fit_within(available_within_text, wanted)
                // Fallback: fit max size in window.
                .or_else(|| fit_within(max_target_bounds.space_within(&viewport_bounds), wanted))
                // Fallback: fit actual size in window.
                .or_else(|| fit_within(available_within_viewport, actual_size));

            aside_position.map(|position| (aside, position, actual_size))
        };

        // Skip drawing if it doesn't fit anywhere.
        if let Some((aside, position, size)) = positioned_aside {
            let aside_bounds = Bounds::new(position, size);
            window.defer_draw(aside, position, 2);
            return Some(aside_bounds);
        }

        None
    }

    fn render_context_menu(
        &self,
        line_height: Pixels,
        height: Pixels,
        window: &mut Window,
        cx: &mut App,
    ) -> Option<AnyElement> {
        let max_height_in_lines = ((height - POPOVER_Y_PADDING) / line_height).floor() as u32;
        self.editor.update(cx, |editor, cx| {
            editor.render_context_menu(&self.style, max_height_in_lines, window, cx)
        })
    }

    fn render_context_menu_aside(
        &self,
        max_size: Size<Pixels>,
        window: &mut Window,
        cx: &mut App,
    ) -> Option<AnyElement> {
        if max_size.width < px(100.) || max_size.height < px(12.) {
            None
        } else {
            self.editor.update(cx, |editor, cx| {
                editor.render_context_menu_aside(max_size, window, cx)
            })
        }
    }

    fn layout_mouse_context_menu(
        &self,
        editor_snapshot: &EditorSnapshot,
        visible_range: Range<DisplayRow>,
        content_origin: gpui::Point<Pixels>,
        window: &mut Window,
        cx: &mut App,
    ) -> Option<AnyElement> {
        let position = self.editor.update(cx, |editor, _cx| {
            let visible_start_point = editor.display_to_pixel_point(
                DisplayPoint::new(visible_range.start, 0),
                editor_snapshot,
                window,
            )?;
            let visible_end_point = editor.display_to_pixel_point(
                DisplayPoint::new(visible_range.end, 0),
                editor_snapshot,
                window,
            )?;

            let mouse_context_menu = editor.mouse_context_menu.as_ref()?;
            let (source_display_point, position) = match mouse_context_menu.position {
                MenuPosition::PinnedToScreen(point) => (None, point),
                MenuPosition::PinnedToEditor { source, offset } => {
                    let source_display_point = source.to_display_point(editor_snapshot);
                    let source_point = editor.to_pixel_point(source, editor_snapshot, window)?;
                    let position = content_origin + source_point + offset;
                    (Some(source_display_point), position)
                }
            };

            let source_included = source_display_point.is_none_or(|source_display_point| {
                visible_range
                    .to_inclusive()
                    .contains(&source_display_point.row())
            });
            let position_included =
                visible_start_point.y <= position.y && position.y <= visible_end_point.y;
            if !source_included && !position_included {
                None
            } else {
                Some(position)
            }
        })?;

        let text_style = TextStyleRefinement {
            line_height: Some(DefiniteLength::Fraction(
                BufferLineHeight::Comfortable.value(),
            )),
            ..Default::default()
        };
        window.with_text_style(Some(text_style), |window| {
            let mut element = self.editor.read_with(cx, |editor, _| {
                let mouse_context_menu = editor.mouse_context_menu.as_ref()?;
                let context_menu = mouse_context_menu.context_menu.clone();

                Some(
                    deferred(
                        anchored()
                            .position(position)
                            .child(context_menu)
                            .anchor(Corner::TopLeft)
                            .snap_to_window_with_margin(px(8.)),
                    )
                    .with_priority(1)
                    .into_any(),
                )
            })?;

            element.prepaint_as_root(position, AvailableSpace::min_size(), window, cx);
            Some(element)
        })
    }

    fn layout_hover_popovers(
        &self,
        snapshot: &EditorSnapshot,
        hitbox: &Hitbox,
        visible_display_row_range: Range<DisplayRow>,
        content_origin: gpui::Point<Pixels>,
        scroll_pixel_position: gpui::Point<Pixels>,
        line_layouts: &[LineWithInvisibles],
        line_height: Pixels,
        em_width: Pixels,
        context_menu_layout: Option<ContextMenuLayout>,
        window: &mut Window,
        cx: &mut App,
    ) {
        struct MeasuredHoverPopover {
            element: AnyElement,
            size: Size<Pixels>,
            horizontal_offset: Pixels,
        }

        let max_size = size(
            (120. * em_width) // Default size
                .min(hitbox.size.width / 2.) // Shrink to half of the editor width
                .max(MIN_POPOVER_CHARACTER_WIDTH * em_width), // Apply minimum width of 20 characters
            (16. * line_height) // Default size
                .min(hitbox.size.height / 2.) // Shrink to half of the editor height
                .max(MIN_POPOVER_LINE_HEIGHT * line_height), // Apply minimum height of 4 lines
        );

        let hover_popovers = self.editor.update(cx, |editor, cx| {
            editor.hover_state.render(
                snapshot,
                visible_display_row_range.clone(),
                max_size,
                window,
                cx,
            )
        });
        let Some((position, hover_popovers)) = hover_popovers else {
            return;
        };

        // This is safe because we check on layout whether the required row is available
        let hovered_row_layout =
            &line_layouts[position.row().minus(visible_display_row_range.start) as usize];

        // Compute Hovered Point
        let x =
            hovered_row_layout.x_for_index(position.column() as usize) - scroll_pixel_position.x;
        let y = position.row().as_f32() * line_height - scroll_pixel_position.y;
        let hovered_point = content_origin + point(x, y);

        let mut overall_height = Pixels::ZERO;
        let mut measured_hover_popovers = Vec::new();
        for (position, mut hover_popover) in hover_popovers.into_iter().with_position() {
            let size = hover_popover.layout_as_root(AvailableSpace::min_size(), window, cx);
            let horizontal_offset =
                (hitbox.top_right().x - POPOVER_RIGHT_OFFSET - (hovered_point.x + size.width))
                    .min(Pixels::ZERO);
            match position {
                itertools::Position::Middle | itertools::Position::Last => {
                    overall_height += HOVER_POPOVER_GAP
                }
                _ => {}
            }
            overall_height += size.height;
            measured_hover_popovers.push(MeasuredHoverPopover {
                element: hover_popover,
                size,
                horizontal_offset,
            });
        }

        fn draw_occluder(
            width: Pixels,
            origin: gpui::Point<Pixels>,
            window: &mut Window,
            cx: &mut App,
        ) {
            let mut occlusion = div()
                .size_full()
                .occlude()
                .on_mouse_move(|_, _, cx| cx.stop_propagation())
                .into_any_element();
            occlusion.layout_as_root(size(width, HOVER_POPOVER_GAP).into(), window, cx);
            window.defer_draw(occlusion, origin, 2);
        }

        fn place_popovers_above(
            hovered_point: gpui::Point<Pixels>,
            measured_hover_popovers: Vec<MeasuredHoverPopover>,
            window: &mut Window,
            cx: &mut App,
        ) {
            let mut current_y = hovered_point.y;
            for (position, popover) in measured_hover_popovers.into_iter().with_position() {
                let size = popover.size;
                let popover_origin = point(
                    hovered_point.x + popover.horizontal_offset,
                    current_y - size.height,
                );

                window.defer_draw(popover.element, popover_origin, 2);
                if position != itertools::Position::Last {
                    let origin = point(popover_origin.x, popover_origin.y - HOVER_POPOVER_GAP);
                    draw_occluder(size.width, origin, window, cx);
                }

                current_y = popover_origin.y - HOVER_POPOVER_GAP;
            }
        }

        fn place_popovers_below(
            hovered_point: gpui::Point<Pixels>,
            measured_hover_popovers: Vec<MeasuredHoverPopover>,
            line_height: Pixels,
            window: &mut Window,
            cx: &mut App,
        ) {
            let mut current_y = hovered_point.y + line_height;
            for (position, popover) in measured_hover_popovers.into_iter().with_position() {
                let size = popover.size;
                let popover_origin = point(hovered_point.x + popover.horizontal_offset, current_y);

                window.defer_draw(popover.element, popover_origin, 2);
                if position != itertools::Position::Last {
                    let origin = point(popover_origin.x, popover_origin.y + size.height);
                    draw_occluder(size.width, origin, window, cx);
                }

                current_y = popover_origin.y + size.height + HOVER_POPOVER_GAP;
            }
        }

        let intersects_menu = |bounds: Bounds<Pixels>| -> bool {
            context_menu_layout
                .as_ref()
                .is_some_and(|menu| bounds.intersects(&menu.bounds))
        };

        let can_place_above = {
            let mut bounds_above = Vec::new();
            let mut current_y = hovered_point.y;
            for popover in &measured_hover_popovers {
                let size = popover.size;
                let popover_origin = point(
                    hovered_point.x + popover.horizontal_offset,
                    current_y - size.height,
                );
                bounds_above.push(Bounds::new(popover_origin, size));
                current_y = popover_origin.y - HOVER_POPOVER_GAP;
            }
            bounds_above
                .iter()
                .all(|b| b.is_contained_within(hitbox) && !intersects_menu(*b))
        };

        let can_place_below = || {
            let mut bounds_below = Vec::new();
            let mut current_y = hovered_point.y + line_height;
            for popover in &measured_hover_popovers {
                let size = popover.size;
                let popover_origin = point(hovered_point.x + popover.horizontal_offset, current_y);
                bounds_below.push(Bounds::new(popover_origin, size));
                current_y = popover_origin.y + size.height + HOVER_POPOVER_GAP;
            }
            bounds_below
                .iter()
                .all(|b| b.is_contained_within(hitbox) && !intersects_menu(*b))
        };

        if can_place_above {
            // try placing above hovered point
            place_popovers_above(hovered_point, measured_hover_popovers, window, cx);
        } else if can_place_below() {
            // try placing below hovered point
            place_popovers_below(
                hovered_point,
                measured_hover_popovers,
                line_height,
                window,
                cx,
            );
        } else {
            // try to place popovers around the context menu
            let origin_surrounding_menu = context_menu_layout.as_ref().and_then(|menu| {
                let total_width = measured_hover_popovers
                    .iter()
                    .map(|p| p.size.width)
                    .max()
                    .unwrap_or(Pixels::ZERO);
                let y_for_horizontal_positioning = if menu.y_flipped {
                    menu.bounds.bottom() - overall_height
                } else {
                    menu.bounds.top()
                };
                let possible_origins = vec![
                    // left of context menu
                    point(
                        menu.bounds.left() - total_width - HOVER_POPOVER_GAP,
                        y_for_horizontal_positioning,
                    ),
                    // right of context menu
                    point(
                        menu.bounds.right() + HOVER_POPOVER_GAP,
                        y_for_horizontal_positioning,
                    ),
                    // top of context menu
                    point(
                        menu.bounds.left(),
                        menu.bounds.top() - overall_height - HOVER_POPOVER_GAP,
                    ),
                    // bottom of context menu
                    point(menu.bounds.left(), menu.bounds.bottom() + HOVER_POPOVER_GAP),
                ];
                possible_origins.into_iter().find(|&origin| {
                    Bounds::new(origin, size(total_width, overall_height))
                        .is_contained_within(hitbox)
                })
            });
            if let Some(origin) = origin_surrounding_menu {
                let mut current_y = origin.y;
                for (position, popover) in measured_hover_popovers.into_iter().with_position() {
                    let size = popover.size;
                    let popover_origin = point(origin.x, current_y);

                    window.defer_draw(popover.element, popover_origin, 2);
                    if position != itertools::Position::Last {
                        let origin = point(popover_origin.x, popover_origin.y + size.height);
                        draw_occluder(size.width, origin, window, cx);
                    }

                    current_y = popover_origin.y + size.height + HOVER_POPOVER_GAP;
                }
            } else {
                // fallback to existing above/below cursor logic
                // this might overlap menu or overflow in rare case
                if can_place_above {
                    place_popovers_above(hovered_point, measured_hover_popovers, window, cx);
                } else {
                    place_popovers_below(
                        hovered_point,
                        measured_hover_popovers,
                        line_height,
                        window,
                        cx,
                    );
                }
            }
        }
    }

    fn layout_diff_hunk_controls(
        &self,
        row_range: Range<DisplayRow>,
        row_infos: &[RowInfo],
        text_hitbox: &Hitbox,
        newest_cursor_position: Option<DisplayPoint>,
        line_height: Pixels,
        right_margin: Pixels,
        scroll_pixel_position: gpui::Point<Pixels>,
        display_hunks: &[(DisplayDiffHunk, Option<Hitbox>)],
        highlighted_rows: &BTreeMap<DisplayRow, LineHighlight>,
        editor: Entity<Editor>,
        window: &mut Window,
        cx: &mut App,
    ) -> (Vec<AnyElement>, Vec<(DisplayRow, Bounds<Pixels>)>) {
        let render_diff_hunk_controls = editor.read(cx).render_diff_hunk_controls.clone();
        let hovered_diff_hunk_row = editor.read(cx).hovered_diff_hunk_row;

        let mut controls = vec![];
        let mut control_bounds = vec![];

        let active_positions = [
            hovered_diff_hunk_row.map(|row| DisplayPoint::new(row, 0)),
            newest_cursor_position,
        ];

        for (hunk, _) in display_hunks {
            if let DisplayDiffHunk::Unfolded {
                display_row_range,
                multi_buffer_range,
                status,
                is_created_file,
                ..
            } = &hunk
            {
                if display_row_range.start < row_range.start
                    || display_row_range.start >= row_range.end
                {
                    continue;
                }
                if highlighted_rows
                    .get(&display_row_range.start)
                    .and_then(|highlight| highlight.type_id)
                    .is_some_and(|type_id| {
                        [
                            TypeId::of::<ConflictsOuter>(),
                            TypeId::of::<ConflictsOursMarker>(),
                            TypeId::of::<ConflictsOurs>(),
                            TypeId::of::<ConflictsTheirs>(),
                            TypeId::of::<ConflictsTheirsMarker>(),
                        ]
                        .contains(&type_id)
                    })
                {
                    continue;
                }
                let row_ix = (display_row_range.start - row_range.start).0 as usize;
                if row_infos[row_ix].diff_status.is_none() {
                    continue;
                }
                if row_infos[row_ix]
                    .diff_status
                    .is_some_and(|status| status.is_added())
                    && !status.is_added()
                {
                    continue;
                }

                if active_positions
                    .iter()
                    .any(|p| p.is_some_and(|p| display_row_range.contains(&p.row())))
                {
                    let y = display_row_range.start.as_f32() * line_height
                        + text_hitbox.bounds.top()
                        - scroll_pixel_position.y;

                    let mut element = render_diff_hunk_controls(
                        display_row_range.start.0,
                        status,
                        multi_buffer_range.clone(),
                        *is_created_file,
                        line_height,
                        &editor,
                        window,
                        cx,
                    );
                    let size =
                        element.layout_as_root(size(px(100.0), line_height).into(), window, cx);

                    let x = text_hitbox.bounds.right() - right_margin - px(10.) - size.width;

                    let bounds = Bounds::new(gpui::Point::new(x, y), size);
                    control_bounds.push((display_row_range.start, bounds));

                    window.with_absolute_element_offset(gpui::Point::new(x, y), |window| {
                        element.prepaint(window, cx)
                    });
                    controls.push(element);
                }
            }
        }

        (controls, control_bounds)
    }

    fn layout_signature_help(
        &self,
        hitbox: &Hitbox,
        content_origin: gpui::Point<Pixels>,
        scroll_pixel_position: gpui::Point<Pixels>,
        newest_selection_head: Option<DisplayPoint>,
        start_row: DisplayRow,
        line_layouts: &[LineWithInvisibles],
        line_height: Pixels,
        em_width: Pixels,
        context_menu_layout: Option<ContextMenuLayout>,
        window: &mut Window,
        cx: &mut App,
    ) {
        if !self.editor.focus_handle(cx).is_focused(window) {
            return;
        }
        let Some(newest_selection_head) = newest_selection_head else {
            return;
        };

        let max_size = size(
            (120. * em_width) // Default size
                .min(hitbox.size.width / 2.) // Shrink to half of the editor width
                .max(MIN_POPOVER_CHARACTER_WIDTH * em_width), // Apply minimum width of 20 characters
            (16. * line_height) // Default size
                .min(hitbox.size.height / 2.) // Shrink to half of the editor height
                .max(MIN_POPOVER_LINE_HEIGHT * line_height), // Apply minimum height of 4 lines
        );

        let maybe_element = self.editor.update(cx, |editor, cx| {
            if let Some(popover) = editor.signature_help_state.popover_mut() {
                let element = popover.render(max_size, window, cx);
                Some(element)
            } else {
                None
            }
        });
        let Some(mut element) = maybe_element else {
            return;
        };

        let selection_row = newest_selection_head.row();
        let Some(cursor_row_layout) = (selection_row >= start_row)
            .then(|| line_layouts.get(selection_row.minus(start_row) as usize))
            .flatten()
        else {
            return;
        };

        let target_x = cursor_row_layout.x_for_index(newest_selection_head.column() as usize)
            - scroll_pixel_position.x;
        let target_y = selection_row.as_f32() * line_height - scroll_pixel_position.y;
        let target_point = content_origin + point(target_x, target_y);

        let actual_size = element.layout_as_root(Size::<AvailableSpace>::default(), window, cx);

        let (popover_bounds_above, popover_bounds_below) = {
            let horizontal_offset = (hitbox.top_right().x
                - POPOVER_RIGHT_OFFSET
                - (target_point.x + actual_size.width))
                .min(Pixels::ZERO);
            let initial_x = target_point.x + horizontal_offset;
            (
                Bounds::new(
                    point(initial_x, target_point.y - actual_size.height),
                    actual_size,
                ),
                Bounds::new(
                    point(initial_x, target_point.y + line_height + HOVER_POPOVER_GAP),
                    actual_size,
                ),
            )
        };

        let intersects_menu = |bounds: Bounds<Pixels>| -> bool {
            context_menu_layout
                .as_ref()
                .is_some_and(|menu| bounds.intersects(&menu.bounds))
        };

        let final_origin = if popover_bounds_above.is_contained_within(hitbox)
            && !intersects_menu(popover_bounds_above)
        {
            // try placing above cursor
            popover_bounds_above.origin
        } else if popover_bounds_below.is_contained_within(hitbox)
            && !intersects_menu(popover_bounds_below)
        {
            // try placing below cursor
            popover_bounds_below.origin
        } else {
            // try surrounding context menu if exists
            let origin_surrounding_menu = context_menu_layout.as_ref().and_then(|menu| {
                let y_for_horizontal_positioning = if menu.y_flipped {
                    menu.bounds.bottom() - actual_size.height
                } else {
                    menu.bounds.top()
                };
                let possible_origins = vec![
                    // left of context menu
                    point(
                        menu.bounds.left() - actual_size.width - HOVER_POPOVER_GAP,
                        y_for_horizontal_positioning,
                    ),
                    // right of context menu
                    point(
                        menu.bounds.right() + HOVER_POPOVER_GAP,
                        y_for_horizontal_positioning,
                    ),
                    // top of context menu
                    point(
                        menu.bounds.left(),
                        menu.bounds.top() - actual_size.height - HOVER_POPOVER_GAP,
                    ),
                    // bottom of context menu
                    point(menu.bounds.left(), menu.bounds.bottom() + HOVER_POPOVER_GAP),
                ];
                possible_origins
                    .into_iter()
                    .find(|&origin| Bounds::new(origin, actual_size).is_contained_within(hitbox))
            });
            origin_surrounding_menu.unwrap_or_else(|| {
                // fallback to existing above/below cursor logic
                // this might overlap menu or overflow in rare case
                if popover_bounds_above.is_contained_within(hitbox) {
                    popover_bounds_above.origin
                } else {
                    popover_bounds_below.origin
                }
            })
        };

        window.defer_draw(element, final_origin, 2);
    }

    fn paint_background(&self, layout: &EditorLayout, window: &mut Window, cx: &mut App) {
        window.paint_layer(layout.hitbox.bounds, |window| {
            let scroll_top = layout.position_map.snapshot.scroll_position().y;
            let gutter_bg = cx.theme().colors().editor_gutter_background;
            window.paint_quad(fill(layout.gutter_hitbox.bounds, gutter_bg));
            window.paint_quad(fill(
                layout.position_map.text_hitbox.bounds,
                self.style.background,
            ));

            if matches!(
                layout.mode,
                EditorMode::Full { .. } | EditorMode::Minimap { .. }
            ) {
                let show_active_line_background = match layout.mode {
                    EditorMode::Full {
                        show_active_line_background,
                        ..
                    } => show_active_line_background,
                    EditorMode::Minimap { .. } => true,
                    _ => false,
                };
                let mut active_rows = layout.active_rows.iter().peekable();
                while let Some((start_row, contains_non_empty_selection)) = active_rows.next() {
                    let mut end_row = start_row.0;
                    while active_rows
                        .peek()
                        .is_some_and(|(active_row, has_selection)| {
                            active_row.0 == end_row + 1
                                && has_selection.selection == contains_non_empty_selection.selection
                        })
                    {
                        active_rows.next().unwrap();
                        end_row += 1;
                    }

                    if show_active_line_background && !contains_non_empty_selection.selection {
                        let highlight_h_range =
                            match layout.position_map.snapshot.current_line_highlight {
                                CurrentLineHighlight::Gutter => Some(Range {
                                    start: layout.hitbox.left(),
                                    end: layout.gutter_hitbox.right(),
                                }),
                                CurrentLineHighlight::Line => Some(Range {
                                    start: layout.position_map.text_hitbox.bounds.left(),
                                    end: layout.position_map.text_hitbox.bounds.right(),
                                }),
                                CurrentLineHighlight::All => Some(Range {
                                    start: layout.hitbox.left(),
                                    end: layout.hitbox.right(),
                                }),
                                CurrentLineHighlight::None => None,
                            };
                        if let Some(range) = highlight_h_range {
                            let active_line_bg = cx.theme().colors().editor_active_line_background;
                            let bounds = Bounds {
                                origin: point(
                                    range.start,
                                    layout.hitbox.origin.y
                                        + (start_row.as_f32() - scroll_top)
                                            * layout.position_map.line_height,
                                ),
                                size: size(
                                    range.end - range.start,
                                    layout.position_map.line_height
                                        * (end_row - start_row.0 + 1) as f32,
                                ),
                            };
                            window.paint_quad(fill(bounds, active_line_bg));
                        }
                    }
                }

                let mut paint_highlight = |highlight_row_start: DisplayRow,
                                           highlight_row_end: DisplayRow,
                                           highlight: crate::LineHighlight,
                                           edges| {
                    let mut origin_x = layout.hitbox.left();
                    let mut width = layout.hitbox.size.width;
                    if !highlight.include_gutter {
                        origin_x += layout.gutter_hitbox.size.width;
                        width -= layout.gutter_hitbox.size.width;
                    }

                    let origin = point(
                        origin_x,
                        layout.hitbox.origin.y
                            + (highlight_row_start.as_f32() - scroll_top)
                                * layout.position_map.line_height,
                    );
                    let size = size(
                        width,
                        layout.position_map.line_height
                            * highlight_row_end.next_row().minus(highlight_row_start) as f32,
                    );
                    let mut quad = fill(Bounds { origin, size }, highlight.background);
                    if let Some(border_color) = highlight.border {
                        quad.border_color = border_color;
                        quad.border_widths = edges
                    }
                    window.paint_quad(quad);
                };

                let mut current_paint: Option<(LineHighlight, Range<DisplayRow>, Edges<Pixels>)> =
                    None;
                for (&new_row, &new_background) in &layout.highlighted_rows {
                    match &mut current_paint {
                        &mut Some((current_background, ref mut current_range, mut edges)) => {
                            let new_range_started = current_background != new_background
                                || current_range.end.next_row() != new_row;
                            if new_range_started {
                                if current_range.end.next_row() == new_row {
                                    edges.bottom = px(0.);
                                };
                                paint_highlight(
                                    current_range.start,
                                    current_range.end,
                                    current_background,
                                    edges,
                                );
                                let edges = Edges {
                                    top: if current_range.end.next_row() != new_row {
                                        px(1.)
                                    } else {
                                        px(0.)
                                    },
                                    bottom: px(1.),
                                    ..Default::default()
                                };
                                current_paint = Some((new_background, new_row..new_row, edges));
                                continue;
                            } else {
                                current_range.end = current_range.end.next_row();
                            }
                        }
                        None => {
                            let edges = Edges {
                                top: px(1.),
                                bottom: px(1.),
                                ..Default::default()
                            };
                            current_paint = Some((new_background, new_row..new_row, edges))
                        }
                    };
                }
                if let Some((color, range, edges)) = current_paint {
                    paint_highlight(range.start, range.end, color, edges);
                }

                for (guide_x, active) in layout.wrap_guides.iter() {
                    let color = if *active {
                        cx.theme().colors().editor_active_wrap_guide
                    } else {
                        cx.theme().colors().editor_wrap_guide
                    };
                    window.paint_quad(fill(
                        Bounds {
                            origin: point(*guide_x, layout.position_map.text_hitbox.origin.y),
                            size: size(px(1.), layout.position_map.text_hitbox.size.height),
                        },
                        color,
                    ));
                }
            }
        })
    }

    fn paint_indent_guides(
        &mut self,
        layout: &mut EditorLayout,
        window: &mut Window,
        cx: &mut App,
    ) {
        let Some(indent_guides) = &layout.indent_guides else {
            return;
        };

        let faded_color = |color: Hsla, alpha: f32| {
            let mut faded = color;
            faded.a = alpha;
            faded
        };

        for indent_guide in indent_guides {
            let indent_accent_colors = cx.theme().accents().color_for_index(indent_guide.depth);
            let settings = indent_guide.settings;

            // TODO fixed for now, expose them through themes later
            const INDENT_AWARE_ALPHA: f32 = 0.2;
            const INDENT_AWARE_ACTIVE_ALPHA: f32 = 0.4;
            const INDENT_AWARE_BACKGROUND_ALPHA: f32 = 0.1;
            const INDENT_AWARE_BACKGROUND_ACTIVE_ALPHA: f32 = 0.2;

            let line_color = match (settings.coloring, indent_guide.active) {
                (IndentGuideColoring::Disabled, _) => None,
                (IndentGuideColoring::Fixed, false) => {
                    Some(cx.theme().colors().editor_indent_guide)
                }
                (IndentGuideColoring::Fixed, true) => {
                    Some(cx.theme().colors().editor_indent_guide_active)
                }
                (IndentGuideColoring::IndentAware, false) => {
                    Some(faded_color(indent_accent_colors, INDENT_AWARE_ALPHA))
                }
                (IndentGuideColoring::IndentAware, true) => {
                    Some(faded_color(indent_accent_colors, INDENT_AWARE_ACTIVE_ALPHA))
                }
            };

            let background_color = match (settings.background_coloring, indent_guide.active) {
                (IndentGuideBackgroundColoring::Disabled, _) => None,
                (IndentGuideBackgroundColoring::IndentAware, false) => Some(faded_color(
                    indent_accent_colors,
                    INDENT_AWARE_BACKGROUND_ALPHA,
                )),
                (IndentGuideBackgroundColoring::IndentAware, true) => Some(faded_color(
                    indent_accent_colors,
                    INDENT_AWARE_BACKGROUND_ACTIVE_ALPHA,
                )),
            };

            let requested_line_width = if indent_guide.active {
                settings.active_line_width
            } else {
                settings.line_width
            }
            .clamp(1, 10);
            let mut line_indicator_width = 0.;
            if let Some(color) = line_color {
                window.paint_quad(fill(
                    Bounds {
                        origin: indent_guide.origin,
                        size: size(px(requested_line_width as f32), indent_guide.length),
                    },
                    color,
                ));
                line_indicator_width = requested_line_width as f32;
            }

            if let Some(color) = background_color {
                let width = indent_guide.single_indent_width - px(line_indicator_width);
                window.paint_quad(fill(
                    Bounds {
                        origin: point(
                            indent_guide.origin.x + px(line_indicator_width),
                            indent_guide.origin.y,
                        ),
                        size: size(width, indent_guide.length),
                    },
                    color,
                ));
            }
        }
    }

    fn paint_line_numbers(&mut self, layout: &mut EditorLayout, window: &mut Window, cx: &mut App) {
        let is_singleton = self.editor.read(cx).is_singleton(cx);

        let line_height = layout.position_map.line_height;
        window.set_cursor_style(CursorStyle::Arrow, &layout.gutter_hitbox);

        for LineNumberLayout {
            shaped_line,
            hitbox,
        } in layout.line_numbers.values()
        {
            let Some(hitbox) = hitbox else {
                continue;
            };

            let Some(()) = (if !is_singleton && hitbox.is_hovered(window) {
                let color = cx.theme().colors().editor_hover_line_number;

                let line = self.shape_line_number(shaped_line.text.clone(), color, window);
                line.paint(hitbox.origin, line_height, window, cx).log_err()
            } else {
                shaped_line
                    .paint(hitbox.origin, line_height, window, cx)
                    .log_err()
            }) else {
                continue;
            };

            // In singleton buffers, we select corresponding lines on the line number click, so use | -like cursor.
            // In multi buffers, we open file at the line number clicked, so use a pointing hand cursor.
            if is_singleton {
                window.set_cursor_style(CursorStyle::IBeam, hitbox);
            } else {
                window.set_cursor_style(CursorStyle::PointingHand, hitbox);
            }
        }
    }

    fn paint_gutter_diff_hunks(layout: &mut EditorLayout, window: &mut Window, cx: &mut App) {
        if layout.display_hunks.is_empty() {
            return;
        }

        let line_height = layout.position_map.line_height;
        window.paint_layer(layout.gutter_hitbox.bounds, |window| {
            for (hunk, hitbox) in &layout.display_hunks {
                let hunk_to_paint = match hunk {
                    DisplayDiffHunk::Folded { .. } => {
                        let hunk_bounds = Self::diff_hunk_bounds(
                            &layout.position_map.snapshot,
                            line_height,
                            layout.gutter_hitbox.bounds,
                            hunk,
                        );
                        Some((
                            hunk_bounds,
                            cx.theme().colors().version_control_modified,
                            Corners::all(px(0.)),
                            DiffHunkStatus::modified_none(),
                        ))
                    }
                    DisplayDiffHunk::Unfolded {
                        status,
                        display_row_range,
                        ..
                    } => hitbox.as_ref().map(|hunk_hitbox| match status.kind {
                        DiffHunkStatusKind::Added => (
                            hunk_hitbox.bounds,
                            cx.theme().colors().version_control_added,
                            Corners::all(px(0.)),
                            *status,
                        ),
                        DiffHunkStatusKind::Modified => (
                            hunk_hitbox.bounds,
                            cx.theme().colors().version_control_modified,
                            Corners::all(px(0.)),
                            *status,
                        ),
                        DiffHunkStatusKind::Deleted if !display_row_range.is_empty() => (
                            hunk_hitbox.bounds,
                            cx.theme().colors().version_control_deleted,
                            Corners::all(px(0.)),
                            *status,
                        ),
                        DiffHunkStatusKind::Deleted => (
                            Bounds::new(
                                point(
                                    hunk_hitbox.origin.x - hunk_hitbox.size.width,
                                    hunk_hitbox.origin.y,
                                ),
                                size(hunk_hitbox.size.width * 2., hunk_hitbox.size.height),
                            ),
                            cx.theme().colors().version_control_deleted,
                            Corners::all(1. * line_height),
                            *status,
                        ),
                    }),
                };

                if let Some((hunk_bounds, background_color, corner_radii, status)) = hunk_to_paint {
                    // Flatten the background color with the editor color to prevent
                    // elements below transparent hunks from showing through
                    let flattened_background_color = cx
                        .theme()
                        .colors()
                        .editor_background
                        .blend(background_color);

                    if !Self::diff_hunk_hollow(status, cx) {
                        window.paint_quad(quad(
                            hunk_bounds,
                            corner_radii,
                            flattened_background_color,
                            Edges::default(),
                            transparent_black(),
                            BorderStyle::default(),
                        ));
                    } else {
                        let flattened_unstaged_background_color = cx
                            .theme()
                            .colors()
                            .editor_background
                            .blend(background_color.opacity(0.3));

                        window.paint_quad(quad(
                            hunk_bounds,
                            corner_radii,
                            flattened_unstaged_background_color,
                            Edges::all(Pixels(1.0)),
                            flattened_background_color,
                            BorderStyle::Solid,
                        ));
                    }
                }
            }
        });
    }

    fn gutter_strip_width(line_height: Pixels) -> Pixels {
        (0.275 * line_height).floor()
    }

    fn diff_hunk_bounds(
        snapshot: &EditorSnapshot,
        line_height: Pixels,
        gutter_bounds: Bounds<Pixels>,
        hunk: &DisplayDiffHunk,
    ) -> Bounds<Pixels> {
        let scroll_position = snapshot.scroll_position();
        let scroll_top = scroll_position.y * line_height;
        let gutter_strip_width = Self::gutter_strip_width(line_height);

        match hunk {
            DisplayDiffHunk::Folded { display_row, .. } => {
                let start_y = display_row.as_f32() * line_height - scroll_top;
                let end_y = start_y + line_height;
                let highlight_origin = gutter_bounds.origin + point(px(0.), start_y);
                let highlight_size = size(gutter_strip_width, end_y - start_y);
                Bounds::new(highlight_origin, highlight_size)
            }
            DisplayDiffHunk::Unfolded {
                display_row_range,
                status,
                ..
            } => {
                if status.is_deleted() && display_row_range.is_empty() {
                    let row = display_row_range.start;

                    let offset = line_height / 2.;
                    let start_y = row.as_f32() * line_height - offset - scroll_top;
                    let end_y = start_y + line_height;

                    let width = (0.35 * line_height).floor();
                    let highlight_origin = gutter_bounds.origin + point(px(0.), start_y);
                    let highlight_size = size(width, end_y - start_y);
                    Bounds::new(highlight_origin, highlight_size)
                } else {
                    let start_row = display_row_range.start;
                    let end_row = display_row_range.end;
                    // If we're in a multibuffer, row range span might include an
                    // excerpt header, so if we were to draw the marker straight away,
                    // the hunk might include the rows of that header.
                    // Making the range inclusive doesn't quite cut it, as we rely on the exclusivity for the soft wrap.
                    // Instead, we simply check whether the range we're dealing with includes
                    // any excerpt headers and if so, we stop painting the diff hunk on the first row of that header.
                    let end_row_in_current_excerpt = snapshot
                        .blocks_in_range(start_row..end_row)
                        .find_map(|(start_row, block)| {
                            if matches!(block, Block::ExcerptBoundary { .. }) {
                                Some(start_row)
                            } else {
                                None
                            }
                        })
                        .unwrap_or(end_row);

                    let start_y = start_row.as_f32() * line_height - scroll_top;
                    let end_y = end_row_in_current_excerpt.as_f32() * line_height - scroll_top;

                    let highlight_origin = gutter_bounds.origin + point(px(0.), start_y);
                    let highlight_size = size(gutter_strip_width, end_y - start_y);
                    Bounds::new(highlight_origin, highlight_size)
                }
            }
        }
    }

    fn paint_gutter_indicators(
        &self,
        layout: &mut EditorLayout,
        window: &mut Window,
        cx: &mut App,
    ) {
        window.paint_layer(layout.gutter_hitbox.bounds, |window| {
            window.with_element_namespace("crease_toggles", |window| {
                for crease_toggle in layout.crease_toggles.iter_mut().flatten() {
                    crease_toggle.paint(window, cx);
                }
            });

            window.with_element_namespace("expand_toggles", |window| {
                for (expand_toggle, _) in layout.expand_toggles.iter_mut().flatten() {
                    expand_toggle.paint(window, cx);
                }
            });

            for breakpoint in layout.breakpoints.iter_mut() {
                breakpoint.paint(window, cx);
            }

            for test_indicator in layout.test_indicators.iter_mut() {
                test_indicator.paint(window, cx);
            }
        });
    }

    fn paint_gutter_highlights(
        &self,
        layout: &mut EditorLayout,
        window: &mut Window,
        cx: &mut App,
    ) {
        for (_, hunk_hitbox) in &layout.display_hunks {
            if let Some(hunk_hitbox) = hunk_hitbox
                && !self
                    .editor
                    .read(cx)
                    .buffer()
                    .read(cx)
                    .all_diff_hunks_expanded()
            {
                window.set_cursor_style(CursorStyle::PointingHand, hunk_hitbox);
            }
        }

        let show_git_gutter = layout
            .position_map
            .snapshot
            .show_git_diff_gutter
            .unwrap_or_else(|| {
                matches!(
                    ProjectSettings::get_global(cx).git.git_gutter,
                    Some(GitGutterSetting::TrackedFiles)
                )
            });
        if show_git_gutter {
            Self::paint_gutter_diff_hunks(layout, window, cx)
        }

        let highlight_width = 0.275 * layout.position_map.line_height;
        let highlight_corner_radii = Corners::all(0.05 * layout.position_map.line_height);
        window.paint_layer(layout.gutter_hitbox.bounds, |window| {
            for (range, color) in &layout.highlighted_gutter_ranges {
                let start_row = if range.start.row() < layout.visible_display_row_range.start {
                    layout.visible_display_row_range.start - DisplayRow(1)
                } else {
                    range.start.row()
                };
                let end_row = if range.end.row() > layout.visible_display_row_range.end {
                    layout.visible_display_row_range.end + DisplayRow(1)
                } else {
                    range.end.row()
                };

                let start_y = layout.gutter_hitbox.top()
                    + start_row.0 as f32 * layout.position_map.line_height
                    - layout.position_map.scroll_pixel_position.y;
                let end_y = layout.gutter_hitbox.top()
                    + (end_row.0 + 1) as f32 * layout.position_map.line_height
                    - layout.position_map.scroll_pixel_position.y;
                let bounds = Bounds::from_corners(
                    point(layout.gutter_hitbox.left(), start_y),
                    point(layout.gutter_hitbox.left() + highlight_width, end_y),
                );
                window.paint_quad(fill(bounds, *color).corner_radii(highlight_corner_radii));
            }
        });
    }

    fn paint_blamed_display_rows(
        &self,
        layout: &mut EditorLayout,
        window: &mut Window,
        cx: &mut App,
    ) {
        let Some(blamed_display_rows) = layout.blamed_display_rows.take() else {
            return;
        };

        window.paint_layer(layout.gutter_hitbox.bounds, |window| {
            for mut blame_element in blamed_display_rows.into_iter() {
                blame_element.paint(window, cx);
            }
        })
    }

    fn paint_text(&mut self, layout: &mut EditorLayout, window: &mut Window, cx: &mut App) {
        window.with_content_mask(
            Some(ContentMask {
                bounds: layout.position_map.text_hitbox.bounds,
            }),
            |window| {
                let editor = self.editor.read(cx);
                if editor.mouse_cursor_hidden {
                    window.set_window_cursor_style(CursorStyle::None);
                } else if let SelectionDragState::ReadyToDrag {
                    mouse_down_time, ..
                } = &editor.selection_drag_state
                {
                    let drag_and_drop_delay = Duration::from_millis(
                        EditorSettings::get_global(cx).drag_and_drop_selection.delay,
                    );
                    if mouse_down_time.elapsed() >= drag_and_drop_delay {
                        window.set_cursor_style(
                            CursorStyle::DragCopy,
                            &layout.position_map.text_hitbox,
                        );
                    }
                } else if matches!(
                    editor.selection_drag_state,
                    SelectionDragState::Dragging { .. }
                ) {
                    window
                        .set_cursor_style(CursorStyle::DragCopy, &layout.position_map.text_hitbox);
                } else if editor
                    .hovered_link_state
                    .as_ref()
                    .is_some_and(|hovered_link_state| !hovered_link_state.links.is_empty())
                {
                    window.set_cursor_style(
                        CursorStyle::PointingHand,
                        &layout.position_map.text_hitbox,
                    );
                } else {
                    window.set_cursor_style(CursorStyle::IBeam, &layout.position_map.text_hitbox);
                };

                self.paint_lines_background(layout, window, cx);
                let invisible_display_ranges = self.paint_highlights(layout, window);
                self.paint_document_colors(layout, window);
                self.paint_lines(&invisible_display_ranges, layout, window, cx);
                self.paint_redactions(layout, window);
                self.paint_cursors(layout, window, cx);
                self.paint_inline_diagnostics(layout, window, cx);
                self.paint_inline_blame(layout, window, cx);
                self.paint_inline_code_actions(layout, window, cx);
                self.paint_diff_hunk_controls(layout, window, cx);
                window.with_element_namespace("crease_trailers", |window| {
                    for trailer in layout.crease_trailers.iter_mut().flatten() {
                        trailer.element.paint(window, cx);
                    }
                });
            },
        )
    }

    fn paint_highlights(
        &mut self,
        layout: &mut EditorLayout,
        window: &mut Window,
    ) -> SmallVec<[Range<DisplayPoint>; 32]> {
        window.paint_layer(layout.position_map.text_hitbox.bounds, |window| {
            let mut invisible_display_ranges = SmallVec::<[Range<DisplayPoint>; 32]>::new();
            let line_end_overshoot = 0.15 * layout.position_map.line_height;
            for (range, color) in &layout.highlighted_ranges {
                self.paint_highlighted_range(
                    range.clone(),
                    true,
                    *color,
                    Pixels::ZERO,
                    line_end_overshoot,
                    layout,
                    window,
                );
            }

            let corner_radius = 0.15 * layout.position_map.line_height;

            for (player_color, selections) in &layout.selections {
                for selection in selections.iter() {
                    self.paint_highlighted_range(
                        selection.range.clone(),
                        true,
                        player_color.selection,
                        corner_radius,
                        corner_radius * 2.,
                        layout,
                        window,
                    );

                    if selection.is_local && !selection.range.is_empty() {
                        invisible_display_ranges.push(selection.range.clone());
                    }
                }
            }
            invisible_display_ranges
        })
    }

    fn paint_lines(
        &mut self,
        invisible_display_ranges: &[Range<DisplayPoint>],
        layout: &mut EditorLayout,
        window: &mut Window,
        cx: &mut App,
    ) {
        let whitespace_setting = self
            .editor
            .read(cx)
            .buffer
            .read(cx)
            .language_settings(cx)
            .show_whitespaces;

        for (ix, line_with_invisibles) in layout.position_map.line_layouts.iter().enumerate() {
            let row = DisplayRow(layout.visible_display_row_range.start.0 + ix as u32);
            line_with_invisibles.draw(
                layout,
                row,
                layout.content_origin,
                whitespace_setting,
                invisible_display_ranges,
                window,
                cx,
            )
        }

        for line_element in &mut layout.line_elements {
            line_element.paint(window, cx);
        }
    }

    fn paint_lines_background(
        &mut self,
        layout: &mut EditorLayout,
        window: &mut Window,
        cx: &mut App,
    ) {
        for (ix, line_with_invisibles) in layout.position_map.line_layouts.iter().enumerate() {
            let row = DisplayRow(layout.visible_display_row_range.start.0 + ix as u32);
            line_with_invisibles.draw_background(layout, row, layout.content_origin, window, cx);
        }
    }

    fn paint_redactions(&mut self, layout: &EditorLayout, window: &mut Window) {
        if layout.redacted_ranges.is_empty() {
            return;
        }

        let line_end_overshoot = layout.line_end_overshoot();

        // A softer than perfect black
        let redaction_color = gpui::rgb(0x0e1111);

        window.paint_layer(layout.position_map.text_hitbox.bounds, |window| {
            for range in layout.redacted_ranges.iter() {
                self.paint_highlighted_range(
                    range.clone(),
                    true,
                    redaction_color.into(),
                    Pixels::ZERO,
                    line_end_overshoot,
                    layout,
                    window,
                );
            }
        });
    }

    fn paint_document_colors(&self, layout: &mut EditorLayout, window: &mut Window) {
        let Some((colors_render_mode, image_colors)) = &layout.document_colors else {
            return;
        };
        if image_colors.is_empty()
            || colors_render_mode == &DocumentColorsRenderMode::None
            || colors_render_mode == &DocumentColorsRenderMode::Inlay
        {
            return;
        }

        let line_end_overshoot = layout.line_end_overshoot();

        for (range, color) in image_colors {
            match colors_render_mode {
                DocumentColorsRenderMode::Inlay | DocumentColorsRenderMode::None => return,
                DocumentColorsRenderMode::Background => {
                    self.paint_highlighted_range(
                        range.clone(),
                        true,
                        *color,
                        Pixels::ZERO,
                        line_end_overshoot,
                        layout,
                        window,
                    );
                }
                DocumentColorsRenderMode::Border => {
                    self.paint_highlighted_range(
                        range.clone(),
                        false,
                        *color,
                        Pixels::ZERO,
                        line_end_overshoot,
                        layout,
                        window,
                    );
                }
            }
        }
    }

    fn paint_cursors(&mut self, layout: &mut EditorLayout, window: &mut Window, cx: &mut App) {
        for cursor in &mut layout.visible_cursors {
            cursor.paint(layout.content_origin, window, cx);
        }
    }

    fn paint_scrollbars(&mut self, layout: &mut EditorLayout, window: &mut Window, cx: &mut App) {
        let Some(scrollbars_layout) = layout.scrollbars_layout.take() else {
            return;
        };
        let any_scrollbar_dragged = self.editor.read(cx).scroll_manager.any_scrollbar_dragged();

        for (scrollbar_layout, axis) in scrollbars_layout.iter_scrollbars() {
            let hitbox = &scrollbar_layout.hitbox;
            if scrollbars_layout.visible {
                let scrollbar_edges = match axis {
                    ScrollbarAxis::Horizontal => Edges {
                        top: Pixels::ZERO,
                        right: Pixels::ZERO,
                        bottom: Pixels::ZERO,
                        left: Pixels::ZERO,
                    },
                    ScrollbarAxis::Vertical => Edges {
                        top: Pixels::ZERO,
                        right: Pixels::ZERO,
                        bottom: Pixels::ZERO,
                        left: ScrollbarLayout::BORDER_WIDTH,
                    },
                };

                window.paint_layer(hitbox.bounds, |window| {
                    window.paint_quad(quad(
                        hitbox.bounds,
                        Corners::default(),
                        cx.theme().colors().scrollbar_track_background,
                        scrollbar_edges,
                        cx.theme().colors().scrollbar_track_border,
                        BorderStyle::Solid,
                    ));

                    if axis == ScrollbarAxis::Vertical {
                        let fast_markers =
                            self.collect_fast_scrollbar_markers(layout, scrollbar_layout, cx);
                        // Refresh slow scrollbar markers in the background. Below, we
                        // paint whatever markers have already been computed.
                        self.refresh_slow_scrollbar_markers(layout, scrollbar_layout, window, cx);

                        let markers = self.editor.read(cx).scrollbar_marker_state.markers.clone();
                        for marker in markers.iter().chain(&fast_markers) {
                            let mut marker = marker.clone();
                            marker.bounds.origin += hitbox.origin;
                            window.paint_quad(marker);
                        }
                    }

                    if let Some(thumb_bounds) = scrollbar_layout.thumb_bounds {
                        let scrollbar_thumb_color = match scrollbar_layout.thumb_state {
                            ScrollbarThumbState::Dragging => {
                                cx.theme().colors().scrollbar_thumb_active_background
                            }
                            ScrollbarThumbState::Hovered => {
                                cx.theme().colors().scrollbar_thumb_hover_background
                            }
                            ScrollbarThumbState::Idle => {
                                cx.theme().colors().scrollbar_thumb_background
                            }
                        };
                        window.paint_quad(quad(
                            thumb_bounds,
                            Corners::default(),
                            scrollbar_thumb_color,
                            scrollbar_edges,
                            cx.theme().colors().scrollbar_thumb_border,
                            BorderStyle::Solid,
                        ));

                        if any_scrollbar_dragged {
                            window.set_window_cursor_style(CursorStyle::Arrow);
                        } else {
                            window.set_cursor_style(CursorStyle::Arrow, hitbox);
                        }
                    }
                })
            }
        }

        window.on_mouse_event({
            let editor = self.editor.clone();
            let scrollbars_layout = scrollbars_layout.clone();

            let mut mouse_position = window.mouse_position();
            move |event: &MouseMoveEvent, phase, window, cx| {
                if phase == DispatchPhase::Capture {
                    return;
                }

                editor.update(cx, |editor, cx| {
                    if let Some((scrollbar_layout, axis)) = event
                        .pressed_button
                        .filter(|button| *button == MouseButton::Left)
                        .and(editor.scroll_manager.dragging_scrollbar_axis())
                        .and_then(|axis| {
                            scrollbars_layout
                                .iter_scrollbars()
                                .find(|(_, a)| *a == axis)
                        })
                    {
                        let ScrollbarLayout {
                            hitbox,
                            text_unit_size,
                            ..
                        } = scrollbar_layout;

                        let old_position = mouse_position.along(axis);
                        let new_position = event.position.along(axis);
                        if (hitbox.origin.along(axis)..hitbox.bottom_right().along(axis))
                            .contains(&old_position)
                        {
                            let position = editor.scroll_position(cx).apply_along(axis, |p| {
                                (p + (new_position - old_position) / *text_unit_size).max(0.)
                            });
                            editor.set_scroll_position(position, window, cx);
                        }

                        editor.scroll_manager.show_scrollbars(window, cx);
                        cx.stop_propagation();
                    } else if let Some((layout, axis)) = scrollbars_layout
                        .get_hovered_axis(window)
                        .filter(|_| !event.dragging())
                    {
                        if layout.thumb_hovered(&event.position) {
                            editor
                                .scroll_manager
                                .set_hovered_scroll_thumb_axis(axis, cx);
                        } else {
                            editor.scroll_manager.reset_scrollbar_state(cx);
                        }

                        editor.scroll_manager.show_scrollbars(window, cx);
                    } else {
                        editor.scroll_manager.reset_scrollbar_state(cx);
                    }

                    mouse_position = event.position;
                })
            }
        });

        if any_scrollbar_dragged {
            window.on_mouse_event({
                let editor = self.editor.clone();
                move |_: &MouseUpEvent, phase, window, cx| {
                    if phase == DispatchPhase::Capture {
                        return;
                    }

                    editor.update(cx, |editor, cx| {
                        if let Some((_, axis)) = scrollbars_layout.get_hovered_axis(window) {
                            editor
                                .scroll_manager
                                .set_hovered_scroll_thumb_axis(axis, cx);
                        } else {
                            editor.scroll_manager.reset_scrollbar_state(cx);
                        }
                        cx.stop_propagation();
                    });
                }
            });
        } else {
            window.on_mouse_event({
                let editor = self.editor.clone();

                move |event: &MouseDownEvent, phase, window, cx| {
                    if phase == DispatchPhase::Capture {
                        return;
                    }
                    let Some((scrollbar_layout, axis)) = scrollbars_layout.get_hovered_axis(window)
                    else {
                        return;
                    };

                    let ScrollbarLayout {
                        hitbox,
                        visible_range,
                        text_unit_size,
                        thumb_bounds,
                        ..
                    } = scrollbar_layout;

                    let Some(thumb_bounds) = thumb_bounds else {
                        return;
                    };

                    editor.update(cx, |editor, cx| {
                        editor
                            .scroll_manager
                            .set_dragged_scroll_thumb_axis(axis, cx);

                        let event_position = event.position.along(axis);

                        if event_position < thumb_bounds.origin.along(axis)
                            || thumb_bounds.bottom_right().along(axis) < event_position
                        {
                            let center_position = ((event_position - hitbox.origin.along(axis))
                                / *text_unit_size)
                                .round() as u32;
                            let start_position = center_position.saturating_sub(
                                (visible_range.end - visible_range.start) as u32 / 2,
                            );

                            let position = editor
                                .scroll_position(cx)
                                .apply_along(axis, |_| start_position as f32);

                            editor.set_scroll_position(position, window, cx);
                        } else {
                            editor.scroll_manager.show_scrollbars(window, cx);
                        }

                        cx.stop_propagation();
                    });
                }
            });
        }
    }

    fn collect_fast_scrollbar_markers(
        &self,
        layout: &EditorLayout,
        scrollbar_layout: &ScrollbarLayout,
        cx: &mut App,
    ) -> Vec<PaintQuad> {
        const LIMIT: usize = 100;
        if !EditorSettings::get_global(cx).scrollbar.cursors || layout.cursors.len() > LIMIT {
            return vec![];
        }
        let cursor_ranges = layout
            .cursors
            .iter()
            .map(|(point, color)| ColoredRange {
                start: point.row(),
                end: point.row(),
                color: *color,
            })
            .collect_vec();
        scrollbar_layout.marker_quads_for_ranges(cursor_ranges, None)
    }

    fn refresh_slow_scrollbar_markers(
        &self,
        layout: &EditorLayout,
        scrollbar_layout: &ScrollbarLayout,
        window: &mut Window,
        cx: &mut App,
    ) {
        self.editor.update(cx, |editor, cx| {
            if !editor.is_singleton(cx)
                || !editor
                    .scrollbar_marker_state
                    .should_refresh(scrollbar_layout.hitbox.size)
            {
                return;
            }

            let scrollbar_layout = scrollbar_layout.clone();
            let background_highlights = editor.background_highlights.clone();
            let snapshot = layout.position_map.snapshot.clone();
            let theme = cx.theme().clone();
            let scrollbar_settings = EditorSettings::get_global(cx).scrollbar;

            editor.scrollbar_marker_state.dirty = false;
            editor.scrollbar_marker_state.pending_refresh =
                Some(cx.spawn_in(window, async move |editor, cx| {
                    let scrollbar_size = scrollbar_layout.hitbox.size;
                    let scrollbar_markers = cx
                        .background_spawn(async move {
                            let max_point = snapshot.display_snapshot.buffer_snapshot.max_point();
                            let mut marker_quads = Vec::new();
                            if scrollbar_settings.git_diff {
                                let marker_row_ranges =
                                    snapshot.buffer_snapshot.diff_hunks().map(|hunk| {
                                        let start_display_row =
                                            MultiBufferPoint::new(hunk.row_range.start.0, 0)
                                                .to_display_point(&snapshot.display_snapshot)
                                                .row();
                                        let mut end_display_row =
                                            MultiBufferPoint::new(hunk.row_range.end.0, 0)
                                                .to_display_point(&snapshot.display_snapshot)
                                                .row();
                                        if end_display_row != start_display_row {
                                            end_display_row.0 -= 1;
                                        }
                                        let color = match &hunk.status().kind {
                                            DiffHunkStatusKind::Added => {
                                                theme.colors().version_control_added
                                            }
                                            DiffHunkStatusKind::Modified => {
                                                theme.colors().version_control_modified
                                            }
                                            DiffHunkStatusKind::Deleted => {
                                                theme.colors().version_control_deleted
                                            }
                                        };
                                        ColoredRange {
                                            start: start_display_row,
                                            end: end_display_row,
                                            color,
                                        }
                                    });

                                marker_quads.extend(
                                    scrollbar_layout
                                        .marker_quads_for_ranges(marker_row_ranges, Some(0)),
                                );
                            }

                            for (background_highlight_id, (_, background_ranges)) in
                                background_highlights.iter()
                            {
                                let is_search_highlights = *background_highlight_id
                                    == HighlightKey::Type(TypeId::of::<BufferSearchHighlights>());
                                let is_text_highlights = *background_highlight_id
                                    == HighlightKey::Type(TypeId::of::<SelectedTextHighlight>());
                                let is_symbol_occurrences = *background_highlight_id
                                    == HighlightKey::Type(TypeId::of::<DocumentHighlightRead>())
                                    || *background_highlight_id
                                        == HighlightKey::Type(
                                            TypeId::of::<DocumentHighlightWrite>(),
                                        );
                                if (is_search_highlights && scrollbar_settings.search_results)
                                    || (is_text_highlights && scrollbar_settings.selected_text)
                                    || (is_symbol_occurrences && scrollbar_settings.selected_symbol)
                                {
                                    let mut color = theme.status().info;
                                    if is_symbol_occurrences {
                                        color.fade_out(0.5);
                                    }
                                    let marker_row_ranges = background_ranges.iter().map(|range| {
                                        let display_start = range
                                            .start
                                            .to_display_point(&snapshot.display_snapshot);
                                        let display_end =
                                            range.end.to_display_point(&snapshot.display_snapshot);
                                        ColoredRange {
                                            start: display_start.row(),
                                            end: display_end.row(),
                                            color,
                                        }
                                    });
                                    marker_quads.extend(
                                        scrollbar_layout
                                            .marker_quads_for_ranges(marker_row_ranges, Some(1)),
                                    );
                                }
                            }

                            if scrollbar_settings.diagnostics != ScrollbarDiagnostics::None {
                                let diagnostics = snapshot
                                    .buffer_snapshot
                                    .diagnostics_in_range::<Point>(Point::zero()..max_point)
                                    // Don't show diagnostics the user doesn't care about
                                    .filter(|diagnostic| {
                                        match (
                                            scrollbar_settings.diagnostics,
                                            diagnostic.diagnostic.severity,
                                        ) {
                                            (ScrollbarDiagnostics::All, _) => true,
                                            (
                                                ScrollbarDiagnostics::Error,
                                                lsp::DiagnosticSeverity::ERROR,
                                            ) => true,
                                            (
                                                ScrollbarDiagnostics::Warning,
                                                lsp::DiagnosticSeverity::ERROR
                                                | lsp::DiagnosticSeverity::WARNING,
                                            ) => true,
                                            (
                                                ScrollbarDiagnostics::Information,
                                                lsp::DiagnosticSeverity::ERROR
                                                | lsp::DiagnosticSeverity::WARNING
                                                | lsp::DiagnosticSeverity::INFORMATION,
                                            ) => true,
                                            (_, _) => false,
                                        }
                                    })
                                    // We want to sort by severity, in order to paint the most severe diagnostics last.
                                    .sorted_by_key(|diagnostic| {
                                        std::cmp::Reverse(diagnostic.diagnostic.severity)
                                    });

                                let marker_row_ranges = diagnostics.into_iter().map(|diagnostic| {
                                    let start_display = diagnostic
                                        .range
                                        .start
                                        .to_display_point(&snapshot.display_snapshot);
                                    let end_display = diagnostic
                                        .range
                                        .end
                                        .to_display_point(&snapshot.display_snapshot);
                                    let color = match diagnostic.diagnostic.severity {
                                        lsp::DiagnosticSeverity::ERROR => theme.status().error,
                                        lsp::DiagnosticSeverity::WARNING => theme.status().warning,
                                        lsp::DiagnosticSeverity::INFORMATION => theme.status().info,
                                        _ => theme.status().hint,
                                    };
                                    ColoredRange {
                                        start: start_display.row(),
                                        end: end_display.row(),
                                        color,
                                    }
                                });
                                marker_quads.extend(
                                    scrollbar_layout
                                        .marker_quads_for_ranges(marker_row_ranges, Some(2)),
                                );
                            }

                            Arc::from(marker_quads)
                        })
                        .await;

                    editor.update(cx, |editor, cx| {
                        editor.scrollbar_marker_state.markers = scrollbar_markers;
                        editor.scrollbar_marker_state.scrollbar_size = scrollbar_size;
                        editor.scrollbar_marker_state.pending_refresh = None;
                        cx.notify();
                    })?;

                    Ok(())
                }));
        });
    }

    fn paint_highlighted_range(
        &self,
        range: Range<DisplayPoint>,
        fill: bool,
        color: Hsla,
        corner_radius: Pixels,
        line_end_overshoot: Pixels,
        layout: &EditorLayout,
        window: &mut Window,
    ) {
        let start_row = layout.visible_display_row_range.start;
        let end_row = layout.visible_display_row_range.end;
        if range.start != range.end {
            let row_range = if range.end.column() == 0 {
                cmp::max(range.start.row(), start_row)..cmp::min(range.end.row(), end_row)
            } else {
                cmp::max(range.start.row(), start_row)
                    ..cmp::min(range.end.row().next_row(), end_row)
            };

            let highlighted_range = HighlightedRange {
                color,
                line_height: layout.position_map.line_height,
                corner_radius,
                start_y: layout.content_origin.y
                    + row_range.start.as_f32() * layout.position_map.line_height
                    - layout.position_map.scroll_pixel_position.y,
                lines: row_range
                    .iter_rows()
                    .map(|row| {
                        let line_layout =
                            &layout.position_map.line_layouts[row.minus(start_row) as usize];
                        HighlightedRangeLine {
                            start_x: if row == range.start.row() {
                                layout.content_origin.x
                                    + line_layout.x_for_index(range.start.column() as usize)
                                    - layout.position_map.scroll_pixel_position.x
                            } else {
                                layout.content_origin.x
                                    - layout.position_map.scroll_pixel_position.x
                            },
                            end_x: if row == range.end.row() {
                                layout.content_origin.x
                                    + line_layout.x_for_index(range.end.column() as usize)
                                    - layout.position_map.scroll_pixel_position.x
                            } else {
                                layout.content_origin.x + line_layout.width + line_end_overshoot
                                    - layout.position_map.scroll_pixel_position.x
                            },
                        }
                    })
                    .collect(),
            };

            highlighted_range.paint(fill, layout.position_map.text_hitbox.bounds, window);
        }
    }

    fn paint_inline_diagnostics(
        &mut self,
        layout: &mut EditorLayout,
        window: &mut Window,
        cx: &mut App,
    ) {
        for mut inline_diagnostic in layout.inline_diagnostics.drain() {
            inline_diagnostic.1.paint(window, cx);
        }
    }

    fn paint_inline_blame(&mut self, layout: &mut EditorLayout, window: &mut Window, cx: &mut App) {
        if let Some(mut blame_layout) = layout.inline_blame_layout.take() {
            window.paint_layer(layout.position_map.text_hitbox.bounds, |window| {
                blame_layout.element.paint(window, cx);
            })
        }
    }

    fn paint_inline_code_actions(
        &mut self,
        layout: &mut EditorLayout,
        window: &mut Window,
        cx: &mut App,
    ) {
        if let Some(mut inline_code_actions) = layout.inline_code_actions.take() {
            window.paint_layer(layout.position_map.text_hitbox.bounds, |window| {
                inline_code_actions.paint(window, cx);
            })
        }
    }

    fn paint_diff_hunk_controls(
        &mut self,
        layout: &mut EditorLayout,
        window: &mut Window,
        cx: &mut App,
    ) {
        for mut diff_hunk_control in layout.diff_hunk_controls.drain(..) {
            diff_hunk_control.paint(window, cx);
        }
    }

    fn paint_minimap(&self, layout: &mut EditorLayout, window: &mut Window, cx: &mut App) {
        if let Some(mut layout) = layout.minimap.take() {
            let minimap_hitbox = layout.thumb_layout.hitbox.clone();
            let dragging_minimap = self.editor.read(cx).scroll_manager.is_dragging_minimap();

            window.paint_layer(layout.thumb_layout.hitbox.bounds, |window| {
                window.with_element_namespace("minimap", |window| {
                    layout.minimap.paint(window, cx);
                    if let Some(thumb_bounds) = layout.thumb_layout.thumb_bounds {
                        let minimap_thumb_color = match layout.thumb_layout.thumb_state {
                            ScrollbarThumbState::Idle => {
                                cx.theme().colors().minimap_thumb_background
                            }
                            ScrollbarThumbState::Hovered => {
                                cx.theme().colors().minimap_thumb_hover_background
                            }
                            ScrollbarThumbState::Dragging => {
                                cx.theme().colors().minimap_thumb_active_background
                            }
                        };
                        let minimap_thumb_border = match layout.thumb_border_style {
                            MinimapThumbBorder::Full => Edges::all(ScrollbarLayout::BORDER_WIDTH),
                            MinimapThumbBorder::LeftOnly => Edges {
                                left: ScrollbarLayout::BORDER_WIDTH,
                                ..Default::default()
                            },
                            MinimapThumbBorder::LeftOpen => Edges {
                                right: ScrollbarLayout::BORDER_WIDTH,
                                top: ScrollbarLayout::BORDER_WIDTH,
                                bottom: ScrollbarLayout::BORDER_WIDTH,
                                ..Default::default()
                            },
                            MinimapThumbBorder::RightOpen => Edges {
                                left: ScrollbarLayout::BORDER_WIDTH,
                                top: ScrollbarLayout::BORDER_WIDTH,
                                bottom: ScrollbarLayout::BORDER_WIDTH,
                                ..Default::default()
                            },
                            MinimapThumbBorder::None => Default::default(),
                        };

                        window.paint_layer(minimap_hitbox.bounds, |window| {
                            window.paint_quad(quad(
                                thumb_bounds,
                                Corners::default(),
                                minimap_thumb_color,
                                minimap_thumb_border,
                                cx.theme().colors().minimap_thumb_border,
                                BorderStyle::Solid,
                            ));
                        });
                    }
                });
            });

            if dragging_minimap {
                window.set_window_cursor_style(CursorStyle::Arrow);
            } else {
                window.set_cursor_style(CursorStyle::Arrow, &minimap_hitbox);
            }

            let minimap_axis = ScrollbarAxis::Vertical;
            let pixels_per_line = (minimap_hitbox.size.height / layout.max_scroll_top)
                .min(layout.minimap_line_height);

            let mut mouse_position = window.mouse_position();

            window.on_mouse_event({
                let editor = self.editor.clone();

                let minimap_hitbox = minimap_hitbox.clone();

                move |event: &MouseMoveEvent, phase, window, cx| {
                    if phase == DispatchPhase::Capture {
                        return;
                    }

                    editor.update(cx, |editor, cx| {
                        if event.pressed_button == Some(MouseButton::Left)
                            && editor.scroll_manager.is_dragging_minimap()
                        {
                            let old_position = mouse_position.along(minimap_axis);
                            let new_position = event.position.along(minimap_axis);
                            if (minimap_hitbox.origin.along(minimap_axis)
                                ..minimap_hitbox.bottom_right().along(minimap_axis))
                                .contains(&old_position)
                            {
                                let position =
                                    editor.scroll_position(cx).apply_along(minimap_axis, |p| {
                                        (p + (new_position - old_position) / pixels_per_line)
                                            .max(0.)
                                    });
                                editor.set_scroll_position(position, window, cx);
                            }
                            cx.stop_propagation();
                        } else if minimap_hitbox.is_hovered(window) {
                            editor.scroll_manager.set_is_hovering_minimap_thumb(
                                !event.dragging()
                                    && layout
                                        .thumb_layout
                                        .thumb_bounds
                                        .is_some_and(|bounds| bounds.contains(&event.position)),
                                cx,
                            );

                            // Stop hover events from propagating to the
                            // underlying editor if the minimap hitbox is hovered
                            if !event.dragging() {
                                cx.stop_propagation();
                            }
                        } else {
                            editor.scroll_manager.hide_minimap_thumb(cx);
                        }
                        mouse_position = event.position;
                    });
                }
            });

            if dragging_minimap {
                window.on_mouse_event({
                    let editor = self.editor.clone();
                    move |event: &MouseUpEvent, phase, window, cx| {
                        if phase == DispatchPhase::Capture {
                            return;
                        }

                        editor.update(cx, |editor, cx| {
                            if minimap_hitbox.is_hovered(window) {
                                editor.scroll_manager.set_is_hovering_minimap_thumb(
                                    layout
                                        .thumb_layout
                                        .thumb_bounds
                                        .is_some_and(|bounds| bounds.contains(&event.position)),
                                    cx,
                                );
                            } else {
                                editor.scroll_manager.hide_minimap_thumb(cx);
                            }
                            cx.stop_propagation();
                        });
                    }
                });
            } else {
                window.on_mouse_event({
                    let editor = self.editor.clone();

                    move |event: &MouseDownEvent, phase, window, cx| {
                        if phase == DispatchPhase::Capture || !minimap_hitbox.is_hovered(window) {
                            return;
                        }

                        let event_position = event.position;

                        let Some(thumb_bounds) = layout.thumb_layout.thumb_bounds else {
                            return;
                        };

                        editor.update(cx, |editor, cx| {
                            if !thumb_bounds.contains(&event_position) {
                                let click_position =
                                    event_position.relative_to(&minimap_hitbox.origin).y;

                                let top_position = (click_position
                                    - thumb_bounds.size.along(minimap_axis) / 2.0)
                                    .max(Pixels::ZERO);

                                let scroll_offset = (layout.minimap_scroll_top
                                    + top_position / layout.minimap_line_height)
                                    .min(layout.max_scroll_top);

                                let scroll_position = editor
                                    .scroll_position(cx)
                                    .apply_along(minimap_axis, |_| scroll_offset);
                                editor.set_scroll_position(scroll_position, window, cx);
                            }

                            editor.scroll_manager.set_is_dragging_minimap(cx);
                            cx.stop_propagation();
                        });
                    }
                });
            }
        }
    }

    fn paint_blocks(&mut self, layout: &mut EditorLayout, window: &mut Window, cx: &mut App) {
        for mut block in layout.blocks.drain(..) {
            if block.overlaps_gutter {
                block.element.paint(window, cx);
            } else {
                let mut bounds = layout.hitbox.bounds;
                bounds.origin.x += layout.gutter_hitbox.bounds.size.width;
                window.with_content_mask(Some(ContentMask { bounds }), |window| {
                    block.element.paint(window, cx);
                })
            }
        }
    }

    fn paint_edit_prediction_popover(
        &mut self,
        layout: &mut EditorLayout,
        window: &mut Window,
        cx: &mut App,
    ) {
        if let Some(edit_prediction_popover) = layout.edit_prediction_popover.as_mut() {
            edit_prediction_popover.paint(window, cx);
        }
    }

    fn paint_mouse_context_menu(
        &mut self,
        layout: &mut EditorLayout,
        window: &mut Window,
        cx: &mut App,
    ) {
        if let Some(mouse_context_menu) = layout.mouse_context_menu.as_mut() {
            mouse_context_menu.paint(window, cx);
        }
    }

    fn paint_scroll_wheel_listener(
        &mut self,
        layout: &EditorLayout,
        window: &mut Window,
        cx: &mut App,
    ) {
        window.on_mouse_event({
            let position_map = layout.position_map.clone();
            let editor = self.editor.clone();
            let hitbox = layout.hitbox.clone();
            let mut delta = ScrollDelta::default();

            // Set a minimum scroll_sensitivity of 0.01 to make sure the user doesn't
            // accidentally turn off their scrolling.
            let base_scroll_sensitivity =
                EditorSettings::get_global(cx).scroll_sensitivity.max(0.01);

            // Use a minimum fast_scroll_sensitivity for same reason above
            let fast_scroll_sensitivity = EditorSettings::get_global(cx)
                .fast_scroll_sensitivity
                .max(0.01);

            move |event: &ScrollWheelEvent, phase, window, cx| {
                let scroll_sensitivity = {
                    if event.modifiers.alt {
                        fast_scroll_sensitivity
                    } else {
                        base_scroll_sensitivity
                    }
                };

                if phase == DispatchPhase::Bubble && hitbox.should_handle_scroll(window) {
                    delta = delta.coalesce(event.delta);
                    editor.update(cx, |editor, cx| {
                        let position_map: &PositionMap = &position_map;

                        let line_height = position_map.line_height;
                        let max_glyph_advance = position_map.em_advance;
                        let (delta, axis) = match delta {
                            gpui::ScrollDelta::Pixels(mut pixels) => {
                                //Trackpad
                                let axis = position_map.snapshot.ongoing_scroll.filter(&mut pixels);
                                (pixels, axis)
                            }

                            gpui::ScrollDelta::Lines(lines) => {
                                //Not trackpad
                                let pixels =
                                    point(lines.x * max_glyph_advance, lines.y * line_height);
                                (pixels, None)
                            }
                        };

                        let current_scroll_position = position_map.snapshot.scroll_position();
                        let x = (current_scroll_position.x * max_glyph_advance
                            - (delta.x * scroll_sensitivity))
                            / max_glyph_advance;
                        let y = (current_scroll_position.y * line_height
                            - (delta.y * scroll_sensitivity))
                            / line_height;
                        let mut scroll_position =
                            point(x, y).clamp(&point(0., 0.), &position_map.scroll_max);
                        let forbid_vertical_scroll = editor.scroll_manager.forbid_vertical_scroll();
                        if forbid_vertical_scroll {
                            scroll_position.y = current_scroll_position.y;
                        }

                        if scroll_position != current_scroll_position {
                            editor.scroll(scroll_position, axis, window, cx);
                            cx.stop_propagation();
                        } else if y < 0. {
                            // Due to clamping, we may fail to detect cases of overscroll to the top;
                            // We want the scroll manager to get an update in such cases and detect the change of direction
                            // on the next frame.
                            cx.notify();
                        }
                    });
                }
            }
        });
    }

    fn paint_mouse_listeners(&mut self, layout: &EditorLayout, window: &mut Window, cx: &mut App) {
        if layout.mode.is_minimap() {
            return;
        }

        self.paint_scroll_wheel_listener(layout, window, cx);

        window.on_mouse_event({
            let position_map = layout.position_map.clone();
            let editor = self.editor.clone();
            let diff_hunk_range =
                layout
                    .display_hunks
                    .iter()
                    .find_map(|(hunk, hunk_hitbox)| match hunk {
                        DisplayDiffHunk::Folded { .. } => None,
                        DisplayDiffHunk::Unfolded {
                            multi_buffer_range, ..
                        } => {
                            if hunk_hitbox
                                .as_ref()
                                .map(|hitbox| hitbox.is_hovered(window))
                                .unwrap_or(false)
                            {
                                Some(multi_buffer_range.clone())
                            } else {
                                None
                            }
                        }
                    });
            let line_numbers = layout.line_numbers.clone();

            move |event: &MouseDownEvent, phase, window, cx| {
                if phase == DispatchPhase::Bubble {
                    match event.button {
                        MouseButton::Left => editor.update(cx, |editor, cx| {
                            let pending_mouse_down = editor
                                .pending_mouse_down
                                .get_or_insert_with(Default::default)
                                .clone();

                            *pending_mouse_down.borrow_mut() = Some(event.clone());

                            Self::mouse_left_down(
                                editor,
                                event,
                                diff_hunk_range.clone(),
                                &position_map,
                                line_numbers.as_ref(),
                                window,
                                cx,
                            );
                        }),
                        MouseButton::Right => editor.update(cx, |editor, cx| {
                            Self::mouse_right_down(editor, event, &position_map, window, cx);
                        }),
                        MouseButton::Middle => editor.update(cx, |editor, cx| {
                            Self::mouse_middle_down(editor, event, &position_map, window, cx);
                        }),
                        _ => {}
                    };
                }
            }
        });

        window.on_mouse_event({
            let editor = self.editor.clone();
            let position_map = layout.position_map.clone();

            move |event: &MouseUpEvent, phase, window, cx| {
                if phase == DispatchPhase::Bubble {
                    editor.update(cx, |editor, cx| {
                        Self::mouse_up(editor, event, &position_map, window, cx)
                    });
                }
            }
        });

        window.on_mouse_event({
            let editor = self.editor.clone();
            let position_map = layout.position_map.clone();
            let mut captured_mouse_down = None;

            move |event: &MouseUpEvent, phase, window, cx| match phase {
                // Clear the pending mouse down during the capture phase,
                // so that it happens even if another event handler stops
                // propagation.
                DispatchPhase::Capture => editor.update(cx, |editor, _cx| {
                    let pending_mouse_down = editor
                        .pending_mouse_down
                        .get_or_insert_with(Default::default)
                        .clone();

                    let mut pending_mouse_down = pending_mouse_down.borrow_mut();
                    if pending_mouse_down.is_some() && position_map.text_hitbox.is_hovered(window) {
                        captured_mouse_down = pending_mouse_down.take();
                        window.refresh();
                    }
                }),
                // Fire click handlers during the bubble phase.
                DispatchPhase::Bubble => editor.update(cx, |editor, cx| {
                    if let Some(mouse_down) = captured_mouse_down.take() {
                        let event = ClickEvent::Mouse(MouseClickEvent {
                            down: mouse_down,
                            up: event.clone(),
                        });
                        Self::click(editor, &event, &position_map, window, cx);
                    }
                }),
            }
        });

        window.on_mouse_event({
            let position_map = layout.position_map.clone();
            let editor = self.editor.clone();

            move |event: &MouseMoveEvent, phase, window, cx| {
                if phase == DispatchPhase::Bubble {
                    editor.update(cx, |editor, cx| {
                        if editor.hover_state.focused(window, cx) {
                            return;
                        }
                        if event.pressed_button == Some(MouseButton::Left)
                            || event.pressed_button == Some(MouseButton::Middle)
                        {
                            Self::mouse_dragged(editor, event, &position_map, window, cx)
                        }

                        Self::mouse_moved(editor, event, &position_map, window, cx)
                    });
                }
            }
        });
    }

    fn column_pixels(&self, column: usize, window: &Window) -> Pixels {
        let style = &self.style;
        let font_size = style.text.font_size.to_pixels(window.rem_size());
        let layout = window.text_system().shape_line(
            SharedString::from(" ".repeat(column)),
            font_size,
            &[TextRun {
                len: column,
                font: style.text.font(),
                color: Hsla::default(),
                background_color: None,
                underline: None,
                strikethrough: None,
            }],
            None,
        );

        layout.width
    }

    fn max_line_number_width(&self, snapshot: &EditorSnapshot, window: &mut Window) -> Pixels {
        let digit_count = snapshot.widest_line_number().ilog10() + 1;
        self.column_pixels(digit_count as usize, window)
    }

    fn shape_line_number(
        &self,
        text: SharedString,
        color: Hsla,
        window: &mut Window,
    ) -> ShapedLine {
        let run = TextRun {
            len: text.len(),
            font: self.style.text.font(),
            color,
            background_color: None,
            underline: None,
            strikethrough: None,
        };
        window.text_system().shape_line(
            text,
            self.style.text.font_size.to_pixels(window.rem_size()),
            &[run],
            None,
        )
    }

    fn diff_hunk_hollow(status: DiffHunkStatus, cx: &mut App) -> bool {
        let unstaged = status.has_secondary_hunk();
        let unstaged_hollow = ProjectSettings::get_global(cx)
            .git
            .hunk_style
            .is_some_and(|style| matches!(style, GitHunkStyleSetting::UnstagedHollow));

        unstaged == unstaged_hollow
    }
}

fn header_jump_data(
    snapshot: &EditorSnapshot,
    block_row_start: DisplayRow,
    height: u32,
    for_excerpt: &ExcerptInfo,
) -> JumpData {
    let range = &for_excerpt.range;
    let buffer = &for_excerpt.buffer;
    let jump_anchor = range.primary.start;

    let excerpt_start = range.context.start;
    let jump_position = language::ToPoint::to_point(&jump_anchor, buffer);
    let rows_from_excerpt_start = if jump_anchor == excerpt_start {
        0
    } else {
        let excerpt_start_point = language::ToPoint::to_point(&excerpt_start, buffer);
        jump_position.row.saturating_sub(excerpt_start_point.row)
    };

    let line_offset_from_top = (block_row_start.0 + height + rows_from_excerpt_start)
        .saturating_sub(
            snapshot
                .scroll_anchor
                .scroll_position(&snapshot.display_snapshot)
                .y as u32,
        );

    JumpData::MultiBufferPoint {
        excerpt_id: for_excerpt.id,
        anchor: jump_anchor,
        position: jump_position,
        line_offset_from_top,
    }
}

pub struct AcceptEditPredictionBinding(pub(crate) Option<gpui::KeyBinding>);

impl AcceptEditPredictionBinding {
    pub fn keystroke(&self) -> Option<&Keystroke> {
        if let Some(binding) = self.0.as_ref() {
            match &binding.keystrokes() {
                [keystroke, ..] => Some(keystroke),
                _ => None,
            }
        } else {
            None
        }
    }
}

fn prepaint_gutter_button(
    button: IconButton,
    row: DisplayRow,
    line_height: Pixels,
    gutter_dimensions: &GutterDimensions,
    scroll_pixel_position: gpui::Point<Pixels>,
    gutter_hitbox: &Hitbox,
    display_hunks: &[(DisplayDiffHunk, Option<Hitbox>)],
    window: &mut Window,
    cx: &mut App,
) -> AnyElement {
    let mut button = button.into_any_element();

    let available_space = size(
        AvailableSpace::MinContent,
        AvailableSpace::Definite(line_height),
    );
    let indicator_size = button.layout_as_root(available_space, window, cx);

    let blame_width = gutter_dimensions.git_blame_entries_width;
    let gutter_width = display_hunks
        .binary_search_by(|(hunk, _)| match hunk {
            DisplayDiffHunk::Folded { display_row } => display_row.cmp(&row),
            DisplayDiffHunk::Unfolded {
                display_row_range, ..
            } => {
                if display_row_range.end <= row {
                    Ordering::Less
                } else if display_row_range.start > row {
                    Ordering::Greater
                } else {
                    Ordering::Equal
                }
            }
        })
        .ok()
        .and_then(|ix| Some(display_hunks[ix].1.as_ref()?.size.width));
    let left_offset = blame_width.max(gutter_width).unwrap_or_default();

    let mut x = left_offset;
    let available_width = gutter_dimensions.margin + gutter_dimensions.left_padding
        - indicator_size.width
        - left_offset;
    x += available_width / 2.;

    let mut y = row.as_f32() * line_height - scroll_pixel_position.y;
    y += (line_height - indicator_size.height) / 2.;

    button.prepaint_as_root(
        gutter_hitbox.origin + point(x, y),
        available_space,
        window,
        cx,
    );
    button
}

fn render_inline_blame_entry(
    blame_entry: BlameEntry,
    style: &EditorStyle,
    cx: &mut App,
) -> Option<AnyElement> {
    let renderer = cx.global::<GlobalBlameRenderer>().0.clone();
    renderer.render_inline_blame_entry(&style.text, blame_entry, cx)
}

fn render_blame_entry_popover(
    blame_entry: BlameEntry,
    scroll_handle: ScrollHandle,
    commit_message: Option<ParsedCommitMessage>,
    markdown: Entity<Markdown>,
    workspace: WeakEntity<Workspace>,
    blame: &Entity<GitBlame>,
    window: &mut Window,
    cx: &mut App,
) -> Option<AnyElement> {
    let renderer = cx.global::<GlobalBlameRenderer>().0.clone();
    let blame = blame.read(cx);
    let repository = blame.repository(cx)?.clone();
    renderer.render_blame_entry_popover(
        blame_entry,
        scroll_handle,
        commit_message,
        markdown,
        repository,
        workspace,
        window,
        cx,
    )
}

fn render_blame_entry(
    ix: usize,
    blame: &Entity<GitBlame>,
    blame_entry: BlameEntry,
    style: &EditorStyle,
    last_used_color: &mut Option<(PlayerColor, Oid)>,
    editor: Entity<Editor>,
    workspace: Entity<Workspace>,
    renderer: Arc<dyn BlameRenderer>,
    cx: &mut App,
) -> Option<AnyElement> {
    let mut sha_color = cx
        .theme()
        .players()
        .color_for_participant(blame_entry.sha.into());

    // If the last color we used is the same as the one we get for this line, but
    // the commit SHAs are different, then we try again to get a different color.
    match *last_used_color {
        Some((color, sha)) if sha != blame_entry.sha && color.cursor == sha_color.cursor => {
            let index: u32 = blame_entry.sha.into();
            sha_color = cx.theme().players().color_for_participant(index + 1);
        }
        _ => {}
    };
    last_used_color.replace((sha_color, blame_entry.sha));

    let blame = blame.read(cx);
    let details = blame.details_for_entry(&blame_entry);
    let repository = blame.repository(cx)?;
    renderer.render_blame_entry(
        &style.text,
        blame_entry,
        details,
        repository,
        workspace.downgrade(),
        editor,
        ix,
        sha_color.cursor,
        cx,
    )
}

#[derive(Debug)]
pub(crate) struct LineWithInvisibles {
    fragments: SmallVec<[LineFragment; 1]>,
    invisibles: Vec<Invisible>,
    len: usize,
    pub(crate) width: Pixels,
    font_size: Pixels,
}

enum LineFragment {
    Text(ShapedLine),
    Element {
        id: ChunkRendererId,
        element: Option<AnyElement>,
        size: Size<Pixels>,
        len: usize,
    },
}

impl fmt::Debug for LineFragment {
    fn fmt(&self, f: &mut fmt::Formatter) -> fmt::Result {
        match self {
            LineFragment::Text(shaped_line) => f.debug_tuple("Text").field(shaped_line).finish(),
            LineFragment::Element { size, len, .. } => f
                .debug_struct("Element")
                .field("size", size)
                .field("len", len)
                .finish(),
        }
    }
}

impl LineWithInvisibles {
    fn from_chunks<'a>(
        chunks: impl Iterator<Item = HighlightedChunk<'a>>,
        editor_style: &EditorStyle,
        max_line_len: usize,
        max_line_count: usize,
        editor_mode: &EditorMode,
        text_width: Pixels,
        is_row_soft_wrapped: impl Copy + Fn(usize) -> bool,
        window: &mut Window,
        cx: &mut App,
    ) -> Vec<Self> {
        let text_style = &editor_style.text;
        let mut layouts = Vec::with_capacity(max_line_count);
        let mut fragments: SmallVec<[LineFragment; 1]> = SmallVec::new();
        let mut line = String::new();
        let mut invisibles = Vec::new();
        let mut width = Pixels::ZERO;
        let mut len = 0;
        let mut styles = Vec::new();
        let mut non_whitespace_added = false;
        let mut row = 0;
        let mut line_exceeded_max_len = false;
        let font_size = text_style.font_size.to_pixels(window.rem_size());

        let ellipsis = SharedString::from("⋯");

        for highlighted_chunk in chunks.chain([HighlightedChunk {
            text: "\n",
            style: None,
            is_tab: false,
            is_inlay: false,
            replacement: None,
        }]) {
            if let Some(replacement) = highlighted_chunk.replacement {
                if !line.is_empty() {
                    let shaped_line = window.text_system().shape_line(
                        line.clone().into(),
                        font_size,
                        &styles,
                        None,
                    );
                    width += shaped_line.width;
                    len += shaped_line.len;
                    fragments.push(LineFragment::Text(shaped_line));
                    line.clear();
                    styles.clear();
                }

                match replacement {
                    ChunkReplacement::Renderer(renderer) => {
                        let available_width = if renderer.constrain_width {
                            let chunk = if highlighted_chunk.text == ellipsis.as_ref() {
                                ellipsis.clone()
                            } else {
                                SharedString::from(Arc::from(highlighted_chunk.text))
                            };
                            let shaped_line = window.text_system().shape_line(
                                chunk,
                                font_size,
                                &[text_style.to_run(highlighted_chunk.text.len())],
                                None,
                            );
                            AvailableSpace::Definite(shaped_line.width)
                        } else {
                            AvailableSpace::MinContent
                        };

                        let mut element = (renderer.render)(&mut ChunkRendererContext {
                            context: cx,
                            window,
                            max_width: text_width,
                        });
                        let line_height = text_style.line_height_in_pixels(window.rem_size());
                        let size = element.layout_as_root(
                            size(available_width, AvailableSpace::Definite(line_height)),
                            window,
                            cx,
                        );

                        width += size.width;
                        len += highlighted_chunk.text.len();
                        fragments.push(LineFragment::Element {
                            id: renderer.id,
                            element: Some(element),
                            size,
                            len: highlighted_chunk.text.len(),
                        });
                    }
                    ChunkReplacement::Str(x) => {
                        let text_style = if let Some(style) = highlighted_chunk.style {
                            Cow::Owned(text_style.clone().highlight(style))
                        } else {
                            Cow::Borrowed(text_style)
                        };

                        let run = TextRun {
                            len: x.len(),
                            font: text_style.font(),
                            color: text_style.color,
                            background_color: text_style.background_color,
                            underline: text_style.underline,
                            strikethrough: text_style.strikethrough,
                        };
                        let line_layout = window
                            .text_system()
                            .shape_line(x, font_size, &[run], None)
                            .with_len(highlighted_chunk.text.len());

                        width += line_layout.width;
                        len += highlighted_chunk.text.len();
                        fragments.push(LineFragment::Text(line_layout))
                    }
                }
            } else {
                for (ix, mut line_chunk) in highlighted_chunk.text.split('\n').enumerate() {
                    if ix > 0 {
                        let shaped_line = window.text_system().shape_line(
                            line.clone().into(),
                            font_size,
                            &styles,
                            None,
                        );
                        width += shaped_line.width;
                        len += shaped_line.len;
                        fragments.push(LineFragment::Text(shaped_line));
                        layouts.push(Self {
                            width: mem::take(&mut width),
                            len: mem::take(&mut len),
                            fragments: mem::take(&mut fragments),
                            invisibles: std::mem::take(&mut invisibles),
                            font_size,
                        });

                        line.clear();
                        styles.clear();
                        row += 1;
                        line_exceeded_max_len = false;
                        non_whitespace_added = false;
                        if row == max_line_count {
                            return layouts;
                        }
                    }

                    if !line_chunk.is_empty() && !line_exceeded_max_len {
                        let text_style = if let Some(style) = highlighted_chunk.style {
                            Cow::Owned(text_style.clone().highlight(style))
                        } else {
                            Cow::Borrowed(text_style)
                        };

                        if line.len() + line_chunk.len() > max_line_len {
                            let mut chunk_len = max_line_len - line.len();
                            while !line_chunk.is_char_boundary(chunk_len) {
                                chunk_len -= 1;
                            }
                            line_chunk = &line_chunk[..chunk_len];
                            line_exceeded_max_len = true;
                        }

                        styles.push(TextRun {
                            len: line_chunk.len(),
                            font: text_style.font(),
                            color: text_style.color,
                            background_color: text_style.background_color,
                            underline: text_style.underline,
                            strikethrough: text_style.strikethrough,
                        });

                        if editor_mode.is_full() && !highlighted_chunk.is_inlay {
                            // Line wrap pads its contents with fake whitespaces,
                            // avoid printing them
                            let is_soft_wrapped = is_row_soft_wrapped(row);
                            if highlighted_chunk.is_tab {
                                if non_whitespace_added || !is_soft_wrapped {
                                    invisibles.push(Invisible::Tab {
                                        line_start_offset: line.len(),
                                        line_end_offset: line.len() + line_chunk.len(),
                                    });
                                }
                            } else {
                                invisibles.extend(line_chunk.char_indices().filter_map(
                                    |(index, c)| {
                                        let is_whitespace = c.is_whitespace();
                                        non_whitespace_added |= !is_whitespace;
                                        if is_whitespace
                                            && (non_whitespace_added || !is_soft_wrapped)
                                        {
                                            Some(Invisible::Whitespace {
                                                line_offset: line.len() + index,
                                            })
                                        } else {
                                            None
                                        }
                                    },
                                ))
                            }
                        }

                        line.push_str(line_chunk);
                    }
                }
            }
        }

        layouts
    }

    fn prepaint(
        &mut self,
        line_height: Pixels,
        scroll_pixel_position: gpui::Point<Pixels>,
        row: DisplayRow,
        content_origin: gpui::Point<Pixels>,
        line_elements: &mut SmallVec<[AnyElement; 1]>,
        window: &mut Window,
        cx: &mut App,
    ) {
        let line_y = line_height * (row.as_f32() - scroll_pixel_position.y / line_height);
        let mut fragment_origin = content_origin + gpui::point(-scroll_pixel_position.x, line_y);
        for fragment in &mut self.fragments {
            match fragment {
                LineFragment::Text(line) => {
                    fragment_origin.x += line.width;
                }
                LineFragment::Element { element, size, .. } => {
                    let mut element = element
                        .take()
                        .expect("you can't prepaint LineWithInvisibles twice");

                    // Center the element vertically within the line.
                    let mut element_origin = fragment_origin;
                    element_origin.y += (line_height - size.height) / 2.;
                    element.prepaint_at(element_origin, window, cx);
                    line_elements.push(element);

                    fragment_origin.x += size.width;
                }
            }
        }
    }

    fn draw(
        &self,
        layout: &EditorLayout,
        row: DisplayRow,
        content_origin: gpui::Point<Pixels>,
        whitespace_setting: ShowWhitespaceSetting,
        selection_ranges: &[Range<DisplayPoint>],
        window: &mut Window,
        cx: &mut App,
    ) {
        let line_height = layout.position_map.line_height;
        let line_y = line_height
            * (row.as_f32() - layout.position_map.scroll_pixel_position.y / line_height);

        let mut fragment_origin =
            content_origin + gpui::point(-layout.position_map.scroll_pixel_position.x, line_y);

        for fragment in &self.fragments {
            match fragment {
                LineFragment::Text(line) => {
                    line.paint(fragment_origin, line_height, window, cx)
                        .log_err();
                    fragment_origin.x += line.width;
                }
                LineFragment::Element { size, .. } => {
                    fragment_origin.x += size.width;
                }
            }
        }

        self.draw_invisibles(
            selection_ranges,
            layout,
            content_origin,
            line_y,
            row,
            line_height,
            whitespace_setting,
            window,
            cx,
        );
    }

    fn draw_background(
        &self,
        layout: &EditorLayout,
        row: DisplayRow,
        content_origin: gpui::Point<Pixels>,
        window: &mut Window,
        cx: &mut App,
    ) {
        let line_height = layout.position_map.line_height;
        let line_y = line_height
            * (row.as_f32() - layout.position_map.scroll_pixel_position.y / line_height);

        let mut fragment_origin =
            content_origin + gpui::point(-layout.position_map.scroll_pixel_position.x, line_y);

        for fragment in &self.fragments {
            match fragment {
                LineFragment::Text(line) => {
                    line.paint_background(fragment_origin, line_height, window, cx)
                        .log_err();
                    fragment_origin.x += line.width;
                }
                LineFragment::Element { size, .. } => {
                    fragment_origin.x += size.width;
                }
            }
        }
    }

    fn draw_invisibles(
        &self,
        selection_ranges: &[Range<DisplayPoint>],
        layout: &EditorLayout,
        content_origin: gpui::Point<Pixels>,
        line_y: Pixels,
        row: DisplayRow,
        line_height: Pixels,
        whitespace_setting: ShowWhitespaceSetting,
        window: &mut Window,
        cx: &mut App,
    ) {
        let extract_whitespace_info = |invisible: &Invisible| {
            let (token_offset, token_end_offset, invisible_symbol) = match invisible {
                Invisible::Tab {
                    line_start_offset,
                    line_end_offset,
                } => (*line_start_offset, *line_end_offset, &layout.tab_invisible),
                Invisible::Whitespace { line_offset } => {
                    (*line_offset, line_offset + 1, &layout.space_invisible)
                }
            };

            let x_offset = self.x_for_index(token_offset);
            let invisible_offset =
                (layout.position_map.em_width - invisible_symbol.width).max(Pixels::ZERO) / 2.0;
            let origin = content_origin
                + gpui::point(
                    x_offset + invisible_offset - layout.position_map.scroll_pixel_position.x,
                    line_y,
                );

            (
                [token_offset, token_end_offset],
                Box::new(move |window: &mut Window, cx: &mut App| {
                    invisible_symbol
                        .paint(origin, line_height, window, cx)
                        .log_err();
                }),
            )
        };

        let invisible_iter = self.invisibles.iter().map(extract_whitespace_info);
        match whitespace_setting {
            ShowWhitespaceSetting::None => (),
            ShowWhitespaceSetting::All => invisible_iter.for_each(|(_, paint)| paint(window, cx)),
            ShowWhitespaceSetting::Selection => invisible_iter.for_each(|([start, _], paint)| {
                let invisible_point = DisplayPoint::new(row, start as u32);
                if !selection_ranges
                    .iter()
                    .any(|region| region.start <= invisible_point && invisible_point < region.end)
                {
                    return;
                }

                paint(window, cx);
            }),

            ShowWhitespaceSetting::Trailing => {
                let mut previous_start = self.len;
                for ([start, end], paint) in invisible_iter.rev() {
                    if previous_start != end {
                        break;
                    }
                    previous_start = start;
                    paint(window, cx);
                }
            }

            // For a whitespace to be on a boundary, any of the following conditions need to be met:
            // - It is a tab
            // - It is adjacent to an edge (start or end)
            // - It is adjacent to a whitespace (left or right)
            ShowWhitespaceSetting::Boundary => {
                // We'll need to keep track of the last invisible we've seen and then check if we are adjacent to it for some of
                // the above cases.
                // Note: We zip in the original `invisibles` to check for tab equality
                let mut last_seen: Option<(bool, usize, Box<dyn Fn(&mut Window, &mut App)>)> = None;
                for (([start, end], paint), invisible) in
                    invisible_iter.zip_eq(self.invisibles.iter())
                {
                    let should_render = match (&last_seen, invisible) {
                        (_, Invisible::Tab { .. }) => true,
                        (Some((_, last_end, _)), _) => *last_end == start,
                        _ => false,
                    };

                    if should_render || start == 0 || end == self.len {
                        paint(window, cx);

                        // Since we are scanning from the left, we will skip over the first available whitespace that is part
                        // of a boundary between non-whitespace segments, so we correct by manually redrawing it if needed.
                        if let Some((should_render_last, last_end, paint_last)) = last_seen {
                            // Note that we need to make sure that the last one is actually adjacent
                            if !should_render_last && last_end == start {
                                paint_last(window, cx);
                            }
                        }
                    }

                    // Manually render anything within a selection
                    let invisible_point = DisplayPoint::new(row, start as u32);
                    if selection_ranges.iter().any(|region| {
                        region.start <= invisible_point && invisible_point < region.end
                    }) {
                        paint(window, cx);
                    }

                    last_seen = Some((should_render, end, paint));
                }
            }
        }
    }

    pub fn x_for_index(&self, index: usize) -> Pixels {
        let mut fragment_start_x = Pixels::ZERO;
        let mut fragment_start_index = 0;

        for fragment in &self.fragments {
            match fragment {
                LineFragment::Text(shaped_line) => {
                    let fragment_end_index = fragment_start_index + shaped_line.len;
                    if index < fragment_end_index {
                        return fragment_start_x
                            + shaped_line.x_for_index(index - fragment_start_index);
                    }
                    fragment_start_x += shaped_line.width;
                    fragment_start_index = fragment_end_index;
                }
                LineFragment::Element { len, size, .. } => {
                    let fragment_end_index = fragment_start_index + len;
                    if index < fragment_end_index {
                        return fragment_start_x;
                    }
                    fragment_start_x += size.width;
                    fragment_start_index = fragment_end_index;
                }
            }
        }

        fragment_start_x
    }

    pub fn index_for_x(&self, x: Pixels) -> Option<usize> {
        let mut fragment_start_x = Pixels::ZERO;
        let mut fragment_start_index = 0;

        for fragment in &self.fragments {
            match fragment {
                LineFragment::Text(shaped_line) => {
                    let fragment_end_x = fragment_start_x + shaped_line.width;
                    if x < fragment_end_x {
                        return Some(
                            fragment_start_index + shaped_line.index_for_x(x - fragment_start_x)?,
                        );
                    }
                    fragment_start_x = fragment_end_x;
                    fragment_start_index += shaped_line.len;
                }
                LineFragment::Element { len, size, .. } => {
                    let fragment_end_x = fragment_start_x + size.width;
                    if x < fragment_end_x {
                        return Some(fragment_start_index);
                    }
                    fragment_start_index += len;
                    fragment_start_x = fragment_end_x;
                }
            }
        }

        None
    }

    pub fn font_id_for_index(&self, index: usize) -> Option<FontId> {
        let mut fragment_start_index = 0;

        for fragment in &self.fragments {
            match fragment {
                LineFragment::Text(shaped_line) => {
                    let fragment_end_index = fragment_start_index + shaped_line.len;
                    if index < fragment_end_index {
                        return shaped_line.font_id_for_index(index - fragment_start_index);
                    }
                    fragment_start_index = fragment_end_index;
                }
                LineFragment::Element { len, .. } => {
                    let fragment_end_index = fragment_start_index + len;
                    if index < fragment_end_index {
                        return None;
                    }
                    fragment_start_index = fragment_end_index;
                }
            }
        }

        None
    }
}

#[derive(Debug, Clone, Copy, PartialEq, Eq)]
enum Invisible {
    /// A tab character
    ///
    /// A tab character is internally represented by spaces (configured by the user's tab width)
    /// aligned to the nearest column, so it's necessary to store the start and end offset for
    /// adjacency checks.
    Tab {
        line_start_offset: usize,
        line_end_offset: usize,
    },
    Whitespace {
        line_offset: usize,
    },
}

impl EditorElement {
    /// Returns the rem size to use when rendering the [`EditorElement`].
    ///
    /// This allows UI elements to scale based on the `buffer_font_size`.
    fn rem_size(&self, cx: &mut App) -> Option<Pixels> {
        match self.editor.read(cx).mode {
            EditorMode::Full {
                scale_ui_elements_with_buffer_font_size: true,
                ..
            }
            | EditorMode::Minimap { .. } => {
                let buffer_font_size = self.style.text.font_size;
                match buffer_font_size {
                    AbsoluteLength::Pixels(pixels) => {
                        let rem_size_scale = {
                            // Our default UI font size is 14px on a 16px base scale.
                            // This means the default UI font size is 0.875rems.
                            let default_font_size_scale = 14. / ui::BASE_REM_SIZE_IN_PX;

                            // We then determine the delta between a single rem and the default font
                            // size scale.
                            let default_font_size_delta = 1. - default_font_size_scale;

                            // Finally, we add this delta to 1rem to get the scale factor that
                            // should be used to scale up the UI.
                            1. + default_font_size_delta
                        };

                        Some(pixels * rem_size_scale)
                    }
                    AbsoluteLength::Rems(rems) => {
                        Some(rems.to_pixels(ui::BASE_REM_SIZE_IN_PX.into()))
                    }
                }
            }
            // We currently use single-line and auto-height editors in UI contexts,
            // so we don't want to scale everything with the buffer font size, as it
            // ends up looking off.
            _ => None,
        }
    }

    fn editor_with_selections(&self, cx: &App) -> Option<Entity<Editor>> {
        if let EditorMode::Minimap { parent } = self.editor.read(cx).mode() {
            parent.upgrade()
        } else {
            Some(self.editor.clone())
        }
    }
}

impl Element for EditorElement {
    type RequestLayoutState = ();
    type PrepaintState = EditorLayout;

    fn id(&self) -> Option<ElementId> {
        None
    }

    fn source_location(&self) -> Option<&'static core::panic::Location<'static>> {
        None
    }

    fn request_layout(
        &mut self,
        _: Option<&GlobalElementId>,
        _inspector_id: Option<&gpui::InspectorElementId>,
        window: &mut Window,
        cx: &mut App,
    ) -> (gpui::LayoutId, ()) {
        let rem_size = self.rem_size(cx);
        window.with_rem_size(rem_size, |window| {
            self.editor.update(cx, |editor, cx| {
                editor.set_style(self.style.clone(), window, cx);

                let layout_id = match editor.mode {
                    EditorMode::SingleLine => {
                        let rem_size = window.rem_size();
                        let height = self.style.text.line_height_in_pixels(rem_size);
                        let mut style = Style::default();
                        style.size.height = height.into();
                        style.size.width = relative(1.).into();
                        window.request_layout(style, None, cx)
                    }
                    EditorMode::AutoHeight {
                        min_lines,
                        max_lines,
                    } => {
                        let editor_handle = cx.entity();
                        let max_line_number_width =
                            self.max_line_number_width(&editor.snapshot(window, cx), window);
                        window.request_measured_layout(
                            Style::default(),
                            move |known_dimensions, available_space, window, cx| {
                                editor_handle
                                    .update(cx, |editor, cx| {
                                        compute_auto_height_layout(
                                            editor,
                                            min_lines,
                                            max_lines,
                                            max_line_number_width,
                                            known_dimensions,
                                            available_space.width,
                                            window,
                                            cx,
                                        )
                                    })
                                    .unwrap_or_default()
                            },
                        )
                    }
                    EditorMode::Minimap { .. } => {
                        let mut style = Style::default();
                        style.size.width = relative(1.).into();
                        style.size.height = relative(1.).into();
                        window.request_layout(style, None, cx)
                    }
                    EditorMode::Full {
                        sized_by_content, ..
                    } => {
                        let mut style = Style::default();
                        style.size.width = relative(1.).into();
                        if sized_by_content {
                            let snapshot = editor.snapshot(window, cx);
                            let line_height =
                                self.style.text.line_height_in_pixels(window.rem_size());
                            let scroll_height =
                                (snapshot.max_point().row().next_row().0 as f32) * line_height;
                            style.size.height = scroll_height.into();
                        } else {
                            style.size.height = relative(1.).into();
                        }
                        window.request_layout(style, None, cx)
                    }
                };

                (layout_id, ())
            })
        })
    }

    fn prepaint(
        &mut self,
        _: Option<&GlobalElementId>,
        _inspector_id: Option<&gpui::InspectorElementId>,
        bounds: Bounds<Pixels>,
        _: &mut Self::RequestLayoutState,
        window: &mut Window,
        cx: &mut App,
    ) -> Self::PrepaintState {
        let text_style = TextStyleRefinement {
            font_size: Some(self.style.text.font_size),
            line_height: Some(self.style.text.line_height),
            ..Default::default()
        };

        let is_minimap = self.editor.read(cx).mode.is_minimap();

        if !is_minimap {
            let focus_handle = self.editor.focus_handle(cx);
            window.set_view_id(self.editor.entity_id());
            window.set_focus_handle(&focus_handle, cx);
        }

        let rem_size = self.rem_size(cx);
        window.with_rem_size(rem_size, |window| {
            window.with_text_style(Some(text_style), |window| {
                window.with_content_mask(Some(ContentMask { bounds }), |window| {
                    let (mut snapshot, is_read_only) = self.editor.update(cx, |editor, cx| {
                        (editor.snapshot(window, cx), editor.read_only(cx))
                    });
                    let style = self.style.clone();

                    let rem_size = window.rem_size();
                    let font_id = window.text_system().resolve_font(&style.text.font());
                    let font_size = style.text.font_size.to_pixels(rem_size);
                    let line_height = style.text.line_height_in_pixels(rem_size);
                    let em_width = window.text_system().em_width(font_id, font_size).unwrap();
                    let em_advance = window.text_system().em_advance(font_id, font_size).unwrap();
                    let glyph_grid_cell = size(em_advance, line_height);

                    let gutter_dimensions = snapshot
                        .gutter_dimensions(
                            font_id,
                            font_size,
                            self.max_line_number_width(&snapshot, window),
                            cx,
                        )
                        .or_else(|| {
                            self.editor.read(cx).offset_content.then(|| {
                                GutterDimensions::default_with_margin(font_id, font_size, cx)
                            })
                        })
                        .unwrap_or_default();
                    let text_width = bounds.size.width - gutter_dimensions.width;

                    let settings = EditorSettings::get_global(cx);
                    let scrollbars_shown = settings.scrollbar.show != ShowScrollbar::Never;
                    let vertical_scrollbar_width = (scrollbars_shown
                        && settings.scrollbar.axes.vertical
                        && self.editor.read(cx).show_scrollbars.vertical)
                        .then_some(style.scrollbar_width)
                        .unwrap_or_default();
                    let minimap_width = self
                        .get_minimap_width(
                            &settings.minimap,
                            scrollbars_shown,
                            text_width,
                            em_width,
                            font_size,
                            rem_size,
                            cx,
                        )
                        .unwrap_or_default();

                    let right_margin = minimap_width + vertical_scrollbar_width;

                    let editor_width =
                        text_width - gutter_dimensions.margin - 2 * em_width - right_margin;
                    let editor_margins = EditorMargins {
                        gutter: gutter_dimensions,
                        right: right_margin,
                    };

                    snapshot = self.editor.update(cx, |editor, cx| {
                        editor.last_bounds = Some(bounds);
                        editor.gutter_dimensions = gutter_dimensions;
                        editor.set_visible_line_count(bounds.size.height / line_height, window, cx);
                        editor.set_visible_column_count(editor_width / em_advance);

                        if matches!(
                            editor.mode,
                            EditorMode::AutoHeight { .. } | EditorMode::Minimap { .. }
                        ) {
                            snapshot
                        } else {
                            let wrap_width_for = |column: u32| (column as f32 * em_advance).ceil();
                            let wrap_width = match editor.soft_wrap_mode(cx) {
                                SoftWrap::GitDiff => None,
                                SoftWrap::None => Some(wrap_width_for(MAX_LINE_LEN as u32 / 2)),
                                SoftWrap::EditorWidth => Some(editor_width),
                                SoftWrap::Column(column) => Some(wrap_width_for(column)),
                                SoftWrap::Bounded(column) => {
                                    Some(editor_width.min(wrap_width_for(column)))
                                }
                            };

                            if editor.set_wrap_width(wrap_width, cx) {
                                editor.snapshot(window, cx)
                            } else {
                                snapshot
                            }
                        }
                    });

                    let hitbox = window.insert_hitbox(bounds, HitboxBehavior::Normal);
                    let gutter_hitbox = window.insert_hitbox(
                        gutter_bounds(bounds, gutter_dimensions),
                        HitboxBehavior::Normal,
                    );
                    let text_hitbox = window.insert_hitbox(
                        Bounds {
                            origin: gutter_hitbox.top_right(),
                            size: size(text_width, bounds.size.height),
                        },
                        HitboxBehavior::Normal,
                    );

                    // Offset the content_bounds from the text_bounds by the gutter margin (which
                    // is roughly half a character wide) to make hit testing work more like how we want.
                    let content_offset = point(editor_margins.gutter.margin, Pixels::ZERO);
                    let content_origin = text_hitbox.origin + content_offset;

                    let height_in_lines = bounds.size.height / line_height;
                    let max_row = snapshot.max_point().row().as_f32();

                    // The max scroll position for the top of the window
                    let max_scroll_top = if matches!(
                        snapshot.mode,
                        EditorMode::SingleLine { .. }
                            | EditorMode::AutoHeight { .. }
                            | EditorMode::Full {
                                sized_by_content: true,
                                ..
                            }
                    ) {
                        (max_row - height_in_lines + 1.).max(0.)
                    } else {
                        let settings = EditorSettings::get_global(cx);
                        match settings.scroll_beyond_last_line {
                            ScrollBeyondLastLine::OnePage => max_row,
                            ScrollBeyondLastLine::Off => (max_row - height_in_lines + 1.).max(0.),
                            ScrollBeyondLastLine::VerticalScrollMargin => {
                                (max_row - height_in_lines + 1. + settings.vertical_scroll_margin)
                                    .max(0.)
                            }
                        }
                    };

                    let (
                        autoscroll_request,
                        autoscroll_containing_element,
                        needs_horizontal_autoscroll,
                    ) = self.editor.update(cx, |editor, cx| {
                        let autoscroll_request = editor.scroll_manager.take_autoscroll_request();

                        let autoscroll_containing_element =
                            autoscroll_request.is_some() || editor.has_pending_selection();

                        let (needs_horizontal_autoscroll, was_scrolled) = editor
                            .autoscroll_vertically(
                                bounds,
                                line_height,
                                max_scroll_top,
                                autoscroll_request,
                                window,
                                cx,
                            );
                        if was_scrolled.0 {
                            snapshot = editor.snapshot(window, cx);
                        }
                        (
                            autoscroll_request,
                            autoscroll_containing_element,
                            needs_horizontal_autoscroll,
                        )
                    });

                    let mut scroll_position = snapshot.scroll_position();
                    // The scroll position is a fractional point, the whole number of which represents
                    // the top of the window in terms of display rows.
                    let start_row = DisplayRow(scroll_position.y as u32);
                    let max_row = snapshot.max_point().row();
                    let end_row = cmp::min(
                        (scroll_position.y + height_in_lines).ceil() as u32,
                        max_row.next_row().0,
                    );
                    let end_row = DisplayRow(end_row);

                    let row_infos = snapshot
                        .row_infos(start_row)
                        .take((start_row..end_row).len())
                        .collect::<Vec<RowInfo>>();
                    let is_row_soft_wrapped = |row: usize| {
                        row_infos
                            .get(row)
                            .is_none_or(|info| info.buffer_row.is_none())
                    };

                    let start_anchor = if start_row == Default::default() {
                        Anchor::min()
                    } else {
                        snapshot.buffer_snapshot.anchor_before(
                            DisplayPoint::new(start_row, 0).to_offset(&snapshot, Bias::Left),
                        )
                    };
                    let end_anchor = if end_row > max_row {
                        Anchor::max()
                    } else {
                        snapshot.buffer_snapshot.anchor_before(
                            DisplayPoint::new(end_row, 0).to_offset(&snapshot, Bias::Right),
                        )
                    };

                    let mut highlighted_rows = self
                        .editor
                        .update(cx, |editor, cx| editor.highlighted_display_rows(window, cx));

                    let is_light = cx.theme().appearance().is_light();

                    for (ix, row_info) in row_infos.iter().enumerate() {
                        let Some(diff_status) = row_info.diff_status else {
                            continue;
                        };

                        let background_color = match diff_status.kind {
                            DiffHunkStatusKind::Added => cx.theme().colors().version_control_added,
                            DiffHunkStatusKind::Deleted => {
                                cx.theme().colors().version_control_deleted
                            }
                            DiffHunkStatusKind::Modified => {
                                debug_panic!("modified diff status for row info");
                                continue;
                            }
                        };

                        let hunk_opacity = if is_light { 0.16 } else { 0.12 };

                        let hollow_highlight = LineHighlight {
                            background: (background_color.opacity(if is_light {
                                0.08
                            } else {
                                0.06
                            }))
                            .into(),
                            border: Some(if is_light {
                                background_color.opacity(0.48)
                            } else {
                                background_color.opacity(0.36)
                            }),
                            include_gutter: true,
                            type_id: None,
                        };

                        let filled_highlight = LineHighlight {
                            background: solid_background(background_color.opacity(hunk_opacity)),
                            border: None,
                            include_gutter: true,
                            type_id: None,
                        };

                        let background = if Self::diff_hunk_hollow(diff_status, cx) {
                            hollow_highlight
                        } else {
                            filled_highlight
                        };

                        highlighted_rows
                            .entry(start_row + DisplayRow(ix as u32))
                            .or_insert(background);
                    }

                    let highlighted_ranges = self
                        .editor_with_selections(cx)
                        .map(|editor| {
                            editor.read(cx).background_highlights_in_range(
                                start_anchor..end_anchor,
                                &snapshot.display_snapshot,
                                cx.theme(),
                            )
                        })
                        .unwrap_or_default();
                    let highlighted_gutter_ranges =
                        self.editor.read(cx).gutter_highlights_in_range(
                            start_anchor..end_anchor,
                            &snapshot.display_snapshot,
                            cx,
                        );

                    let document_colors = self
                        .editor
                        .read(cx)
                        .colors
                        .as_ref()
                        .map(|colors| colors.editor_display_highlights(&snapshot));
                    let redacted_ranges = self.editor.read(cx).redacted_ranges(
                        start_anchor..end_anchor,
                        &snapshot.display_snapshot,
                        cx,
                    );

                    let (local_selections, selected_buffer_ids): (
                        Vec<Selection<Point>>,
                        Vec<BufferId>,
                    ) = self
                        .editor_with_selections(cx)
                        .map(|editor| {
                            editor.update(cx, |editor, cx| {
                                let all_selections = editor.selections.all::<Point>(cx);
                                let selected_buffer_ids = if editor.is_singleton(cx) {
                                    Vec::new()
                                } else {
                                    let mut selected_buffer_ids =
                                        Vec::with_capacity(all_selections.len());

                                    for selection in all_selections {
                                        for buffer_id in snapshot
                                            .buffer_snapshot
                                            .buffer_ids_for_range(selection.range())
                                        {
                                            if selected_buffer_ids.last() != Some(&buffer_id) {
                                                selected_buffer_ids.push(buffer_id);
                                            }
                                        }
                                    }

                                    selected_buffer_ids
                                };

                                let mut selections = editor
                                    .selections
                                    .disjoint_in_range(start_anchor..end_anchor, cx);
                                selections.extend(editor.selections.pending(cx));

                                (selections, selected_buffer_ids)
                            })
                        })
                        .unwrap_or_default();

                    let (selections, mut active_rows, newest_selection_head) = self
                        .layout_selections(
                            start_anchor,
                            end_anchor,
                            &local_selections,
                            &snapshot,
                            start_row,
                            end_row,
                            window,
                            cx,
                        );
                    let mut breakpoint_rows = self.editor.update(cx, |editor, cx| {
                        editor.active_breakpoints(start_row..end_row, window, cx)
                    });
                    for (display_row, (_, bp, state)) in &breakpoint_rows {
                        if bp.is_enabled() && state.is_none_or(|s| s.verified) {
                            active_rows.entry(*display_row).or_default().breakpoint = true;
                        }
                    }

                    let line_numbers = self.layout_line_numbers(
                        Some(&gutter_hitbox),
                        gutter_dimensions,
                        line_height,
                        scroll_position,
                        start_row..end_row,
                        &row_infos,
                        &active_rows,
                        newest_selection_head,
                        &snapshot,
                        window,
                        cx,
                    );

                    // We add the gutter breakpoint indicator to breakpoint_rows after painting
                    // line numbers so we don't paint a line number debug accent color if a user
                    // has their mouse over that line when a breakpoint isn't there
                    self.editor.update(cx, |editor, _| {
                        if let Some(phantom_breakpoint) = &mut editor
                            .gutter_breakpoint_indicator
                            .0
                            .filter(|phantom_breakpoint| phantom_breakpoint.is_active)
                        {
                            // Is there a non-phantom breakpoint on this line?
                            phantom_breakpoint.collides_with_existing_breakpoint = true;
                            breakpoint_rows
                                .entry(phantom_breakpoint.display_row)
                                .or_insert_with(|| {
                                    let position = snapshot.display_point_to_anchor(
                                        DisplayPoint::new(phantom_breakpoint.display_row, 0),
                                        Bias::Right,
                                    );
                                    let breakpoint = Breakpoint::new_standard();
                                    phantom_breakpoint.collides_with_existing_breakpoint = false;
                                    (position, breakpoint, None)
                                });
                        }
                    });

                    let mut expand_toggles =
                        window.with_element_namespace("expand_toggles", |window| {
                            self.layout_expand_toggles(
                                &gutter_hitbox,
                                gutter_dimensions,
                                em_width,
                                line_height,
                                scroll_position,
                                &row_infos,
                                window,
                                cx,
                            )
                        });

                    let mut crease_toggles =
                        window.with_element_namespace("crease_toggles", |window| {
                            self.layout_crease_toggles(
                                start_row..end_row,
                                &row_infos,
                                &active_rows,
                                &snapshot,
                                window,
                                cx,
                            )
                        });
                    let crease_trailers =
                        window.with_element_namespace("crease_trailers", |window| {
                            self.layout_crease_trailers(
                                row_infos.iter().copied(),
                                &snapshot,
                                window,
                                cx,
                            )
                        });

                    let display_hunks = self.layout_gutter_diff_hunks(
                        line_height,
                        &gutter_hitbox,
                        start_row..end_row,
                        &snapshot,
                        window,
                        cx,
                    );

                    let mut line_layouts = Self::layout_lines(
                        start_row..end_row,
                        &snapshot,
                        &self.style,
                        editor_width,
                        is_row_soft_wrapped,
                        window,
                        cx,
                    );
                    let new_renderer_widths = (!is_minimap).then(|| {
                        line_layouts
                            .iter()
                            .flat_map(|layout| &layout.fragments)
                            .filter_map(|fragment| {
                                if let LineFragment::Element { id, size, .. } = fragment {
                                    Some((*id, size.width))
                                } else {
                                    None
                                }
                            })
                    });
                    if new_renderer_widths.is_some_and(|new_renderer_widths| {
                        self.editor.update(cx, |editor, cx| {
                            editor.update_renderer_widths(new_renderer_widths, cx)
                        })
                    }) {
                        // If the fold widths have changed, we need to prepaint
                        // the element again to account for any changes in
                        // wrapping.
                        return self.prepaint(None, _inspector_id, bounds, &mut (), window, cx);
                    }

                    let longest_line_blame_width = self
                        .editor
                        .update(cx, |editor, cx| {
                            if !editor.show_git_blame_inline {
                                return None;
                            }
                            let blame = editor.blame.as_ref()?;
                            let blame_entry = blame
                                .update(cx, |blame, cx| {
                                    let row_infos =
                                        snapshot.row_infos(snapshot.longest_row()).next()?;
                                    blame.blame_for_rows(&[row_infos], cx).next()
                                })
                                .flatten()?;
                            let mut element = render_inline_blame_entry(blame_entry, &style, cx)?;
                            let inline_blame_padding = ProjectSettings::get_global(cx)
                                .git
                                .inline_blame
                                .unwrap_or_default()
                                .padding
                                as f32
                                * em_advance;
                            Some(
                                element
                                    .layout_as_root(AvailableSpace::min_size(), window, cx)
                                    .width
                                    + inline_blame_padding,
                            )
                        })
                        .unwrap_or(Pixels::ZERO);

                    let longest_line_width = layout_line(
                        snapshot.longest_row(),
                        &snapshot,
                        &style,
                        editor_width,
                        is_row_soft_wrapped,
                        window,
                        cx,
                    )
                    .width;

                    let scrollbar_layout_information = ScrollbarLayoutInformation::new(
                        text_hitbox.bounds,
                        glyph_grid_cell,
                        size(longest_line_width, max_row.as_f32() * line_height),
                        longest_line_blame_width,
                        EditorSettings::get_global(cx),
                    );

                    let mut scroll_width = scrollbar_layout_information.scroll_range.width;

                    let sticky_header_excerpt = if snapshot.buffer_snapshot.show_headers() {
                        snapshot.sticky_header_excerpt(scroll_position.y)
                    } else {
                        None
                    };
                    let sticky_header_excerpt_id =
                        sticky_header_excerpt.as_ref().map(|top| top.excerpt.id);

                    let blocks = (!is_minimap)
                        .then(|| {
                            window.with_element_namespace("blocks", |window| {
                                self.render_blocks(
                                    start_row..end_row,
                                    &snapshot,
                                    &hitbox,
                                    &text_hitbox,
                                    editor_width,
                                    &mut scroll_width,
                                    &editor_margins,
                                    em_width,
                                    gutter_dimensions.full_width(),
                                    line_height,
                                    &mut line_layouts,
                                    &local_selections,
                                    &selected_buffer_ids,
                                    is_row_soft_wrapped,
                                    sticky_header_excerpt_id,
                                    window,
                                    cx,
                                )
                            })
                        })
                        .unwrap_or_else(|| Ok((Vec::default(), HashMap::default())));
                    let (mut blocks, row_block_types) = match blocks {
                        Ok(blocks) => blocks,
                        Err(resized_blocks) => {
                            self.editor.update(cx, |editor, cx| {
                                editor.resize_blocks(
                                    resized_blocks,
                                    autoscroll_request.map(|(autoscroll, _)| autoscroll),
                                    cx,
                                )
                            });
                            return self.prepaint(None, _inspector_id, bounds, &mut (), window, cx);
                        }
                    };

                    let sticky_buffer_header = sticky_header_excerpt.map(|sticky_header_excerpt| {
                        window.with_element_namespace("blocks", |window| {
                            self.layout_sticky_buffer_header(
                                sticky_header_excerpt,
                                scroll_position.y,
                                line_height,
                                right_margin,
                                &snapshot,
                                &hitbox,
                                &selected_buffer_ids,
                                &blocks,
                                window,
                                cx,
                            )
                        })
                    });

                    let start_buffer_row =
                        MultiBufferRow(start_anchor.to_point(&snapshot.buffer_snapshot).row);
                    let end_buffer_row =
                        MultiBufferRow(end_anchor.to_point(&snapshot.buffer_snapshot).row);

                    let scroll_max = point(
                        ((scroll_width - editor_width) / em_advance).max(0.0),
                        max_scroll_top,
                    );

                    self.editor.update(cx, |editor, cx| {
                        if editor.scroll_manager.clamp_scroll_left(scroll_max.x) {
                            scroll_position.x = scroll_position.x.min(scroll_max.x);
                        }

                        if needs_horizontal_autoscroll.0
                            && let Some(new_scroll_position) = editor.autoscroll_horizontally(
                                start_row,
                                editor_width,
                                scroll_width,
                                em_advance,
                                &line_layouts,
                                autoscroll_request,
                                window,
                                cx,
                            )
                        {
                            scroll_position = new_scroll_position;
                        }
                    });

                    let scroll_pixel_position = point(
                        scroll_position.x * em_advance,
                        scroll_position.y * line_height,
                    );
                    let indent_guides = self.layout_indent_guides(
                        content_origin,
                        text_hitbox.origin,
                        start_buffer_row..end_buffer_row,
                        scroll_pixel_position,
                        line_height,
                        &snapshot,
                        window,
                        cx,
                    );

                    let crease_trailers =
                        window.with_element_namespace("crease_trailers", |window| {
                            self.prepaint_crease_trailers(
                                crease_trailers,
                                &line_layouts,
                                line_height,
                                content_origin,
                                scroll_pixel_position,
                                em_width,
                                window,
                                cx,
                            )
                        });

                    let (edit_prediction_popover, edit_prediction_popover_origin) = self
                        .editor
                        .update(cx, |editor, cx| {
                            editor.render_edit_prediction_popover(
                                &text_hitbox.bounds,
                                content_origin,
                                right_margin,
                                &snapshot,
                                start_row..end_row,
                                scroll_position.y,
                                scroll_position.y + height_in_lines,
                                &line_layouts,
                                line_height,
                                scroll_pixel_position,
                                newest_selection_head,
                                editor_width,
                                &style,
                                window,
                                cx,
                            )
                        })
                        .unzip();

                    let mut inline_diagnostics = self.layout_inline_diagnostics(
                        &line_layouts,
                        &crease_trailers,
                        &row_block_types,
                        content_origin,
                        scroll_pixel_position,
                        edit_prediction_popover_origin,
                        start_row,
                        end_row,
                        line_height,
                        em_width,
                        &style,
                        window,
                        cx,
                    );

                    let mut inline_blame_layout = None;
                    let mut inline_code_actions = None;
                    if let Some(newest_selection_head) = newest_selection_head {
                        let display_row = newest_selection_head.row();
                        if (start_row..end_row).contains(&display_row)
                            && !row_block_types.contains_key(&display_row)
                        {
                            inline_code_actions = self.layout_inline_code_actions(
                                newest_selection_head,
                                content_origin,
                                scroll_pixel_position,
                                line_height,
                                &snapshot,
                                window,
                                cx,
                            );

                            let line_ix = display_row.minus(start_row) as usize;
                            if let (Some(row_info), Some(line_layout), Some(crease_trailer)) = (
                                row_infos.get(line_ix),
                                line_layouts.get(line_ix),
                                crease_trailers.get(line_ix),
                            ) {
                                let crease_trailer_layout = crease_trailer.as_ref();
                                if let Some(layout) = self.layout_inline_blame(
                                    display_row,
                                    row_info,
                                    line_layout,
                                    crease_trailer_layout,
                                    em_width,
                                    content_origin,
                                    scroll_pixel_position,
                                    line_height,
                                    &text_hitbox,
                                    window,
                                    cx,
                                ) {
                                    inline_blame_layout = Some(layout);
                                    // Blame overrides inline diagnostics
                                    inline_diagnostics.remove(&display_row);
                                }
                            } else {
                                log::error!(
                                    "bug: line_ix {} is out of bounds - row_infos.len(): {}, \
                                    line_layouts.len(): {}, \
                                    crease_trailers.len(): {}",
                                    line_ix,
                                    row_infos.len(),
                                    line_layouts.len(),
                                    crease_trailers.len(),
                                );
                            }
                        }
                    }

                    let blamed_display_rows = self.layout_blame_entries(
                        &row_infos,
                        em_width,
                        scroll_position,
                        line_height,
                        &gutter_hitbox,
                        gutter_dimensions.git_blame_entries_width,
                        window,
                        cx,
                    );

                    let line_elements = self.prepaint_lines(
                        start_row,
                        &mut line_layouts,
                        line_height,
                        scroll_pixel_position,
                        content_origin,
                        window,
                        cx,
                    );

                    window.with_element_namespace("blocks", |window| {
                        self.layout_blocks(
                            &mut blocks,
                            &hitbox,
                            line_height,
                            scroll_pixel_position,
                            window,
                            cx,
                        );
                    });

                    let cursors = self.collect_cursors(&snapshot, cx);
                    let visible_row_range = start_row..end_row;
                    let non_visible_cursors = cursors
                        .iter()
                        .any(|c| !visible_row_range.contains(&c.0.row()));

                    let visible_cursors = self.layout_visible_cursors(
                        &snapshot,
                        &selections,
                        &row_block_types,
                        start_row..end_row,
                        &line_layouts,
                        &text_hitbox,
                        content_origin,
                        scroll_position,
                        scroll_pixel_position,
                        line_height,
                        em_width,
                        em_advance,
                        autoscroll_containing_element,
                        window,
                        cx,
                    );

                    let scrollbars_layout = self.layout_scrollbars(
                        &snapshot,
                        &scrollbar_layout_information,
                        content_offset,
                        scroll_position,
                        non_visible_cursors,
                        right_margin,
                        editor_width,
                        window,
                        cx,
                    );

                    let gutter_settings = EditorSettings::get_global(cx).gutter;

                    let context_menu_layout =
                        if let Some(newest_selection_head) = newest_selection_head {
                            let newest_selection_point =
                                newest_selection_head.to_point(&snapshot.display_snapshot);
                            if (start_row..end_row).contains(&newest_selection_head.row()) {
                                self.layout_cursor_popovers(
                                    line_height,
                                    &text_hitbox,
                                    content_origin,
                                    right_margin,
                                    start_row,
                                    scroll_pixel_position,
                                    &line_layouts,
                                    newest_selection_head,
                                    newest_selection_point,
                                    &style,
                                    window,
                                    cx,
                                )
                            } else {
                                None
                            }
                        } else {
                            None
                        };

                    self.layout_gutter_menu(
                        line_height,
                        &text_hitbox,
                        content_origin,
                        right_margin,
                        scroll_pixel_position,
                        gutter_dimensions.width - gutter_dimensions.left_padding,
                        window,
                        cx,
                    );

                    let test_indicators = if gutter_settings.runnables {
                        self.layout_run_indicators(
                            line_height,
                            start_row..end_row,
                            &row_infos,
                            scroll_pixel_position,
                            &gutter_dimensions,
                            &gutter_hitbox,
                            &display_hunks,
                            &snapshot,
                            &mut breakpoint_rows,
                            window,
                            cx,
                        )
                    } else {
                        Vec::new()
                    };

                    let show_breakpoints = snapshot
                        .show_breakpoints
                        .unwrap_or(gutter_settings.breakpoints);
                    let breakpoints = if show_breakpoints {
                        self.layout_breakpoints(
                            line_height,
                            start_row..end_row,
                            scroll_pixel_position,
                            &gutter_dimensions,
                            &gutter_hitbox,
                            &display_hunks,
                            &snapshot,
                            breakpoint_rows,
                            &row_infos,
                            window,
                            cx,
                        )
                    } else {
                        Vec::new()
                    };

                    self.layout_signature_help(
                        &hitbox,
                        content_origin,
                        scroll_pixel_position,
                        newest_selection_head,
                        start_row,
                        &line_layouts,
                        line_height,
                        em_width,
                        context_menu_layout,
                        window,
                        cx,
                    );

                    if !cx.has_active_drag() {
                        self.layout_hover_popovers(
                            &snapshot,
                            &hitbox,
                            start_row..end_row,
                            content_origin,
                            scroll_pixel_position,
                            &line_layouts,
                            line_height,
                            em_width,
                            context_menu_layout,
                            window,
                            cx,
                        );
                    }

                    let mouse_context_menu = self.layout_mouse_context_menu(
                        &snapshot,
                        start_row..end_row,
                        content_origin,
                        window,
                        cx,
                    );

                    window.with_element_namespace("crease_toggles", |window| {
                        self.prepaint_crease_toggles(
                            &mut crease_toggles,
                            line_height,
                            &gutter_dimensions,
                            gutter_settings,
                            scroll_pixel_position,
                            &gutter_hitbox,
                            window,
                            cx,
                        )
                    });

                    window.with_element_namespace("expand_toggles", |window| {
                        self.prepaint_expand_toggles(&mut expand_toggles, window, cx)
                    });

                    let wrap_guides = self.layout_wrap_guides(
                        em_advance,
                        scroll_position,
                        content_origin,
                        scrollbars_layout.as_ref(),
                        vertical_scrollbar_width,
                        &hitbox,
                        window,
                        cx,
                    );

                    let minimap = window.with_element_namespace("minimap", |window| {
                        self.layout_minimap(
                            &snapshot,
                            minimap_width,
                            scroll_position,
                            &scrollbar_layout_information,
                            scrollbars_layout.as_ref(),
                            window,
                            cx,
                        )
                    });

                    let invisible_symbol_font_size = font_size / 2.;
                    let tab_invisible = window.text_system().shape_line(
                        "→".into(),
                        invisible_symbol_font_size,
                        &[TextRun {
                            len: "→".len(),
                            font: self.style.text.font(),
                            color: cx.theme().colors().editor_invisible,
                            background_color: None,
                            underline: None,
                            strikethrough: None,
                        }],
                        None,
                    );
                    let space_invisible = window.text_system().shape_line(
                        "•".into(),
                        invisible_symbol_font_size,
                        &[TextRun {
                            len: "•".len(),
                            font: self.style.text.font(),
                            color: cx.theme().colors().editor_invisible,
                            background_color: None,
                            underline: None,
                            strikethrough: None,
                        }],
                        None,
                    );

                    let mode = snapshot.mode.clone();

                    let (diff_hunk_controls, diff_hunk_control_bounds) = if is_read_only {
                        (vec![], vec![])
                    } else {
                        self.layout_diff_hunk_controls(
                            start_row..end_row,
                            &row_infos,
                            &text_hitbox,
                            newest_selection_head,
                            line_height,
                            right_margin,
                            scroll_pixel_position,
                            &display_hunks,
                            &highlighted_rows,
                            self.editor.clone(),
                            window,
                            cx,
                        )
                    };

                    let position_map = Rc::new(PositionMap {
                        size: bounds.size,
                        visible_row_range,
                        scroll_pixel_position,
                        scroll_max,
                        line_layouts,
                        line_height,
                        em_width,
                        em_advance,
                        snapshot,
                        gutter_hitbox: gutter_hitbox.clone(),
                        text_hitbox: text_hitbox.clone(),
                        inline_blame_bounds: inline_blame_layout
                            .as_ref()
                            .map(|layout| (layout.bounds, layout.entry.clone())),
                        display_hunks: display_hunks.clone(),
                        diff_hunk_control_bounds: diff_hunk_control_bounds.clone(),
                    });

                    self.editor.update(cx, |editor, _| {
                        editor.last_position_map = Some(position_map.clone())
                    });

                    EditorLayout {
                        mode,
                        position_map,
                        visible_display_row_range: start_row..end_row,
                        wrap_guides,
                        indent_guides,
                        hitbox,
                        gutter_hitbox,
                        display_hunks,
                        content_origin,
                        scrollbars_layout,
                        minimap,
                        active_rows,
                        highlighted_rows,
                        highlighted_ranges,
                        highlighted_gutter_ranges,
                        redacted_ranges,
                        document_colors,
                        line_elements,
                        line_numbers,
                        blamed_display_rows,
                        inline_diagnostics,
                        inline_blame_layout,
                        inline_code_actions,
                        blocks,
                        cursors,
                        visible_cursors,
                        selections,
                        edit_prediction_popover,
                        diff_hunk_controls,
                        mouse_context_menu,
                        test_indicators,
                        breakpoints,
                        crease_toggles,
                        crease_trailers,
                        tab_invisible,
                        space_invisible,
                        sticky_buffer_header,
                        expand_toggles,
                    }
                })
            })
        })
    }

    fn paint(
        &mut self,
        _: Option<&GlobalElementId>,
        _inspector_id: Option<&gpui::InspectorElementId>,
        bounds: Bounds<gpui::Pixels>,
        _: &mut Self::RequestLayoutState,
        layout: &mut Self::PrepaintState,
        window: &mut Window,
        cx: &mut App,
    ) {
        if !layout.mode.is_minimap() {
            let focus_handle = self.editor.focus_handle(cx);
            let key_context = self
                .editor
                .update(cx, |editor, cx| editor.key_context(window, cx));

            window.set_key_context(key_context);
            window.handle_input(
                &focus_handle,
                ElementInputHandler::new(bounds, self.editor.clone()),
                cx,
            );
            self.register_actions(window, cx);
            self.register_key_listeners(window, cx, layout);
        }

        let text_style = TextStyleRefinement {
            font_size: Some(self.style.text.font_size),
            line_height: Some(self.style.text.line_height),
            ..Default::default()
        };
        let rem_size = self.rem_size(cx);
        window.with_rem_size(rem_size, |window| {
            window.with_text_style(Some(text_style), |window| {
                window.with_content_mask(Some(ContentMask { bounds }), |window| {
                    self.paint_mouse_listeners(layout, window, cx);
                    self.paint_background(layout, window, cx);
                    self.paint_indent_guides(layout, window, cx);

                    if layout.gutter_hitbox.size.width > Pixels::ZERO {
                        self.paint_blamed_display_rows(layout, window, cx);
                        self.paint_line_numbers(layout, window, cx);
                    }

                    self.paint_text(layout, window, cx);

                    if layout.gutter_hitbox.size.width > Pixels::ZERO {
                        self.paint_gutter_highlights(layout, window, cx);
                        self.paint_gutter_indicators(layout, window, cx);
                    }

                    if !layout.blocks.is_empty() {
                        window.with_element_namespace("blocks", |window| {
                            self.paint_blocks(layout, window, cx);
                        });
                    }

                    window.with_element_namespace("blocks", |window| {
                        if let Some(mut sticky_header) = layout.sticky_buffer_header.take() {
                            sticky_header.paint(window, cx)
                        }
                    });

                    self.paint_minimap(layout, window, cx);
                    self.paint_scrollbars(layout, window, cx);
                    self.paint_edit_prediction_popover(layout, window, cx);
                    self.paint_mouse_context_menu(layout, window, cx);
                });
            })
        })
    }
}

pub(super) fn gutter_bounds(
    editor_bounds: Bounds<Pixels>,
    gutter_dimensions: GutterDimensions,
) -> Bounds<Pixels> {
    Bounds {
        origin: editor_bounds.origin,
        size: size(gutter_dimensions.width, editor_bounds.size.height),
    }
}

#[derive(Clone, Copy)]
struct ContextMenuLayout {
    y_flipped: bool,
    bounds: Bounds<Pixels>,
}

/// Holds information required for layouting the editor scrollbars.
struct ScrollbarLayoutInformation {
    /// The bounds of the editor area (excluding the content offset).
    editor_bounds: Bounds<Pixels>,
    /// The available range to scroll within the document.
    scroll_range: Size<Pixels>,
    /// The space available for one glyph in the editor.
    glyph_grid_cell: Size<Pixels>,
}

impl ScrollbarLayoutInformation {
    pub fn new(
        editor_bounds: Bounds<Pixels>,
        glyph_grid_cell: Size<Pixels>,
        document_size: Size<Pixels>,
        longest_line_blame_width: Pixels,
        settings: &EditorSettings,
    ) -> Self {
        let vertical_overscroll = match settings.scroll_beyond_last_line {
            ScrollBeyondLastLine::OnePage => editor_bounds.size.height,
            ScrollBeyondLastLine::Off => glyph_grid_cell.height,
            ScrollBeyondLastLine::VerticalScrollMargin => {
                (1.0 + settings.vertical_scroll_margin) * glyph_grid_cell.height
            }
        };

        let overscroll = size(longest_line_blame_width, vertical_overscroll);

        ScrollbarLayoutInformation {
            editor_bounds,
            scroll_range: document_size + overscroll,
            glyph_grid_cell,
        }
    }
}

impl IntoElement for EditorElement {
    type Element = Self;

    fn into_element(self) -> Self::Element {
        self
    }
}

pub struct EditorLayout {
    position_map: Rc<PositionMap>,
    hitbox: Hitbox,
    gutter_hitbox: Hitbox,
    content_origin: gpui::Point<Pixels>,
    scrollbars_layout: Option<EditorScrollbars>,
    minimap: Option<MinimapLayout>,
    mode: EditorMode,
    wrap_guides: SmallVec<[(Pixels, bool); 2]>,
    indent_guides: Option<Vec<IndentGuideLayout>>,
    visible_display_row_range: Range<DisplayRow>,
    active_rows: BTreeMap<DisplayRow, LineHighlightSpec>,
    highlighted_rows: BTreeMap<DisplayRow, LineHighlight>,
    line_elements: SmallVec<[AnyElement; 1]>,
    line_numbers: Arc<HashMap<MultiBufferRow, LineNumberLayout>>,
    display_hunks: Vec<(DisplayDiffHunk, Option<Hitbox>)>,
    blamed_display_rows: Option<Vec<AnyElement>>,
    inline_diagnostics: HashMap<DisplayRow, AnyElement>,
    inline_blame_layout: Option<InlineBlameLayout>,
    inline_code_actions: Option<AnyElement>,
    blocks: Vec<BlockLayout>,
    highlighted_ranges: Vec<(Range<DisplayPoint>, Hsla)>,
    highlighted_gutter_ranges: Vec<(Range<DisplayPoint>, Hsla)>,
    redacted_ranges: Vec<Range<DisplayPoint>>,
    cursors: Vec<(DisplayPoint, Hsla)>,
    visible_cursors: Vec<CursorLayout>,
    selections: Vec<(PlayerColor, Vec<SelectionLayout>)>,
    test_indicators: Vec<AnyElement>,
    breakpoints: Vec<AnyElement>,
    crease_toggles: Vec<Option<AnyElement>>,
    expand_toggles: Vec<Option<(AnyElement, gpui::Point<Pixels>)>>,
    diff_hunk_controls: Vec<AnyElement>,
    crease_trailers: Vec<Option<CreaseTrailerLayout>>,
    edit_prediction_popover: Option<AnyElement>,
    mouse_context_menu: Option<AnyElement>,
    tab_invisible: ShapedLine,
    space_invisible: ShapedLine,
    sticky_buffer_header: Option<AnyElement>,
    document_colors: Option<(DocumentColorsRenderMode, Vec<(Range<DisplayPoint>, Hsla)>)>,
}

impl EditorLayout {
    fn line_end_overshoot(&self) -> Pixels {
        0.15 * self.position_map.line_height
    }
}

struct LineNumberLayout {
    shaped_line: ShapedLine,
    hitbox: Option<Hitbox>,
}

struct ColoredRange<T> {
    start: T,
    end: T,
    color: Hsla,
}

impl Along for ScrollbarAxes {
    type Unit = bool;

    fn along(&self, axis: ScrollbarAxis) -> Self::Unit {
        match axis {
            ScrollbarAxis::Horizontal => self.horizontal,
            ScrollbarAxis::Vertical => self.vertical,
        }
    }

    fn apply_along(&self, axis: ScrollbarAxis, f: impl FnOnce(Self::Unit) -> Self::Unit) -> Self {
        match axis {
            ScrollbarAxis::Horizontal => ScrollbarAxes {
                horizontal: f(self.horizontal),
                vertical: self.vertical,
            },
            ScrollbarAxis::Vertical => ScrollbarAxes {
                horizontal: self.horizontal,
                vertical: f(self.vertical),
            },
        }
    }
}

#[derive(Clone)]
struct EditorScrollbars {
    pub vertical: Option<ScrollbarLayout>,
    pub horizontal: Option<ScrollbarLayout>,
    pub visible: bool,
}

impl EditorScrollbars {
    pub fn from_scrollbar_axes(
        show_scrollbar: ScrollbarAxes,
        layout_information: &ScrollbarLayoutInformation,
        content_offset: gpui::Point<Pixels>,
        scroll_position: gpui::Point<f32>,
        scrollbar_width: Pixels,
        right_margin: Pixels,
        editor_width: Pixels,
        show_scrollbars: bool,
        scrollbar_state: Option<&ActiveScrollbarState>,
        window: &mut Window,
    ) -> Self {
        let ScrollbarLayoutInformation {
            editor_bounds,
            scroll_range,
            glyph_grid_cell,
        } = layout_information;

        let viewport_size = size(editor_width, editor_bounds.size.height);

        let scrollbar_bounds_for = |axis: ScrollbarAxis| match axis {
            ScrollbarAxis::Horizontal => Bounds::from_corner_and_size(
                Corner::BottomLeft,
                editor_bounds.bottom_left(),
                size(
                    // The horizontal viewport size differs from the space available for the
                    // horizontal scrollbar, so we have to manually stich it together here.
                    editor_bounds.size.width - right_margin,
                    scrollbar_width,
                ),
            ),
            ScrollbarAxis::Vertical => Bounds::from_corner_and_size(
                Corner::TopRight,
                editor_bounds.top_right(),
                size(scrollbar_width, viewport_size.height),
            ),
        };

        let mut create_scrollbar_layout = |axis| {
            let viewport_size = viewport_size.along(axis);
            let scroll_range = scroll_range.along(axis);

            // We always want a vertical scrollbar track for scrollbar diagnostic visibility.
            (show_scrollbar.along(axis)
                && (axis == ScrollbarAxis::Vertical || scroll_range > viewport_size))
                .then(|| {
                    ScrollbarLayout::new(
                        window.insert_hitbox(scrollbar_bounds_for(axis), HitboxBehavior::Normal),
                        viewport_size,
                        scroll_range,
                        glyph_grid_cell.along(axis),
                        content_offset.along(axis),
                        scroll_position.along(axis),
                        show_scrollbars,
                        axis,
                    )
                    .with_thumb_state(
                        scrollbar_state.and_then(|state| state.thumb_state_for_axis(axis)),
                    )
                })
        };

        Self {
            vertical: create_scrollbar_layout(ScrollbarAxis::Vertical),
            horizontal: create_scrollbar_layout(ScrollbarAxis::Horizontal),
            visible: show_scrollbars,
        }
    }

    pub fn iter_scrollbars(&self) -> impl Iterator<Item = (&ScrollbarLayout, ScrollbarAxis)> + '_ {
        [
            (&self.vertical, ScrollbarAxis::Vertical),
            (&self.horizontal, ScrollbarAxis::Horizontal),
        ]
        .into_iter()
        .filter_map(|(scrollbar, axis)| scrollbar.as_ref().map(|s| (s, axis)))
    }

    /// Returns the currently hovered scrollbar axis, if any.
    pub fn get_hovered_axis(&self, window: &Window) -> Option<(&ScrollbarLayout, ScrollbarAxis)> {
        self.iter_scrollbars()
            .find(|s| s.0.hitbox.is_hovered(window))
    }
}

#[derive(Clone)]
struct ScrollbarLayout {
    hitbox: Hitbox,
    visible_range: Range<f32>,
    text_unit_size: Pixels,
    thumb_bounds: Option<Bounds<Pixels>>,
    thumb_state: ScrollbarThumbState,
}

impl ScrollbarLayout {
    const BORDER_WIDTH: Pixels = px(1.0);
    const LINE_MARKER_HEIGHT: Pixels = px(2.0);
    const MIN_MARKER_HEIGHT: Pixels = px(5.0);
    const MIN_THUMB_SIZE: Pixels = px(25.0);

    fn new(
        scrollbar_track_hitbox: Hitbox,
        viewport_size: Pixels,
        scroll_range: Pixels,
        glyph_space: Pixels,
        content_offset: Pixels,
        scroll_position: f32,
        show_thumb: bool,
        axis: ScrollbarAxis,
    ) -> Self {
        let track_bounds = scrollbar_track_hitbox.bounds;
        // The length of the track available to the scrollbar thumb. We deliberately
        // exclude the content size here so that the thumb aligns with the content.
        let track_length = track_bounds.size.along(axis) - content_offset;

        Self::new_with_hitbox_and_track_length(
            scrollbar_track_hitbox,
            track_length,
            viewport_size,
            scroll_range,
            glyph_space,
            content_offset,
            scroll_position,
            show_thumb,
            axis,
        )
    }

    fn for_minimap(
        minimap_track_hitbox: Hitbox,
        visible_lines: f32,
        total_editor_lines: f32,
        minimap_line_height: Pixels,
        scroll_position: f32,
        minimap_scroll_top: f32,
        show_thumb: bool,
    ) -> Self {
        // The scrollbar thumb size is calculated as
        // (visible_content/total_content) × scrollbar_track_length.
        //
        // For the minimap's thumb layout, we leverage this by setting the
        // scrollbar track length to the entire document size (using minimap line
        // height). This creates a thumb that exactly represents the editor
        // viewport scaled to minimap proportions.
        //
        // We adjust the thumb position relative to `minimap_scroll_top` to
        // accommodate for the deliberately oversized track.
        //
        // This approach ensures that the minimap thumb accurately reflects the
        // editor's current scroll position whilst nicely synchronizing the minimap
        // thumb and scrollbar thumb.
        let scroll_range = total_editor_lines * minimap_line_height;
        let viewport_size = visible_lines * minimap_line_height;

        let track_top_offset = -minimap_scroll_top * minimap_line_height;

        Self::new_with_hitbox_and_track_length(
            minimap_track_hitbox,
            scroll_range,
            viewport_size,
            scroll_range,
            minimap_line_height,
            track_top_offset,
            scroll_position,
            show_thumb,
            ScrollbarAxis::Vertical,
        )
    }

    fn new_with_hitbox_and_track_length(
        scrollbar_track_hitbox: Hitbox,
        track_length: Pixels,
        viewport_size: Pixels,
        scroll_range: Pixels,
        glyph_space: Pixels,
        content_offset: Pixels,
        scroll_position: f32,
        show_thumb: bool,
        axis: ScrollbarAxis,
    ) -> Self {
        let text_units_per_page = viewport_size / glyph_space;
        let visible_range = scroll_position..scroll_position + text_units_per_page;
        let total_text_units = scroll_range / glyph_space;

        let thumb_percentage = text_units_per_page / total_text_units;
        let thumb_size = (track_length * thumb_percentage)
            .max(ScrollbarLayout::MIN_THUMB_SIZE)
            .min(track_length);

        let text_unit_divisor = (total_text_units - text_units_per_page).max(0.);

        let content_larger_than_viewport = text_unit_divisor > 0.;

        let text_unit_size = if content_larger_than_viewport {
            (track_length - thumb_size) / text_unit_divisor
        } else {
            glyph_space
        };

        let thumb_bounds = (show_thumb && content_larger_than_viewport).then(|| {
            Self::thumb_bounds(
                &scrollbar_track_hitbox,
                content_offset,
                visible_range.start,
                text_unit_size,
                thumb_size,
                axis,
            )
        });

        ScrollbarLayout {
            hitbox: scrollbar_track_hitbox,
            visible_range,
            text_unit_size,
            thumb_bounds,
            thumb_state: Default::default(),
        }
    }

    fn with_thumb_state(self, thumb_state: Option<ScrollbarThumbState>) -> Self {
        if let Some(thumb_state) = thumb_state {
            Self {
                thumb_state,
                ..self
            }
        } else {
            self
        }
    }

    fn thumb_bounds(
        scrollbar_track: &Hitbox,
        content_offset: Pixels,
        visible_range_start: f32,
        text_unit_size: Pixels,
        thumb_size: Pixels,
        axis: ScrollbarAxis,
    ) -> Bounds<Pixels> {
        let thumb_origin = scrollbar_track.origin.apply_along(axis, |origin| {
            origin + content_offset + visible_range_start * text_unit_size
        });
        Bounds::new(
            thumb_origin,
            scrollbar_track.size.apply_along(axis, |_| thumb_size),
        )
    }

    fn thumb_hovered(&self, position: &gpui::Point<Pixels>) -> bool {
        self.thumb_bounds
            .is_some_and(|bounds| bounds.contains(position))
    }

    fn marker_quads_for_ranges(
        &self,
        row_ranges: impl IntoIterator<Item = ColoredRange<DisplayRow>>,
        column: Option<usize>,
    ) -> Vec<PaintQuad> {
        struct MinMax {
            min: Pixels,
            max: Pixels,
        }
        let (x_range, height_limit) = if let Some(column) = column {
            let column_width = px(((self.hitbox.size.width - Self::BORDER_WIDTH).0 / 3.0).floor());
            let start = Self::BORDER_WIDTH + (column as f32 * column_width);
            let end = start + column_width;
            (
                Range { start, end },
                MinMax {
                    min: Self::MIN_MARKER_HEIGHT,
                    max: px(f32::MAX),
                },
            )
        } else {
            (
                Range {
                    start: Self::BORDER_WIDTH,
                    end: self.hitbox.size.width,
                },
                MinMax {
                    min: Self::LINE_MARKER_HEIGHT,
                    max: Self::LINE_MARKER_HEIGHT,
                },
            )
        };

        let row_to_y = |row: DisplayRow| row.as_f32() * self.text_unit_size;
        let mut pixel_ranges = row_ranges
            .into_iter()
            .map(|range| {
                let start_y = row_to_y(range.start);
                let end_y = row_to_y(range.end)
                    + self
                        .text_unit_size
                        .max(height_limit.min)
                        .min(height_limit.max);
                ColoredRange {
                    start: start_y,
                    end: end_y,
                    color: range.color,
                }
            })
            .peekable();

        let mut quads = Vec::new();
        while let Some(mut pixel_range) = pixel_ranges.next() {
            while let Some(next_pixel_range) = pixel_ranges.peek() {
                if pixel_range.end >= next_pixel_range.start - px(1.0)
                    && pixel_range.color == next_pixel_range.color
                {
                    pixel_range.end = next_pixel_range.end.max(pixel_range.end);
                    pixel_ranges.next();
                } else {
                    break;
                }
            }

            let bounds = Bounds::from_corners(
                point(x_range.start, pixel_range.start),
                point(x_range.end, pixel_range.end),
            );
            quads.push(quad(
                bounds,
                Corners::default(),
                pixel_range.color,
                Edges::default(),
                Hsla::transparent_black(),
                BorderStyle::default(),
            ));
        }

        quads
    }
}

struct MinimapLayout {
    pub minimap: AnyElement,
    pub thumb_layout: ScrollbarLayout,
    pub minimap_scroll_top: f32,
    pub minimap_line_height: Pixels,
    pub thumb_border_style: MinimapThumbBorder,
    pub max_scroll_top: f32,
}

impl MinimapLayout {
    /// The minimum width of the minimap in columns. If the minimap is smaller than this, it will be hidden.
    const MINIMAP_MIN_WIDTH_COLUMNS: f32 = 20.;
    /// The minimap width as a percentage of the editor width.
    const MINIMAP_WIDTH_PCT: f32 = 0.15;
    /// Calculates the scroll top offset the minimap editor has to have based on the
    /// current scroll progress.
    fn calculate_minimap_top_offset(
        document_lines: f32,
        visible_editor_lines: f32,
        visible_minimap_lines: f32,
        scroll_position: f32,
    ) -> f32 {
        let non_visible_document_lines = (document_lines - visible_editor_lines).max(0.);
        if non_visible_document_lines == 0. {
            0.
        } else {
            let scroll_percentage = (scroll_position / non_visible_document_lines).clamp(0., 1.);
            scroll_percentage * (document_lines - visible_minimap_lines).max(0.)
        }
    }
}

struct CreaseTrailerLayout {
    element: AnyElement,
    bounds: Bounds<Pixels>,
}

pub(crate) struct PositionMap {
    pub size: Size<Pixels>,
    pub line_height: Pixels,
    pub scroll_pixel_position: gpui::Point<Pixels>,
    pub scroll_max: gpui::Point<f32>,
    pub em_width: Pixels,
    pub em_advance: Pixels,
    pub visible_row_range: Range<DisplayRow>,
    pub line_layouts: Vec<LineWithInvisibles>,
    pub snapshot: EditorSnapshot,
    pub text_hitbox: Hitbox,
    pub gutter_hitbox: Hitbox,
    pub inline_blame_bounds: Option<(Bounds<Pixels>, BlameEntry)>,
    pub display_hunks: Vec<(DisplayDiffHunk, Option<Hitbox>)>,
    pub diff_hunk_control_bounds: Vec<(DisplayRow, Bounds<Pixels>)>,
}

#[derive(Debug, Copy, Clone)]
pub struct PointForPosition {
    pub previous_valid: DisplayPoint,
    pub next_valid: DisplayPoint,
    pub exact_unclipped: DisplayPoint,
    pub column_overshoot_after_line_end: u32,
}

impl PointForPosition {
    pub fn as_valid(&self) -> Option<DisplayPoint> {
        if self.previous_valid == self.exact_unclipped && self.next_valid == self.exact_unclipped {
            Some(self.previous_valid)
        } else {
            None
        }
    }

    pub fn intersects_selection(&self, selection: &Selection<DisplayPoint>) -> bool {
        let Some(valid_point) = self.as_valid() else {
            return false;
        };
        let range = selection.range();

        let candidate_row = valid_point.row();
        let candidate_col = valid_point.column();

        let start_row = range.start.row();
        let start_col = range.start.column();
        let end_row = range.end.row();
        let end_col = range.end.column();

        if candidate_row < start_row || candidate_row > end_row {
            false
        } else if start_row == end_row {
            candidate_col >= start_col && candidate_col < end_col
        } else if candidate_row == start_row {
            candidate_col >= start_col
        } else if candidate_row == end_row {
            candidate_col < end_col
        } else {
            true
        }
    }
}

impl PositionMap {
    pub(crate) fn point_for_position(&self, position: gpui::Point<Pixels>) -> PointForPosition {
        let text_bounds = self.text_hitbox.bounds;
        let scroll_position = self.snapshot.scroll_position();
        let position = position - text_bounds.origin;
        let y = position.y.max(px(0.)).min(self.size.height);
        let x = position.x + (scroll_position.x * self.em_advance);
        let row = ((y / self.line_height) + scroll_position.y) as u32;

        let (column, x_overshoot_after_line_end) = if let Some(line) = self
            .line_layouts
            .get(row as usize - scroll_position.y as usize)
        {
            if let Some(ix) = line.index_for_x(x) {
                (ix as u32, px(0.))
            } else {
                (line.len as u32, px(0.).max(x - line.width))
            }
        } else {
            (0, x)
        };

        let mut exact_unclipped = DisplayPoint::new(DisplayRow(row), column);
        let previous_valid = self.snapshot.clip_point(exact_unclipped, Bias::Left);
        let next_valid = self.snapshot.clip_point(exact_unclipped, Bias::Right);

        let column_overshoot_after_line_end = (x_overshoot_after_line_end / self.em_advance) as u32;
        *exact_unclipped.column_mut() += column_overshoot_after_line_end;
        PointForPosition {
            previous_valid,
            next_valid,
            exact_unclipped,
            column_overshoot_after_line_end,
        }
    }
}

struct BlockLayout {
    id: BlockId,
    x_offset: Pixels,
    row: Option<DisplayRow>,
    element: AnyElement,
    available_space: Size<AvailableSpace>,
    style: BlockStyle,
    overlaps_gutter: bool,
    is_buffer_header: bool,
}

pub fn layout_line(
    row: DisplayRow,
    snapshot: &EditorSnapshot,
    style: &EditorStyle,
    text_width: Pixels,
    is_row_soft_wrapped: impl Copy + Fn(usize) -> bool,
    window: &mut Window,
    cx: &mut App,
) -> LineWithInvisibles {
    let chunks = snapshot.highlighted_chunks(row..row + DisplayRow(1), true, style);
    LineWithInvisibles::from_chunks(
        chunks,
        style,
        MAX_LINE_LEN,
        1,
        &snapshot.mode,
        text_width,
        is_row_soft_wrapped,
        window,
        cx,
    )
    .pop()
    .unwrap()
}

#[derive(Debug)]
pub struct IndentGuideLayout {
    origin: gpui::Point<Pixels>,
    length: Pixels,
    single_indent_width: Pixels,
    depth: u32,
    active: bool,
    settings: IndentGuideSettings,
}

pub struct CursorLayout {
    origin: gpui::Point<Pixels>,
    block_width: Pixels,
    line_height: Pixels,
    color: Hsla,
    shape: CursorShape,
    block_text: Option<ShapedLine>,
    cursor_name: Option<AnyElement>,
}

#[derive(Debug)]
pub struct CursorName {
    string: SharedString,
    color: Hsla,
    is_top_row: bool,
}

impl CursorLayout {
    pub fn new(
        origin: gpui::Point<Pixels>,
        block_width: Pixels,
        line_height: Pixels,
        color: Hsla,
        shape: CursorShape,
        block_text: Option<ShapedLine>,
    ) -> CursorLayout {
        CursorLayout {
            origin,
            block_width,
            line_height,
            color,
            shape,
            block_text,
            cursor_name: None,
        }
    }

    pub fn bounding_rect(&self, origin: gpui::Point<Pixels>) -> Bounds<Pixels> {
        Bounds {
            origin: self.origin + origin,
            size: size(self.block_width, self.line_height),
        }
    }

    fn bounds(&self, origin: gpui::Point<Pixels>) -> Bounds<Pixels> {
        match self.shape {
            CursorShape::Bar => Bounds {
                origin: self.origin + origin,
                size: size(px(2.0), self.line_height),
            },
            CursorShape::Block | CursorShape::Hollow => Bounds {
                origin: self.origin + origin,
                size: size(self.block_width, self.line_height),
            },
            CursorShape::Underline => Bounds {
                origin: self.origin
                    + origin
                    + gpui::Point::new(Pixels::ZERO, self.line_height - px(2.0)),
                size: size(self.block_width, px(2.0)),
            },
        }
    }

    pub fn layout(
        &mut self,
        origin: gpui::Point<Pixels>,
        cursor_name: Option<CursorName>,
        window: &mut Window,
        cx: &mut App,
    ) {
        if let Some(cursor_name) = cursor_name {
            let bounds = self.bounds(origin);
            let text_size = self.line_height / 1.5;

            let name_origin = if cursor_name.is_top_row {
                point(bounds.right() - px(1.), bounds.top())
            } else {
                match self.shape {
                    CursorShape::Bar => point(
                        bounds.right() - px(2.),
                        bounds.top() - text_size / 2. - px(1.),
                    ),
                    _ => point(
                        bounds.right() - px(1.),
                        bounds.top() - text_size / 2. - px(1.),
                    ),
                }
            };
            let mut name_element = div()
                .bg(self.color)
                .text_size(text_size)
                .px_0p5()
                .line_height(text_size + px(2.))
                .text_color(cursor_name.color)
                .child(cursor_name.string.clone())
                .into_any_element();

            name_element.prepaint_as_root(name_origin, AvailableSpace::min_size(), window, cx);

            self.cursor_name = Some(name_element);
        }
    }

    pub fn paint(&mut self, origin: gpui::Point<Pixels>, window: &mut Window, cx: &mut App) {
        let bounds = self.bounds(origin);

        //Draw background or border quad
        let cursor = if matches!(self.shape, CursorShape::Hollow) {
            outline(bounds, self.color, BorderStyle::Solid)
        } else {
            fill(bounds, self.color)
        };

        if let Some(name) = &mut self.cursor_name {
            name.paint(window, cx);
        }

        window.paint_quad(cursor);

        if let Some(block_text) = &self.block_text {
            block_text
                .paint(self.origin + origin, self.line_height, window, cx)
                .log_err();
        }
    }

    pub fn shape(&self) -> CursorShape {
        self.shape
    }
}

#[derive(Debug)]
pub struct HighlightedRange {
    pub start_y: Pixels,
    pub line_height: Pixels,
    pub lines: Vec<HighlightedRangeLine>,
    pub color: Hsla,
    pub corner_radius: Pixels,
}

#[derive(Debug)]
pub struct HighlightedRangeLine {
    pub start_x: Pixels,
    pub end_x: Pixels,
}

impl HighlightedRange {
    pub fn paint(&self, fill: bool, bounds: Bounds<Pixels>, window: &mut Window) {
        if self.lines.len() >= 2 && self.lines[0].start_x > self.lines[1].end_x {
            self.paint_lines(self.start_y, &self.lines[0..1], fill, bounds, window);
            self.paint_lines(
                self.start_y + self.line_height,
                &self.lines[1..],
                fill,
                bounds,
                window,
            );
        } else {
            self.paint_lines(self.start_y, &self.lines, fill, bounds, window);
        }
    }

    fn paint_lines(
        &self,
        start_y: Pixels,
        lines: &[HighlightedRangeLine],
        fill: bool,
        _bounds: Bounds<Pixels>,
        window: &mut Window,
    ) {
        if lines.is_empty() {
            return;
        }

        let first_line = lines.first().unwrap();
        let last_line = lines.last().unwrap();

        let first_top_left = point(first_line.start_x, start_y);
        let first_top_right = point(first_line.end_x, start_y);

        let curve_height = point(Pixels::ZERO, self.corner_radius);
        let curve_width = |start_x: Pixels, end_x: Pixels| {
            let max = (end_x - start_x) / 2.;
            let width = if max < self.corner_radius {
                max
            } else {
                self.corner_radius
            };

            point(width, Pixels::ZERO)
        };

        let top_curve_width = curve_width(first_line.start_x, first_line.end_x);
        let mut builder = if fill {
            gpui::PathBuilder::fill()
        } else {
            gpui::PathBuilder::stroke(px(1.))
        };
        builder.move_to(first_top_right - top_curve_width);
        builder.curve_to(first_top_right + curve_height, first_top_right);

        let mut iter = lines.iter().enumerate().peekable();
        while let Some((ix, line)) = iter.next() {
            let bottom_right = point(line.end_x, start_y + (ix + 1) as f32 * self.line_height);

            if let Some((_, next_line)) = iter.peek() {
                let next_top_right = point(next_line.end_x, bottom_right.y);

                match next_top_right.x.partial_cmp(&bottom_right.x).unwrap() {
                    Ordering::Equal => {
                        builder.line_to(bottom_right);
                    }
                    Ordering::Less => {
                        let curve_width = curve_width(next_top_right.x, bottom_right.x);
                        builder.line_to(bottom_right - curve_height);
                        if self.corner_radius > Pixels::ZERO {
                            builder.curve_to(bottom_right - curve_width, bottom_right);
                        }
                        builder.line_to(next_top_right + curve_width);
                        if self.corner_radius > Pixels::ZERO {
                            builder.curve_to(next_top_right + curve_height, next_top_right);
                        }
                    }
                    Ordering::Greater => {
                        let curve_width = curve_width(bottom_right.x, next_top_right.x);
                        builder.line_to(bottom_right - curve_height);
                        if self.corner_radius > Pixels::ZERO {
                            builder.curve_to(bottom_right + curve_width, bottom_right);
                        }
                        builder.line_to(next_top_right - curve_width);
                        if self.corner_radius > Pixels::ZERO {
                            builder.curve_to(next_top_right + curve_height, next_top_right);
                        }
                    }
                }
            } else {
                let curve_width = curve_width(line.start_x, line.end_x);
                builder.line_to(bottom_right - curve_height);
                if self.corner_radius > Pixels::ZERO {
                    builder.curve_to(bottom_right - curve_width, bottom_right);
                }

                let bottom_left = point(line.start_x, bottom_right.y);
                builder.line_to(bottom_left + curve_width);
                if self.corner_radius > Pixels::ZERO {
                    builder.curve_to(bottom_left - curve_height, bottom_left);
                }
            }
        }

        if first_line.start_x > last_line.start_x {
            let curve_width = curve_width(last_line.start_x, first_line.start_x);
            let second_top_left = point(last_line.start_x, start_y + self.line_height);
            builder.line_to(second_top_left + curve_height);
            if self.corner_radius > Pixels::ZERO {
                builder.curve_to(second_top_left + curve_width, second_top_left);
            }
            let first_bottom_left = point(first_line.start_x, second_top_left.y);
            builder.line_to(first_bottom_left - curve_width);
            if self.corner_radius > Pixels::ZERO {
                builder.curve_to(first_bottom_left - curve_height, first_bottom_left);
            }
        }

        builder.line_to(first_top_left + curve_height);
        if self.corner_radius > Pixels::ZERO {
            builder.curve_to(first_top_left + top_curve_width, first_top_left);
        }
        builder.line_to(first_top_right - top_curve_width);

        if let Ok(path) = builder.build() {
            window.paint_path(path, self.color);
        }
    }
}

enum CursorPopoverType {
    CodeContextMenu,
    EditPrediction,
}

pub fn scale_vertical_mouse_autoscroll_delta(delta: Pixels) -> f32 {
    (delta.pow(1.2) / 100.0).min(px(3.0)).into()
}

fn scale_horizontal_mouse_autoscroll_delta(delta: Pixels) -> f32 {
    (delta.pow(1.2) / 300.0).into()
}

pub fn register_action<T: Action>(
    editor: &Entity<Editor>,
    window: &mut Window,
    listener: impl Fn(&mut Editor, &T, &mut Window, &mut Context<Editor>) + 'static,
) {
    let editor = editor.clone();
    window.on_action(TypeId::of::<T>(), move |action, phase, window, cx| {
        let action = action.downcast_ref().unwrap();
        if phase == DispatchPhase::Bubble {
            editor.update(cx, |editor, cx| {
                listener(editor, action, window, cx);
            })
        }
    })
}

fn compute_auto_height_layout(
    editor: &mut Editor,
    min_lines: usize,
    max_lines: Option<usize>,
    max_line_number_width: Pixels,
    known_dimensions: Size<Option<Pixels>>,
    available_width: AvailableSpace,
    window: &mut Window,
    cx: &mut Context<Editor>,
) -> Option<Size<Pixels>> {
    let width = known_dimensions.width.or({
        if let AvailableSpace::Definite(available_width) = available_width {
            Some(available_width)
        } else {
            None
        }
    })?;
    if let Some(height) = known_dimensions.height {
        return Some(size(width, height));
    }

    let style = editor.style.as_ref().unwrap();
    let font_id = window.text_system().resolve_font(&style.text.font());
    let font_size = style.text.font_size.to_pixels(window.rem_size());
    let line_height = style.text.line_height_in_pixels(window.rem_size());
    let em_width = window.text_system().em_width(font_id, font_size).unwrap();

    let mut snapshot = editor.snapshot(window, cx);
    let gutter_dimensions = snapshot
        .gutter_dimensions(font_id, font_size, max_line_number_width, cx)
        .or_else(|| {
            editor
                .offset_content
                .then(|| GutterDimensions::default_with_margin(font_id, font_size, cx))
        })
        .unwrap_or_default();

    editor.gutter_dimensions = gutter_dimensions;
    let text_width = width - gutter_dimensions.width;
    let overscroll = size(em_width, px(0.));

    let editor_width = text_width - gutter_dimensions.margin - overscroll.width - em_width;
    if !matches!(editor.soft_wrap_mode(cx), SoftWrap::None)
        && editor.set_wrap_width(Some(editor_width), cx)
    {
        snapshot = editor.snapshot(window, cx);
    }

    let scroll_height = (snapshot.max_point().row().next_row().0 as f32) * line_height;

    let min_height = line_height * min_lines as f32;
    let content_height = scroll_height.max(min_height);

    let final_height = if let Some(max_lines) = max_lines {
        let max_height = line_height * max_lines as f32;
        content_height.min(max_height)
    } else {
        content_height
    };

    Some(size(width, final_height))
}

#[cfg(test)]
mod tests {
    use super::*;
    use crate::{
        Editor, MultiBuffer, SelectionEffects,
        display_map::{BlockPlacement, BlockProperties},
        editor_tests::{init_test, update_test_language_settings},
    };
    use gpui::{TestAppContext, VisualTestContext};
    use language::language_settings;
    use log::info;
    use std::num::NonZeroU32;
    use util::test::sample_text;

    #[gpui::test]
    async fn test_soft_wrap_editor_width_auto_height_editor(cx: &mut TestAppContext) {
        init_test(cx, |_| {});

        let window = cx.add_window(|window, cx| {
            let buffer = MultiBuffer::build_simple(&"a ".to_string().repeat(100), cx);
            let mut editor = Editor::new(
                EditorMode::AutoHeight {
                    min_lines: 1,
                    max_lines: None,
                },
                buffer,
                None,
                window,
                cx,
            );
            editor.set_soft_wrap_mode(language_settings::SoftWrap::EditorWidth, cx);
            editor
        });
        let cx = &mut VisualTestContext::from_window(*window, cx);
        let editor = window.root(cx).unwrap();
        let style = cx.update(|_, cx| editor.read(cx).style().unwrap().clone());

        for x in 1..=100 {
            let (_, state) = cx.draw(
                Default::default(),
                size(px(200. + 0.13 * x as f32), px(500.)),
                |_, _| EditorElement::new(&editor, style.clone()),
            );

            assert!(
                state.position_map.scroll_max.x == 0.,
                "Soft wrapped editor should have no horizontal scrolling!"
            );
        }
    }

    #[gpui::test]
    async fn test_soft_wrap_editor_width_full_editor(cx: &mut TestAppContext) {
        init_test(cx, |_| {});

        let window = cx.add_window(|window, cx| {
            let buffer = MultiBuffer::build_simple(&"a ".to_string().repeat(100), cx);
            let mut editor = Editor::new(EditorMode::full(), buffer, None, window, cx);
            editor.set_soft_wrap_mode(language_settings::SoftWrap::EditorWidth, cx);
            editor
        });
        let cx = &mut VisualTestContext::from_window(*window, cx);
        let editor = window.root(cx).unwrap();
        let style = cx.update(|_, cx| editor.read(cx).style().unwrap().clone());

        for x in 1..=100 {
            let (_, state) = cx.draw(
                Default::default(),
                size(px(200. + 0.13 * x as f32), px(500.)),
                |_, _| EditorElement::new(&editor, style.clone()),
            );

            assert!(
                state.position_map.scroll_max.x == 0.,
                "Soft wrapped editor should have no horizontal scrolling!"
            );
        }
    }

    #[gpui::test]
    fn test_shape_line_numbers(cx: &mut TestAppContext) {
        init_test(cx, |_| {});
        let window = cx.add_window(|window, cx| {
            let buffer = MultiBuffer::build_simple(&sample_text(6, 6, 'a'), cx);
            Editor::new(EditorMode::full(), buffer, None, window, cx)
        });

        let editor = window.root(cx).unwrap();
        let style = cx.update(|cx| editor.read(cx).style().unwrap().clone());
        let line_height = window
            .update(cx, |_, window, _| {
                style.text.line_height_in_pixels(window.rem_size())
            })
            .unwrap();
        let element = EditorElement::new(&editor, style);
        let snapshot = window
            .update(cx, |editor, window, cx| editor.snapshot(window, cx))
            .unwrap();

        let layouts = cx
            .update_window(*window, |_, window, cx| {
                element.layout_line_numbers(
                    None,
                    GutterDimensions {
                        left_padding: Pixels::ZERO,
                        right_padding: Pixels::ZERO,
                        width: px(30.0),
                        margin: Pixels::ZERO,
                        git_blame_entries_width: None,
                    },
                    line_height,
                    gpui::Point::default(),
                    DisplayRow(0)..DisplayRow(6),
                    &(0..6)
                        .map(|row| RowInfo {
                            buffer_row: Some(row),
                            ..Default::default()
                        })
                        .collect::<Vec<_>>(),
                    &BTreeMap::default(),
                    Some(DisplayPoint::new(DisplayRow(0), 0)),
                    &snapshot,
                    window,
                    cx,
                )
            })
            .unwrap();
        assert_eq!(layouts.len(), 6);

        let relative_rows = window
            .update(cx, |editor, window, cx| {
                let snapshot = editor.snapshot(window, cx);
                element.calculate_relative_line_numbers(
                    &snapshot,
                    &(DisplayRow(0)..DisplayRow(6)),
                    Some(DisplayRow(3)),
                )
            })
            .unwrap();
        assert_eq!(relative_rows[&DisplayRow(0)], 3);
        assert_eq!(relative_rows[&DisplayRow(1)], 2);
        assert_eq!(relative_rows[&DisplayRow(2)], 1);
        // current line has no relative number
        assert_eq!(relative_rows[&DisplayRow(4)], 1);
        assert_eq!(relative_rows[&DisplayRow(5)], 2);

        // works if cursor is before screen
        let relative_rows = window
            .update(cx, |editor, window, cx| {
                let snapshot = editor.snapshot(window, cx);
                element.calculate_relative_line_numbers(
                    &snapshot,
                    &(DisplayRow(3)..DisplayRow(6)),
                    Some(DisplayRow(1)),
                )
            })
            .unwrap();
        assert_eq!(relative_rows.len(), 3);
        assert_eq!(relative_rows[&DisplayRow(3)], 2);
        assert_eq!(relative_rows[&DisplayRow(4)], 3);
        assert_eq!(relative_rows[&DisplayRow(5)], 4);

        // works if cursor is after screen
        let relative_rows = window
            .update(cx, |editor, window, cx| {
                let snapshot = editor.snapshot(window, cx);
                element.calculate_relative_line_numbers(
                    &snapshot,
                    &(DisplayRow(0)..DisplayRow(3)),
                    Some(DisplayRow(6)),
                )
            })
            .unwrap();
        assert_eq!(relative_rows.len(), 3);
        assert_eq!(relative_rows[&DisplayRow(0)], 5);
        assert_eq!(relative_rows[&DisplayRow(1)], 4);
        assert_eq!(relative_rows[&DisplayRow(2)], 3);
    }

    #[gpui::test]
    async fn test_vim_visual_selections(cx: &mut TestAppContext) {
        init_test(cx, |_| {});

        let window = cx.add_window(|window, cx| {
            let buffer = MultiBuffer::build_simple(&(sample_text(6, 6, 'a') + "\n"), cx);
            Editor::new(EditorMode::full(), buffer, None, window, cx)
        });
        let cx = &mut VisualTestContext::from_window(*window, cx);
        let editor = window.root(cx).unwrap();
        let style = cx.update(|_, cx| editor.read(cx).style().unwrap().clone());

        window
            .update(cx, |editor, window, cx| {
                editor.cursor_shape = CursorShape::Block;
                editor.change_selections(SelectionEffects::no_scroll(), window, cx, |s| {
                    s.select_ranges([
                        Point::new(0, 0)..Point::new(1, 0),
                        Point::new(3, 2)..Point::new(3, 3),
                        Point::new(5, 6)..Point::new(6, 0),
                    ]);
                });
            })
            .unwrap();

        let (_, state) = cx.draw(
            point(px(500.), px(500.)),
            size(px(500.), px(500.)),
            |_, _| EditorElement::new(&editor, style),
        );

        assert_eq!(state.selections.len(), 1);
        let local_selections = &state.selections[0].1;
        assert_eq!(local_selections.len(), 3);
        // moves cursor back one line
        assert_eq!(
            local_selections[0].head,
            DisplayPoint::new(DisplayRow(0), 6)
        );
        assert_eq!(
            local_selections[0].range,
            DisplayPoint::new(DisplayRow(0), 0)..DisplayPoint::new(DisplayRow(1), 0)
        );

        // moves cursor back one column
        assert_eq!(
            local_selections[1].range,
            DisplayPoint::new(DisplayRow(3), 2)..DisplayPoint::new(DisplayRow(3), 3)
        );
        assert_eq!(
            local_selections[1].head,
            DisplayPoint::new(DisplayRow(3), 2)
        );

        // leaves cursor on the max point
        assert_eq!(
            local_selections[2].range,
            DisplayPoint::new(DisplayRow(5), 6)..DisplayPoint::new(DisplayRow(6), 0)
        );
        assert_eq!(
            local_selections[2].head,
            DisplayPoint::new(DisplayRow(6), 0)
        );

        // active lines does not include 1 (even though the range of the selection does)
        assert_eq!(
            state.active_rows.keys().cloned().collect::<Vec<_>>(),
            vec![DisplayRow(0), DisplayRow(3), DisplayRow(5), DisplayRow(6)]
        );
    }

    #[gpui::test]
    fn test_layout_with_placeholder_text_and_blocks(cx: &mut TestAppContext) {
        init_test(cx, |_| {});

        let window = cx.add_window(|window, cx| {
            let buffer = MultiBuffer::build_simple("", cx);
            Editor::new(EditorMode::full(), buffer, None, window, cx)
        });
        let cx = &mut VisualTestContext::from_window(*window, cx);
        let editor = window.root(cx).unwrap();
        let style = cx.update(|_, cx| editor.read(cx).style().unwrap().clone());
        window
            .update(cx, |editor, window, cx| {
                editor.set_placeholder_text("hello", cx);
                editor.insert_blocks(
                    [BlockProperties {
                        style: BlockStyle::Fixed,
                        placement: BlockPlacement::Above(Anchor::min()),
                        height: Some(3),
                        render: Arc::new(|cx| div().h(3. * cx.window.line_height()).into_any()),
                        priority: 0,
                    }],
                    None,
                    cx,
                );

                // Blur the editor so that it displays placeholder text.
                window.blur();
            })
            .unwrap();

        let (_, state) = cx.draw(
            point(px(500.), px(500.)),
            size(px(500.), px(500.)),
            |_, _| EditorElement::new(&editor, style),
        );
        assert_eq!(state.position_map.line_layouts.len(), 4);
        assert_eq!(state.line_numbers.len(), 1);
        assert_eq!(
            state
                .line_numbers
                .get(&MultiBufferRow(0))
                .map(|line_number| line_number.shaped_line.text.as_ref()),
            Some("1")
        );
    }

    #[gpui::test]
    fn test_all_invisibles_drawing(cx: &mut TestAppContext) {
        const TAB_SIZE: u32 = 4;

        let input_text = "\t \t|\t| a b";
        let expected_invisibles = vec![
            Invisible::Tab {
                line_start_offset: 0,
                line_end_offset: TAB_SIZE as usize,
            },
            Invisible::Whitespace {
                line_offset: TAB_SIZE as usize,
            },
            Invisible::Tab {
                line_start_offset: TAB_SIZE as usize + 1,
                line_end_offset: TAB_SIZE as usize * 2,
            },
            Invisible::Tab {
                line_start_offset: TAB_SIZE as usize * 2 + 1,
                line_end_offset: TAB_SIZE as usize * 3,
            },
            Invisible::Whitespace {
                line_offset: TAB_SIZE as usize * 3 + 1,
            },
            Invisible::Whitespace {
                line_offset: TAB_SIZE as usize * 3 + 3,
            },
        ];
        assert_eq!(
            expected_invisibles.len(),
            input_text
                .chars()
                .filter(|initial_char| initial_char.is_whitespace())
                .count(),
            "Hardcoded expected invisibles differ from the actual ones in '{input_text}'"
        );

        for show_line_numbers in [true, false] {
            init_test(cx, |s| {
                s.defaults.show_whitespaces = Some(ShowWhitespaceSetting::All);
                s.defaults.tab_size = NonZeroU32::new(TAB_SIZE);
            });

            let actual_invisibles = collect_invisibles_from_new_editor(
                cx,
                EditorMode::full(),
                input_text,
                px(500.0),
                show_line_numbers,
            );

            assert_eq!(expected_invisibles, actual_invisibles);
        }
    }

    #[gpui::test]
    fn test_invisibles_dont_appear_in_certain_editors(cx: &mut TestAppContext) {
        init_test(cx, |s| {
            s.defaults.show_whitespaces = Some(ShowWhitespaceSetting::All);
            s.defaults.tab_size = NonZeroU32::new(4);
        });

        for editor_mode_without_invisibles in [
            EditorMode::SingleLine,
            EditorMode::AutoHeight {
                min_lines: 1,
                max_lines: Some(100),
            },
        ] {
            for show_line_numbers in [true, false] {
                let invisibles = collect_invisibles_from_new_editor(
                    cx,
                    editor_mode_without_invisibles.clone(),
                    "\t\t\t| | a b",
                    px(500.0),
                    show_line_numbers,
                );
                assert!(
                    invisibles.is_empty(),
                    "For editor mode {editor_mode_without_invisibles:?} no invisibles was expected but got {invisibles:?}"
                );
            }
        }
    }

    #[gpui::test]
    fn test_wrapped_invisibles_drawing(cx: &mut TestAppContext) {
        let tab_size = 4;
        let input_text = "a\tbcd     ".repeat(9);
        let repeated_invisibles = [
            Invisible::Tab {
                line_start_offset: 1,
                line_end_offset: tab_size as usize,
            },
            Invisible::Whitespace {
                line_offset: tab_size as usize + 3,
            },
            Invisible::Whitespace {
                line_offset: tab_size as usize + 4,
            },
            Invisible::Whitespace {
                line_offset: tab_size as usize + 5,
            },
            Invisible::Whitespace {
                line_offset: tab_size as usize + 6,
            },
            Invisible::Whitespace {
                line_offset: tab_size as usize + 7,
            },
        ];
        let expected_invisibles = std::iter::once(repeated_invisibles)
            .cycle()
            .take(9)
            .flatten()
            .collect::<Vec<_>>();
        assert_eq!(
            expected_invisibles.len(),
            input_text
                .chars()
                .filter(|initial_char| initial_char.is_whitespace())
                .count(),
            "Hardcoded expected invisibles differ from the actual ones in '{input_text}'"
        );
        info!("Expected invisibles: {expected_invisibles:?}");

        init_test(cx, |_| {});

        // Put the same string with repeating whitespace pattern into editors of various size,
        // take deliberately small steps during resizing, to put all whitespace kinds near the wrap point.
        let resize_step = 10.0;
        let mut editor_width = 200.0;
        while editor_width <= 1000.0 {
            for show_line_numbers in [true, false] {
                update_test_language_settings(cx, |s| {
                    s.defaults.tab_size = NonZeroU32::new(tab_size);
                    s.defaults.show_whitespaces = Some(ShowWhitespaceSetting::All);
                    s.defaults.preferred_line_length = Some(editor_width as u32);
                    s.defaults.soft_wrap = Some(language_settings::SoftWrap::PreferredLineLength);
                });

                let actual_invisibles = collect_invisibles_from_new_editor(
                    cx,
                    EditorMode::full(),
                    &input_text,
                    px(editor_width),
                    show_line_numbers,
                );

                // Whatever the editor size is, ensure it has the same invisible kinds in the same order
                // (no good guarantees about the offsets: wrapping could trigger padding and its tests should check the offsets).
                let mut i = 0;
                for (actual_index, actual_invisible) in actual_invisibles.iter().enumerate() {
                    i = actual_index;
                    match expected_invisibles.get(i) {
                        Some(expected_invisible) => match (expected_invisible, actual_invisible) {
                            (Invisible::Whitespace { .. }, Invisible::Whitespace { .. })
                            | (Invisible::Tab { .. }, Invisible::Tab { .. }) => {}
                            _ => {
                                panic!(
                                    "At index {i}, expected invisible {expected_invisible:?} does not match actual {actual_invisible:?} by kind. Actual invisibles: {actual_invisibles:?}"
                                )
                            }
                        },
                        None => {
                            panic!("Unexpected extra invisible {actual_invisible:?} at index {i}")
                        }
                    }
                }
                let missing_expected_invisibles = &expected_invisibles[i + 1..];
                assert!(
                    missing_expected_invisibles.is_empty(),
                    "Missing expected invisibles after index {i}: {missing_expected_invisibles:?}"
                );

                editor_width += resize_step;
            }
        }
    }

    fn collect_invisibles_from_new_editor(
        cx: &mut TestAppContext,
        editor_mode: EditorMode,
        input_text: &str,
        editor_width: Pixels,
        show_line_numbers: bool,
    ) -> Vec<Invisible> {
        info!(
            "Creating editor with mode {editor_mode:?}, width {}px and text '{input_text}'",
            editor_width.0
        );
        let window = cx.add_window(|window, cx| {
            let buffer = MultiBuffer::build_simple(input_text, cx);
            Editor::new(editor_mode, buffer, None, window, cx)
        });
        let cx = &mut VisualTestContext::from_window(*window, cx);
        let editor = window.root(cx).unwrap();

        let style = cx.update(|_, cx| editor.read(cx).style().unwrap().clone());
        window
            .update(cx, |editor, _, cx| {
                editor.set_soft_wrap_mode(language_settings::SoftWrap::EditorWidth, cx);
                editor.set_wrap_width(Some(editor_width), cx);
                editor.set_show_line_numbers(show_line_numbers, cx);
            })
            .unwrap();
        let (_, state) = cx.draw(
            point(px(500.), px(500.)),
            size(px(500.), px(500.)),
            |_, _| EditorElement::new(&editor, style),
        );
        state
            .position_map
            .line_layouts
            .iter()
            .flat_map(|line_with_invisibles| &line_with_invisibles.invisibles)
            .cloned()
            .collect()
    }
}<|MERGE_RESOLUTION|>--- conflicted
+++ resolved
@@ -82,13 +82,8 @@
 use text::{BufferId, SelectionGoal};
 use theme::{ActiveTheme, Appearance, BufferLineHeight, PlayerColor};
 use ui::{
-<<<<<<< HEAD
-    ButtonLike, ContextMenu, KeyBinding, POPOVER_Y_PADDING, Tooltip, h_flex, prelude::*,
+    ButtonLike, ContextMenu, Indicator, KeyBinding, POPOVER_Y_PADDING, Tooltip, h_flex, prelude::*,
     right_click_menu, scrollbars::ShowScrollbar,
-=======
-    ButtonLike, ContextMenu, Indicator, KeyBinding, POPOVER_Y_PADDING, Tooltip, h_flex, prelude::*,
-    right_click_menu,
->>>>>>> 4c85a0dc
 };
 use unicode_segmentation::UnicodeSegmentation;
 use util::post_inc;
