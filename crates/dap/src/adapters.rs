use ::fs::Fs;
use anyhow::{Context as _, Result, anyhow};
use async_compression::futures::bufread::GzipDecoder;
use async_tar::Archive;
use async_trait::async_trait;
use collections::HashMap;
use dap_types::{StartDebuggingRequestArguments, StartDebuggingRequestArgumentsRequest};
use futures::io::BufReader;
use gpui::{AsyncApp, SharedString};
pub use http_client::{HttpClient, github::latest_github_release};
use language::LanguageToolchainStore;
use node_runtime::NodeRuntime;
use serde::{Deserialize, Serialize};
use settings::WorktreeId;
use smol::{self, fs::File, lock::Mutex};
use std::{
    borrow::Borrow, collections::HashSet, ffi::OsStr, fmt::Debug, net::Ipv4Addr, ops::Deref,
    path::PathBuf, sync::Arc,
};
use task::{DebugTaskDefinition, TcpArgumentsTemplate};
use util::ResultExt;

#[derive(Clone, Debug, PartialEq, Eq)]
pub enum DapStatus {
    None,
    CheckingForUpdate,
    Downloading,
    Failed { error: String },
}

#[async_trait(?Send)]
pub trait DapDelegate {
    fn worktree_id(&self) -> WorktreeId;
    fn http_client(&self) -> Arc<dyn HttpClient>;
    fn node_runtime(&self) -> NodeRuntime;
    fn toolchain_store(&self) -> Arc<dyn LanguageToolchainStore>;
    fn fs(&self) -> Arc<dyn Fs>;
    fn updated_adapters(&self) -> Arc<Mutex<HashSet<DebugAdapterName>>>;
    fn update_status(&self, dap_name: DebugAdapterName, status: DapStatus);
    fn which(&self, command: &OsStr) -> Option<PathBuf>;
    async fn shell_env(&self) -> collections::HashMap<String, String>;
}

#[derive(Clone, Debug, PartialEq, Eq, PartialOrd, Ord, Hash, Deserialize, Serialize)]
pub struct DebugAdapterName(pub SharedString);

impl Deref for DebugAdapterName {
    type Target = str;

    fn deref(&self) -> &Self::Target {
        &self.0
    }
}

impl AsRef<str> for DebugAdapterName {
    fn as_ref(&self) -> &str {
        &self.0
    }
}

impl Borrow<str> for DebugAdapterName {
    fn borrow(&self) -> &str {
        &self.0
    }
}

impl std::fmt::Display for DebugAdapterName {
    fn fmt(&self, f: &mut std::fmt::Formatter<'_>) -> std::fmt::Result {
        std::fmt::Display::fmt(&self.0, f)
    }
}

impl From<DebugAdapterName> for SharedString {
    fn from(name: DebugAdapterName) -> Self {
        name.0
    }
}

impl<'a> From<&'a str> for DebugAdapterName {
    fn from(str: &'a str) -> DebugAdapterName {
        DebugAdapterName(str.to_string().into())
    }
}

#[derive(Debug, Clone)]
pub struct TcpArguments {
    pub host: Ipv4Addr,
    pub port: u16,
    pub timeout: Option<u64>,
}

impl TcpArguments {
    pub fn from_proto(proto: proto::TcpHost) -> anyhow::Result<Self> {
        let host = TcpArgumentsTemplate::from_proto(proto)?;
        Ok(TcpArguments {
            host: host.host.ok_or_else(|| anyhow!("missing host"))?,
            port: host.port.ok_or_else(|| anyhow!("missing port"))?,
            timeout: host.timeout,
        })
    }

    pub fn to_proto(&self) -> proto::TcpHost {
        TcpArgumentsTemplate {
<<<<<<< HEAD
            host: Some(self.host.clone()),
            port: Some(self.port.clone()),
            timeout: self.timeout.clone(),
=======
            host: Some(self.host),
            port: Some(self.port),
            timeout: self.timeout,
>>>>>>> 38afae86
        }
        .to_proto()
    }
}

#[derive(Debug, Clone)]
pub struct DebugAdapterBinary {
    pub command: String,
    pub arguments: Vec<String>,
    pub envs: HashMap<String, String>,
    pub cwd: Option<PathBuf>,
    pub connection: Option<TcpArguments>,
    pub request_args: StartDebuggingRequestArguments,
}

impl DebugAdapterBinary {
    pub fn from_proto(binary: proto::DebugAdapterBinary) -> anyhow::Result<Self> {
        let request = match binary.launch_type() {
            proto::debug_adapter_binary::LaunchType::Launch => {
                StartDebuggingRequestArgumentsRequest::Launch
            }
            proto::debug_adapter_binary::LaunchType::Attach => {
                StartDebuggingRequestArgumentsRequest::Attach
            }
        };

        Ok(DebugAdapterBinary {
            command: binary.command,
            arguments: binary.arguments,
            envs: binary.envs.into_iter().collect(),
            connection: binary
                .connection
<<<<<<< HEAD
                .map(|c| TcpArguments::from_proto(c))
=======
                .map(TcpArguments::from_proto)
>>>>>>> 38afae86
                .transpose()?,
            request_args: StartDebuggingRequestArguments {
                configuration: serde_json::from_str(&binary.configuration)?,
                request,
            },
            cwd: binary.cwd.map(|cwd| cwd.into()),
        })
    }

    pub fn to_proto(&self) -> proto::DebugAdapterBinary {
        proto::DebugAdapterBinary {
            command: self.command.clone(),
            arguments: self.arguments.clone(),
            envs: self
                .envs
                .iter()
                .map(|(k, v)| (k.clone(), v.clone()))
                .collect(),
            cwd: self
                .cwd
                .as_ref()
                .map(|cwd| cwd.to_string_lossy().to_string()),
            connection: self.connection.as_ref().map(|c| c.to_proto()),
            launch_type: match self.request_args.request {
                StartDebuggingRequestArgumentsRequest::Launch => {
                    proto::debug_adapter_binary::LaunchType::Launch.into()
                }
                StartDebuggingRequestArgumentsRequest::Attach => {
                    proto::debug_adapter_binary::LaunchType::Attach.into()
                }
            },
            configuration: self.request_args.configuration.to_string(),
        }
    }
}

#[derive(Debug)]
pub struct AdapterVersion {
    pub tag_name: String,
    pub url: String,
}

pub enum DownloadedFileType {
    Vsix,
    GzipTar,
    Zip,
}

pub struct GithubRepo {
    pub repo_name: String,
    pub repo_owner: String,
}

pub async fn download_adapter_from_github(
    adapter_name: DebugAdapterName,
    github_version: AdapterVersion,
    file_type: DownloadedFileType,
    delegate: &dyn DapDelegate,
) -> Result<PathBuf> {
    let adapter_path = paths::debug_adapters_dir().join(&adapter_name.as_ref());
    let version_path = adapter_path.join(format!("{}_{}", adapter_name, github_version.tag_name));
    let fs = delegate.fs();

    if version_path.exists() {
        return Ok(version_path);
    }

    if !adapter_path.exists() {
        fs.create_dir(&adapter_path.as_path())
            .await
            .context("Failed creating adapter path")?;
    }

    log::debug!(
        "Downloading adapter {} from {}",
        adapter_name,
        &github_version.url,
    );

    let mut response = delegate
        .http_client()
        .get(&github_version.url, Default::default(), true)
        .await
        .context("Error downloading release")?;
    if !response.status().is_success() {
        Err(anyhow!(
            "download failed with status {}",
            response.status().to_string()
        ))?;
    }

    match file_type {
        DownloadedFileType::GzipTar => {
            let decompressed_bytes = GzipDecoder::new(BufReader::new(response.body_mut()));
            let archive = Archive::new(decompressed_bytes);
            archive.unpack(&version_path).await?;
        }
        DownloadedFileType::Zip | DownloadedFileType::Vsix => {
            let zip_path = version_path.with_extension("zip");

            let mut file = File::create(&zip_path).await?;
            futures::io::copy(response.body_mut(), &mut file).await?;

            // we cannot check the status as some adapter include files with names that trigger `Illegal byte sequence`
            util::command::new_smol_command("unzip")
                .arg(&zip_path)
                .arg("-d")
                .arg(&version_path)
                .output()
                .await?;

            util::fs::remove_matching(&adapter_path, |entry| {
                entry
                    .file_name()
                    .is_some_and(|file| file.to_string_lossy().ends_with(".zip"))
            })
            .await;
        }
    }

    // remove older versions
    util::fs::remove_matching(&adapter_path, |entry| {
        entry.to_string_lossy() != version_path.to_string_lossy()
    })
    .await;

    Ok(version_path)
}

pub async fn fetch_latest_adapter_version_from_github(
    github_repo: GithubRepo,
    delegate: &dyn DapDelegate,
) -> Result<AdapterVersion> {
    let release = latest_github_release(
        &format!("{}/{}", github_repo.repo_owner, github_repo.repo_name),
        false,
        false,
        delegate.http_client(),
    )
    .await?;

    Ok(AdapterVersion {
        tag_name: release.tag_name,
        url: release.zipball_url,
    })
}

#[async_trait(?Send)]
pub trait DebugAdapter: 'static + Send + Sync {
    fn name(&self) -> DebugAdapterName;

    async fn get_binary(
        &self,
        delegate: &dyn DapDelegate,
        config: &DebugTaskDefinition,
        user_installed_path: Option<PathBuf>,
        cx: &mut AsyncApp,
    ) -> Result<DebugAdapterBinary> {
        if delegate
            .updated_adapters()
            .lock()
            .await
            .contains(&self.name())
        {
            log::info!("Using cached debug adapter binary {}", self.name());

            if let Some(binary) = self
                .get_installed_binary(delegate, &config, user_installed_path.clone(), cx)
                .await
                .log_err()
            {
                return Ok(binary);
            }

            log::info!(
                "Cached binary {} is corrupt falling back to install",
                self.name()
            );
        }

        log::info!("Getting latest version of debug adapter {}", self.name());
        delegate.update_status(self.name(), DapStatus::CheckingForUpdate);
        if let Some(version) = self.fetch_latest_adapter_version(delegate).await.log_err() {
            log::info!(
                "Installiing latest version of debug adapter {}",
                self.name()
            );
            delegate.update_status(self.name(), DapStatus::Downloading);
            match self.install_binary(version, delegate).await {
                Ok(_) => {
                    delegate.update_status(self.name(), DapStatus::None);
                }
                Err(error) => {
                    delegate.update_status(
                        self.name(),
                        DapStatus::Failed {
                            error: error.to_string(),
                        },
                    );

                    return Err(error);
                }
            }

            delegate
                .updated_adapters()
                .lock_arc()
                .await
                .insert(self.name());
        }

        self.get_installed_binary(delegate, &config, user_installed_path, cx)
            .await
    }

    async fn fetch_latest_adapter_version(
        &self,
        delegate: &dyn DapDelegate,
    ) -> Result<AdapterVersion>;

    /// Installs the binary for the debug adapter.
    /// This method is called when the adapter binary is not found or needs to be updated.
    /// It should download and install the necessary files for the debug adapter to function.
    async fn install_binary(
        &self,
        version: AdapterVersion,
        delegate: &dyn DapDelegate,
    ) -> Result<()>;

    async fn get_installed_binary(
        &self,
        delegate: &dyn DapDelegate,
        config: &DebugTaskDefinition,
        user_installed_path: Option<PathBuf>,
        cx: &mut AsyncApp,
    ) -> Result<DebugAdapterBinary>;
}
#[cfg(any(test, feature = "test-support"))]
pub struct FakeAdapter {}

#[cfg(any(test, feature = "test-support"))]
impl FakeAdapter {
    pub const ADAPTER_NAME: &'static str = "fake-adapter";

    pub fn new() -> Self {
        Self {}
    }

    fn request_args(&self, config: &DebugTaskDefinition) -> StartDebuggingRequestArguments {
        use serde_json::json;
        use task::DebugRequest;

        let value = json!({
            "request": match config.request {
                DebugRequest::Launch(_) => "launch",
                DebugRequest::Attach(_) => "attach",
            },
            "process_id": if let DebugRequest::Attach(attach_config) = &config.request {
                attach_config.process_id
            } else {
                None
            },
        });
        let request = match config.request {
            DebugRequest::Launch(_) => dap_types::StartDebuggingRequestArgumentsRequest::Launch,
            DebugRequest::Attach(_) => dap_types::StartDebuggingRequestArgumentsRequest::Attach,
        };
        StartDebuggingRequestArguments {
            configuration: value,
            request,
        }
    }
}

#[cfg(any(test, feature = "test-support"))]
#[async_trait(?Send)]
impl DebugAdapter for FakeAdapter {
    fn name(&self) -> DebugAdapterName {
        DebugAdapterName(Self::ADAPTER_NAME.into())
    }

    async fn get_binary(
        &self,
        _: &dyn DapDelegate,
        config: &DebugTaskDefinition,
        _: Option<PathBuf>,
        _: &mut AsyncApp,
    ) -> Result<DebugAdapterBinary> {
        Ok(DebugAdapterBinary {
            command: "command".into(),
            arguments: vec![],
            connection: None,
            envs: HashMap::default(),
            cwd: None,
            request_args: self.request_args(config),
        })
    }

    async fn fetch_latest_adapter_version(
        &self,
        _delegate: &dyn DapDelegate,
    ) -> Result<AdapterVersion> {
        unimplemented!("fetch latest adapter version");
    }

    async fn install_binary(
        &self,
        _version: AdapterVersion,
        _delegate: &dyn DapDelegate,
    ) -> Result<()> {
        unimplemented!("install binary");
    }

    async fn get_installed_binary(
        &self,
        _: &dyn DapDelegate,
        _: &DebugTaskDefinition,
        _: Option<PathBuf>,
        _: &mut AsyncApp,
    ) -> Result<DebugAdapterBinary> {
        unimplemented!("get installed binary");
    }
}<|MERGE_RESOLUTION|>--- conflicted
+++ resolved
@@ -101,15 +101,9 @@
 
     pub fn to_proto(&self) -> proto::TcpHost {
         TcpArgumentsTemplate {
-<<<<<<< HEAD
-            host: Some(self.host.clone()),
-            port: Some(self.port.clone()),
-            timeout: self.timeout.clone(),
-=======
             host: Some(self.host),
             port: Some(self.port),
             timeout: self.timeout,
->>>>>>> 38afae86
         }
         .to_proto()
     }
@@ -142,11 +136,7 @@
             envs: binary.envs.into_iter().collect(),
             connection: binary
                 .connection
-<<<<<<< HEAD
-                .map(|c| TcpArguments::from_proto(c))
-=======
                 .map(TcpArguments::from_proto)
->>>>>>> 38afae86
                 .transpose()?,
             request_args: StartDebuggingRequestArguments {
                 configuration: serde_json::from_str(&binary.configuration)?,
