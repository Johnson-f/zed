--- conflicted
+++ resolved
@@ -72,8 +72,6 @@
 
         let mut configuration = task_definition.config.clone();
         if let Some(configuration) = configuration.as_object_mut() {
-<<<<<<< HEAD
-=======
             maybe!({
                 configuration
                     .get("type")
@@ -92,7 +90,6 @@
 
             configuration.entry("type").and_modify(normalize_task_type);
 
->>>>>>> 7c4da373
             if let Some(program) = configuration
                 .get("program")
                 .cloned()
@@ -117,10 +114,6 @@
                 .entry("cwd")
                 .or_insert(delegate.worktree_root_path().to_string_lossy().into());
 
-<<<<<<< HEAD
-            configuration.entry("type").and_modify(normalize_task_type);
-=======
->>>>>>> 7c4da373
             configuration
                 .entry("console")
                 .or_insert("externalTerminal".into());
@@ -536,11 +529,7 @@
     };
 
     let new_name = match task_type_str {
-<<<<<<< HEAD
-        "node" | "pwa-node" => "pwa-node",
-=======
         "node" | "pwa-node" | "node-terminal" => "pwa-node",
->>>>>>> 7c4da373
         "chrome" | "pwa-chrome" => "pwa-chrome",
         "edge" | "msedge" | "pwa-edge" | "pwa-msedge" => "pwa-msedge",
         _ => task_type_str,
