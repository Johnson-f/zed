--- conflicted
+++ resolved
@@ -5,11 +5,7 @@
         vector::{vec2f, Vector2F},
     },
     json::{json, ToJson},
-<<<<<<< HEAD
-    scene, Element, ImageData, LayoutContext, PaintContext, SizeConstraint, ViewContext,
-=======
     scene, Element, ImageData, SizeConstraint, ViewContext,
->>>>>>> c3a3543e
 };
 use schemars::JsonSchema;
 use serde::Deserialize;
@@ -99,11 +95,7 @@
         _: RectF,
         layout: &mut Self::LayoutState,
         _: &mut V,
-<<<<<<< HEAD
-        cx: &mut PaintContext<V>,
-=======
         cx: &mut ViewContext<V>,
->>>>>>> c3a3543e
     ) -> Self::PaintState {
         if let Some(data) = layout {
             cx.scene().push_image(scene::Image {
